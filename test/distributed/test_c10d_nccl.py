# Owner(s): ["oncall: distributed"]

import copy
import json
import os
import pickle
import random
import re
import signal
import sys
import tempfile
import threading
import time
import warnings
from contextlib import contextmanager
from datetime import datetime, timedelta
from enum import auto, Enum
from itertools import chain, product
from unittest import mock, SkipTest

import torch
import torch.distributed as c10d


if not c10d.is_available() or not c10d.is_nccl_available():
    print("c10d NCCL not available, skipping tests", file=sys.stderr)
    sys.exit(0)

from typing import Dict, List

import test_c10d_common
from test_c10d_common import ConvNet, DoubleGpuNet, gpus_for_rank, ModuleForDdpCommHook

import torch.distributed as dist
import torch.distributed.algorithms.ddp_comm_hooks.default_hooks as default
import torch.distributed.algorithms.ddp_comm_hooks.powerSGD_hook as powerSGD
import torch.nn.functional as F
import torch.testing._internal.common_utils as common
from torch import nn
from torch._C._distributed_c10d import OpType
from torch.nn.parallel import DistributedDataParallel
from torch.testing._internal.common_cuda import TEST_MULTIGPU
from torch.testing._internal.common_distributed import (
    get_timeout,
    init_multigpu_helper,
    MultiProcessTestCase,
    requires_gloo,
    requires_nccl,
    requires_nccl_version,
    skip_if_lt_x_gpu,
    skip_if_rocm,
    TEST_SKIPS,
    with_dist_debug_levels,
    with_nccl_blocking_wait,
)
from torch.testing._internal.common_utils import (
    instantiate_parametrized_tests,
    parametrize,
    retry_on_connect_failures,
    run_tests,
    skip_but_pass_in_sandcastle,
    skip_but_pass_in_sandcastle_if,
    TEST_CUDA,
    TEST_WITH_DEV_DBG_ASAN,
    TEST_WITH_ROCM,
    TestCase,
)


if TEST_WITH_DEV_DBG_ASAN:
    print(
        "Skip ASAN as torch + multiprocessing spawn have known issues", file=sys.stderr
    )
    sys.exit(0)

# bfloat16 is only supported by CUDA 11+
BFLOAT16_AVAILABLE = torch.cuda.is_available() and (
    (torch.version.cuda is not None and int(torch.version.cuda.split(".")[0]) >= 11)
    or torch.version.hip is not None
)


class RendezvousEnvTest(TestCase):
    @retry_on_connect_failures
    @requires_nccl()
    @skip_but_pass_in_sandcastle_if(not TEST_CUDA, "No GPUs available, skipping test")
    def test_common_errors(self):
        vars = {
            "WORLD_SIZE": "1",
            "RANK": "0",
            "MASTER_ADDR": "127.0.0.1",
            "MASTER_PORT": str(common.find_free_port()),
        }

        class Env:
            def __init__(self, vars):
                self.env_patcher = mock.patch.dict(os.environ, vars, clear=True)

            def __enter__(self):
                self.env_patcher.start()

            def __exit__(self, type, value, traceback):
                self.env_patcher.stop()

        def without(d, key):
            d = d.copy()
            d.pop(key)
            return d

        def withouts(d, keys):
            d = d.copy()
            for key in keys:
                d.pop(key)
            return d

        with Env(without(vars, "WORLD_SIZE")):
            self.assertEqual(None, os.environ.get("WORLD_SIZE"))
            with self.assertRaisesRegex(ValueError, "WORLD_SIZE expected"):
                gen = c10d.rendezvous("env://")
                next(gen)
            c10d.init_process_group(backend="nccl", world_size=1)
            self.assertEqual(c10d.get_rank(), 0)
            self.assertEqual(c10d.get_world_size(), 1)
            c10d.destroy_process_group()

        with Env(without(vars, "RANK")):
            self.assertEqual(None, os.environ.get("RANK"))
            with self.assertRaisesRegex(ValueError, "RANK expected"):
                gen = c10d.rendezvous("env://")
                next(gen)
            c10d.init_process_group(backend="nccl", rank=0)
            self.assertEqual(c10d.get_rank(), 0)
            self.assertEqual(c10d.get_world_size(), 1)
            c10d.destroy_process_group()

        with Env(withouts(vars, ["RANK", "WORLD_SIZE"])):
            self.assertEqual(None, os.environ.get("RANK"))
            self.assertEqual(None, os.environ.get("WORLD_SIZE"))
            c10d.init_process_group(backend="nccl", rank=0, world_size=1)
            self.assertEqual(c10d.get_rank(), 0)
            self.assertEqual(c10d.get_world_size(), 1)
            c10d.destroy_process_group()

        with Env(vars):
            c10d.init_process_group(backend="nccl")
            self.assertEqual(c10d.get_rank(), 0)
            self.assertEqual(c10d.get_world_size(), 1)
            c10d.destroy_process_group()

        with Env(without(vars, "MASTER_ADDR")):
            self.assertEqual(None, os.environ.get("MASTER_ADDR"))
            with self.assertRaisesRegex(ValueError, "MASTER_ADDR expected"):
                gen = c10d.rendezvous("env://")
                next(gen)

        with Env(without(vars, "MASTER_PORT")):
            self.assertEqual(None, os.environ.get("MASTER_PORT"))
            with self.assertRaisesRegex(ValueError, "MASTER_PORT expected"):
                gen = c10d.rendezvous("env://")
                next(gen)

        with Env(without(vars, "WORLD_SIZE")):
            self.assertEqual(None, os.environ.get("WORLD_SIZE"))
            gen = c10d.rendezvous(f"env://?world_size={1}")
            _, _, size = next(gen)
            self.assertEqual(size, 1)

        with Env(without(vars, "RANK")):
            self.assertEqual(None, os.environ.get("RANK"))
            gen = c10d.rendezvous(f"env://?rank={0}")
            _, rank, _ = next(gen)
            self.assertEqual(rank, 0)

        with Env(withouts(vars, ["RANK", "WORLD_SIZE"])):
            self.assertEqual(None, os.environ.get("RANK"))
            self.assertEqual(None, os.environ.get("WORLD_SIZE"))
            gen = c10d.rendezvous(f"env://?rank={0}&world_size={1}")
            _, rank, size = next(gen)
            self.assertEqual(rank, 0)
            self.assertEqual(size, 1)


class TimeoutTest(test_c10d_common.AbstractTimeoutTest, TestCase):
    @requires_nccl()
    @retry_on_connect_failures
    @skip_but_pass_in_sandcastle_if(not TEST_CUDA, "No GPUs available, skipping test")
    def test_default_store_timeout_nccl(self):
        self._test_default_store_timeout("nccl")


class ProcessGroupNCCLNoGPUTest(TestCase):
    MAIN_PROCESS_RANK = 0

    def setUp(self):
        self.rank = self.MAIN_PROCESS_RANK
        self.world_size = 1
        self.file = tempfile.NamedTemporaryFile(delete=False)

    def tearDown(self):
        pass

    @requires_nccl()
    @skip_but_pass_in_sandcastle_if(TEST_CUDA, "GPUs are available, skipping test")
    def test_init_no_gpus(self):
        store = c10d.FileStore(self.file.name, self.world_size)
        with self.assertRaisesRegex(
            ValueError, "ProcessGroupNCCL is only supported with GPUs, no GPUs found!"
        ):
            c10d.ProcessGroupNCCL(store, self.rank, self.world_size)


class ProcessGroupNCCLGroupTest(MultiProcessTestCase):
    def _create_process_group_nccl(self, store, opts, device_id=None):
        # create nccl processgroup with opts
        c10d.init_process_group(
            "nccl",
            world_size=self.world_size,
            rank=self.rank,
            store=store,
            pg_options=opts,
            device_id=device_id,
        )
        pg = c10d.distributed_c10d._get_default_group()
        return pg

    def opts(self, high_priority_stream=False):
        opts = c10d.ProcessGroupNCCL.Options()
        opts.is_high_priority_stream = high_priority_stream
        return opts

    def setUp(self):
        super().setUp()
        # Need to skip return code checking for these tests since the child
        # processes don't exit cleanly in some cuda versions
        self.skip_return_code_checks = [
            self.test_nan_assert_float16.__wrapped__,
            self.test_nan_assert_float32.__wrapped__,
            self.test_nan_assert_float64.__wrapped__,
            self.test_nan_assert_bfloat16.__wrapped__,
        ]

        # TORCH_NCCL_BLOCKING_WAIT overrides TORCH_NCCL_ASYNC_ERROR_HANDLING hence tests
        # that use TORCH_NCCL_BLOCKING_WAIT will test it as expected.
        os.environ["TORCH_NCCL_ASYNC_ERROR_HANDLING"] = "1"
        # self.num_gpus = torch.cuda.device_count()
        self._spawn_processes()

    def tearDown(self):
        super().tearDown()
        try:
            os.remove(self.file_name)
        except OSError:
            pass

    @property
    def world_size(self):
        return 2

    @property
    def rank_to_GPU(self):
        # return rank to GPU map
        return init_multigpu_helper(self.world_size, "nccl")

    @requires_nccl()
    @skip_but_pass_in_sandcastle_if(not TEST_MULTIGPU, "NCCL test requires 1 GPU")
    @skip_if_lt_x_gpu(1)
    def test_nccl_dist_backend_error(self):
        store = c10d.FileStore(self.file_name, self.world_size)
        self._create_process_group_nccl(store, self.opts())

        # Both rank 0 and 1 will use the same CUDA device resulting in ncclInvalidUsage
        with self.assertRaises(dist.DistBackendError) as cm:
            dist.broadcast(torch.tensor([1, 2, 3]).cuda(), 0)
        self.assertTrue(isinstance(cm.exception, dist.DistError))

        self.assertIsInstance(cm.exception, RuntimeError)

    @requires_nccl()
    @skip_but_pass_in_sandcastle_if(not TEST_MULTIGPU, "NCCL test requires 2+ GPUs")
    def test_abort_pg(self):
        # Disable ASYNC_ERROR_HANDLING for this test to ensure we can programmatically
        # abort the process group.
        os.environ["TORCH_NCCL_ASYNC_ERROR_HANDLING"] = "0"

        store = c10d.FileStore(self.file_name, self.world_size)
        self._create_process_group_nccl(store, self.opts())
        device = self.rank_to_GPU[self.rank][0]

        t = torch.rand(10, 10, device=device)
        # First allreduce to initialize state.
        dist.all_reduce(t)

        def abortpg():
            c10d.distributed_c10d._get_default_group()._get_backend(
                torch.device(device)
            )._shutdown()

        # Initialize DDP to ensure "destroy_process_group" will not call
        # ProcessGroupNCCL destructor since DDP holds a reference to process group.
        # Run a single iteration of DDP to initialize state.
        model = DistributedDataParallel(
            torch.nn.Linear(10, 10).to(device), device_ids=[device]
        )
        model(t).sum().backward()

        # Now simulate collective getting stuck and abort gets us unstuck
        if self.rank == 0:
            dist.all_reduce(t)

            # Schedule thread before we get stuck to abort pg.
            thread = threading.Thread(target=abortpg)
            thread.start()

            # We would get stuck here due to d2h if we didn't abort.
            t_cpu = t.cpu()

            thread.join()

    @requires_nccl()
    @skip_but_pass_in_sandcastle_if(not TEST_MULTIGPU, "NCCL test requires 2+ GPUs")
    def test_close_pg(self):
        # Disable ASYNC_ERROR_HANDLING for this test to ensure we can programmatically
        # abort the process group.
        os.environ["TORCH_NCCL_ASYNC_ERROR_HANDLING"] = "0"

        store = c10d.FileStore(self.file_name, self.world_size)
        pg = self._create_process_group_nccl(store, self.opts())
        device = self.rank_to_GPU[self.rank][0]

        t = torch.rand(10, 10, device=device)
        # First allreduce to initialize state.
        pg.allreduce(t)

        # Destroy pg and validate pg is no longer valid
        dist.destroy_process_group()
        with self.assertRaises(dist.DistBackendError):
            pg.allreduce([t])

        del pg

    CUDA_12_AND_ABOVE = torch.cuda.is_available() and (
        torch.version.cuda is not None and int(torch.version.cuda.split(".")[0]) >= 12
    )

    @requires_nccl()
    @skip_but_pass_in_sandcastle_if(
        not (TEST_MULTIGPU and CUDA_12_AND_ABOVE),
        "NCCL test requires 2+ GPUs and Device side assert could cause unexpected errors in lower versions of CUDA",
    )
    @parametrize("type", [torch.float16, torch.float32, torch.float64, torch.bfloat16])
    @skip_if_rocm
    def test_nan_assert(self, type):
        os.environ["TORCH_NCCL_NAN_CHECK"] = "1"
        store = c10d.FileStore(self.file_name, self.world_size)
        pg = self._create_process_group_nccl(store, self.opts())
        device = self.rank_to_GPU[self.rank][0]
        size = (10, 10)
        nan_tensor = torch.full(size, self.rank, dtype=type, device=device)
        # randomly pick an nan element
        i = random.randint(0, nan_tensor.size(0) - 1)
        j = random.randint(0, nan_tensor.size(1) - 1)
        nan_tensor[i, j] = float("nan")
        with self.assertRaises(RuntimeError):
            pg.allreduce(nan_tensor)
        dist.destroy_process_group()
        # reset env
        os.environ["TORCH_NCCL_NAN_CHECK"] = "0"

    @requires_nccl()
    @skip_if_lt_x_gpu(2)
    def test_nan_rank_filter(self):
        # Putting NaN at recv buffer, program should not fail as NaN checker
        # should not check on receive buffer
        os.environ["TORCH_NCCL_NAN_CHECK"] = "1"
        store = c10d.FileStore(self.file_name, self.world_size)
        device = torch.device("cuda:%d" % self.rank)
        c10d.init_process_group(
            backend="nccl", store=store, rank=self.rank, world_size=self.world_size
        )
        t = torch.ones(3, 4, dtype=torch.bfloat16, device=device)
        if self.rank != 0:
            # Putting NaN at recv buffer
            t[1, 1] = float("nan")
        # Against broadcast
        c10d.broadcast(t, 0)
        # Against P2P
        if self.rank == 0:
            c10d.send(t, 1)
        elif self.rank == 1:
            c10d.recv(t, 0)
        c10d.destroy_process_group()
        # reset env
        os.environ["TORCH_NCCL_NAN_CHECK"] = "0"

    @requires_nccl()
<<<<<<< HEAD
    @skip_if_lt_x_gpu(2)
    def test_nan_check(self):
        # Not expecting an error, NaN check should not make legit code fail
        os.environ["TORCH_NCCL_NAN_CHECK"] = "1"
        store = c10d.FileStore(self.file_name, self.world_size)
        device = torch.device("cuda:%d" % self.rank)
        c10d.init_process_group(
            backend="nccl", store=store, rank=self.rank, world_size=self.world_size
        )
        x = torch.ones((10,), dtype=torch.bfloat16, device=device) * self.rank
        t = torch.ones(3, 4, dtype=torch.bfloat16, device=device)
        c10d.broadcast(x, src=0)
        c10d.all_reduce(t)
        c10d.barrier()
        c10d.destroy_process_group()
        # reset env
        os.environ["TORCH_NCCL_NAN_CHECK"] = "0"

    @requires_nccl()
=======
>>>>>>> 0389b185
    @skip_but_pass_in_sandcastle_if(not TEST_MULTIGPU, "NCCL test requires 2+ GPUs")
    def test_destruct_before_terminate_pg(self):
        # Disable ASYNC_ERROR_HANDLING for this test to ensure we can programmatically
        # abort the process group.
        os.environ["TORCH_NCCL_ASYNC_ERROR_HANDLING"] = "0"
        store = c10d.FileStore(self.file_name, self.world_size)
        pg = self._create_process_group_nccl(store, self.opts())
        device = self.rank_to_GPU[self.rank][0]

        t = torch.rand(10, 10, device=device)
        # First allreduce to initialize state.
        pg.allreduce(t)
        # force destruction before terminating comms, destructor would terminate comms
        del pg

    @requires_nccl()
    @skip_but_pass_in_sandcastle_if(not TEST_MULTIGPU, "NCCL test requires 2+ GPUs")
    def test_abort_in_destroy_pg(self):
        # Disable ASYNC_ERROR_HANDLING for this test to ensure we can programmatically
        # abort the process group.
        os.environ["TORCH_NCCL_ASYNC_ERROR_HANDLING"] = "0"

        store = c10d.FileStore(self.file_name, self.world_size)
        pg = self._create_process_group_nccl(store, self.opts())
        device = self.rank_to_GPU[self.rank][0]

        t = torch.rand(10, 10, device=device)
        # First allreduce to initialize state.
        pg.allreduce(t)

        # Destroy pg and validate pg is NOT in working condition since
        # we have shutdown comms
        dist.destroy_process_group()
        with self.assertRaises(dist.DistBackendError):
            pg.allreduce([t])

    @requires_nccl()
    @skip_but_pass_in_sandcastle_if(
        torch.cuda.device_count() < 2, "NCCL test requires 2+ GPUs"
    )
    def test_close_multi_pg_unordered(self):
        store = c10d.FileStore(self.file_name, self.world_size)
        pg = self._create_process_group_nccl(store, self.opts())
        device = self.rank_to_GPU[self.rank][0]
        t = torch.rand(10, 10, device=device)
        # First allreduce to initialize default PG's communicator.
        pg.allreduce(t).wait()
        new_pg1 = c10d.new_group([0, 1])
        new_pg2 = c10d.new_group([0, 1])
        if self.rank == 0 or self.rank == 1:
            t1 = torch.rand(10, 10, device=device)
            t2 = torch.rand(10, 10, device=device)
            new_pg1.allreduce(t1).wait()
            new_pg2.allreduce(t2).wait()
        if self.rank == 0:
            dist.destroy_process_group(new_pg2)
            # force destruction of pg2 first
            del new_pg2
            dist.destroy_process_group(new_pg1)
            del new_pg1
        if self.rank == 1:
            c10d.destroy_process_group(new_pg1)
            # force destruction of pg1 first
            del new_pg1
            dist.destroy_process_group(new_pg2)
            del new_pg2
        dist.destroy_process_group()

    @requires_nccl()
    @skip_but_pass_in_sandcastle_if(
        torch.cuda.device_count() < 2, "NCCL test requires 2+ GPUs"
    )
    def test_abort_in_destroy_multi_pgs(self):
        store = c10d.FileStore(self.file_name, self.world_size)
        pg = self._create_process_group_nccl(store, self.opts())
        device = self.rank_to_GPU[self.rank][0]
        t = torch.rand(10, 10, device=device)
        # First allreduce to initialize default PG's communicator.
        pg.allreduce(t).wait()
        new_pg1 = c10d.new_group([0, 1])
        new_pg2 = c10d.new_group([0, 1])
        t1 = torch.rand(10, 10, device=device)
        t2 = torch.rand(10, 10, device=device)
        new_pg1.allreduce(t1).wait()
        new_pg2.allreduce(t2).wait()
        backend = pg._get_backend(torch.device(device))
        # default PG's backend should have a split count of 2
        self.assertEqual(backend.comm_split_count(), 2)
        # shutdown all NCCL PGs in one shot
        dist.destroy_process_group()

    @requires_nccl()
    @skip_but_pass_in_sandcastle_if(
        torch.cuda.device_count() < 2, "NCCL test requires 2+ GPUs"
    )
    def test_abort_in_destroy_mixed_empty_pgs(self):
        store = c10d.FileStore(self.file_name, self.world_size)
        pg = self._create_process_group_nccl(store, self.opts())
        device = self.rank_to_GPU[self.rank][0]
        t = torch.rand(10, 10, device=device)
        # First allreduce to initialize default PG's communicator.
        pg.allreduce(t).wait()
        # PG1 is an PG without comms initialized, since we don't call collective on it
        new_pg1 = c10d.new_group([0, 1])
        new_pg2 = c10d.new_group([0, 1])
        t2 = torch.rand(10, 10, device=device)

        new_pg2.allreduce(t2).wait()
        backend = pg._get_backend(torch.device(device))
        # default PG's backend should have a split count of 1
        self.assertEqual(backend.comm_split_count(), 1)
        # shutdown all NCCL PGs in one shot
        dist.destroy_process_group()

    @requires_nccl()
    @skip_but_pass_in_sandcastle_if(
        torch.cuda.device_count() < 2, "NCCL test requires 2+ GPUs"
    )
    def test_file_store_check(self):
        os.environ["TORCH_NCCL_ASYNC_ERROR_HANDLING"] = "0"
        os.environ["TORCH_NCCL_ENABLE_MONITORING"] = "0"
        # FileStore check() would be executed
        os.environ["TORCH_NCCL_DUMP_ON_TIMEOUT"] = "1"
        os.environ["TORCH_NCCL_HEARTBEAT_TIMEOUT_SEC"] = "0"

        # self.file_name is created using "delete=False"
        # e.g., self.file_name = tempfile.NamedTemporaryFile(delete=False).name
        store = dist.FileStore(self.file_name, self.world_size)
        dist.init_process_group(
            backend="nccl", rank=self.rank, world_size=self.world_size, store=store
        )
        pg = dist.distributed_c10d._get_default_group()
        self.assertEqual(pg.rank(), self.rank)
        self.assertEqual(pg.size(), self.world_size)
        # give enough time for check() to be executed multiple times
        time.sleep(2)
        dist.destroy_process_group()

    def _check_nccl_timeout(self, expected_timeout):
        pg = dist.distributed_c10d._get_default_group()
        options = pg._get_backend(torch.device(f"cuda:{self.rank}")).options
        self.assertEqual(options._timeout, expected_timeout)

    @requires_nccl()
    @skip_but_pass_in_sandcastle_if(not TEST_CUDA, "No GPUs available, skipping test")
    def test_init_process_group_nccl_timeout(self):
        # nccl is handled 'specially' inside init_process_group and its options class is different from the options
        # used by the other PG's.  There are specific edge cases for nccl that need to be tested.

        store = c10d.FileStore(self.file_name, self.world_size)
        base_opts = dict(
            backend="nccl", store=store, rank=self.rank, world_size=self.world_size
        )

        # test the default value coming from the `init_process_group` kwarg default
        dist.init_process_group(**base_opts)
        self._check_nccl_timeout(torch.distributed.constants.default_pg_nccl_timeout)
        dist.destroy_process_group()

        # test that `kwarg` timeout takes effect
        new_timeout = timedelta(seconds=123)
        dist.init_process_group(**base_opts, timeout=new_timeout)
        self._check_nccl_timeout(new_timeout)
        dist.destroy_process_group()

        # test that timeout value provided via `pg_options` kwarg is ignored and issues warning,
        # 'timeout' kwarg (or its kwdefault) taking precedence
        opts = dist.ProcessGroupNCCL.Options()
        opts._timeout = timedelta(seconds=123)
        with warnings.catch_warnings(record=True) as w:
            dist.init_process_group(**base_opts, pg_options=opts)
            # TODO(whc) i verified that we are indeed emitting this warning, and i can't figure out why i can't catch it.
            # self.assertEqual(len(w), 1)
            # self.assertTrue("pg_options._timeout was specified" in str(w[-1].message))
        self._check_nccl_timeout(torch.distributed.constants.default_pg_nccl_timeout)
        dist.destroy_process_group()

        # test that timeout value provided via `pg_options` kwarg is ignored and issues warning,
        # 'timeout' kwarg taking precedence
        opts = dist.ProcessGroupNCCL.Options()
        opts._timeout = timedelta(seconds=123)
        dist.init_process_group(
            **base_opts, pg_options=opts, timeout=timedelta(seconds=1240)
        )
        self._check_nccl_timeout(timedelta(seconds=1240))
        dist.destroy_process_group()

    @requires_nccl()
    @skip_but_pass_in_sandcastle_if(not TEST_MULTIGPU, "NCCL test requires 2+ GPUs")
    @parametrize("backend", [None, "nccl"])
    def test_set_nccl_pg_timeout(self, backend):
        store = c10d.FileStore(self.file_name, self.world_size)
        opts = dict(
            backend=backend,
            store=store,
            rank=self.rank,
            world_size=self.world_size,
            timeout=timedelta(seconds=123),
        )
        dist.init_process_group(**opts)
        pg = dist.distributed_c10d._get_default_group()
        pg.allreduce(torch.rand(10).cuda(self.rank))
        self._check_nccl_timeout(timedelta(seconds=123))
        pg._get_backend(torch.device(f"cuda:{self.rank}"))._set_default_timeout(
            timedelta(seconds=23)
        )
        self._check_nccl_timeout(timedelta(seconds=23))
        pg.allreduce(torch.rand(10).cuda(self.rank))
        c10d.distributed_c10d._set_pg_timeout(timedelta(seconds=252), pg)
        self._check_nccl_timeout(timedelta(seconds=252))

    @requires_nccl()
    @skip_but_pass_in_sandcastle_if(not TEST_MULTIGPU, "NCCL test requires 2+ GPUs")
    @parametrize("backend", [None, "nccl"])
    def test_extend_nccl_pg_timeout(self, backend):
        torch.cuda.set_device(self.rank)
        store = c10d.FileStore(self.file_name, self.world_size)
        opts = dict(
            backend=backend,
            store=store,
            rank=self.rank,
            world_size=self.world_size,
            timeout=timedelta(seconds=123),
        )
        dist.init_process_group(**opts)
        pg = dist.distributed_c10d._get_default_group()
        bankend = pg._get_backend(torch.device(f"cuda:{self.rank}"))
        w = pg.allreduce(torch.rand(10).cuda(self.rank))
        self.assertTrue(bankend._verify_work_timeout(w, timedelta(seconds=123)))
        w.wait()
        bankend._set_default_timeout(timedelta(seconds=3))
        if self.rank == 0:
            # Ideally we want to sleep for a very long time, but this is not
            # feasible in unit test. So this is only a very tiny case.
            time.sleep(5)
            pg.allreduce(torch.rand(10).cuda(self.rank))
            time.sleep(5)
            pg.allreduce(torch.rand(5).cuda(self.rank))
            w = pg.allreduce(torch.rand(10).cuda(self.rank))
            self.assertTrue(bankend._verify_work_timeout(w, timedelta(seconds=3)))
            w.wait()
        else:
            dist.distributed_c10d._add_ephemeral_timeout_for_all_pgs(
                timedelta(seconds=10)
            )
            w1 = pg.allreduce(torch.rand(10).cuda(self.rank))
            w2 = pg.allreduce(torch.rand(5).cuda(self.rank))
            self.assertTrue(bankend._verify_work_timeout(w1, timedelta(seconds=13)))
            self.assertTrue(bankend._verify_work_timeout(w2, timedelta(seconds=13)))
            w1.wait()
            dist.distributed_c10d._add_ephemeral_timeout_for_all_pgs(
                timedelta(seconds=5)
            )
            # Since we are not block wait so use a sync here to leave enough time
            # for watchdog to reset first timeout extension.
            torch.cuda.synchronize(torch.device(f"cuda:{self.rank}"))
            w = pg.allreduce(torch.rand(10).cuda(self.rank))
            self.assertTrue(bankend._verify_work_timeout(w, timedelta(seconds=8)))
            w.wait()

    @requires_nccl_version((2, 18), "Need NCCL 2.18+ for ncclCommSplit")
    @skip_but_pass_in_sandcastle_if(not TEST_MULTIGPU, "NCCL test requires 2+ GPUs")
    def test_comm_split_optimization(self):
        # Test the optimization of new groups that contain all world
        # ranks use the "transparent" `ncclCommSplit` optimization.
        store = c10d.FileStore(self.file_name, self.world_size)
        pg = self._create_process_group_nccl(store, self.opts())

        # Test lazy splitting behavior across each per-device backend.
        for device in self.rank_to_GPU[self.rank]:
            backend = pg._get_backend(torch.device(device))

            # split doesn't happen unless the original process group has lazily
            # created communicators, so first verify we haven't split even when
            # making the new group and running an operation on the original pg.
            ng = c10d.new_group()
            tensor = torch.tensor([self.rank]).cuda(device)
            pg.broadcast(tensor, 0)
            self.assertEqual(backend.comm_split_count(), 0)

            # The new group will force a split of the original on first use.
            ng.broadcast(tensor, 0)
            self.assertEqual(backend.comm_split_count(), 1)

    @requires_nccl_version((2, 18), "Need NCCL 2.18+ for ncclCommSplit")
    @skip_but_pass_in_sandcastle_if(not TEST_MULTIGPU, "NCCL test requires 2+ GPUs")
    @skip_but_pass_in_sandcastle_if(
        torch.cuda.nccl.version()[-1] == "x", "NCCL test not for NCCLX"
    )
    def test_comm_split_subgroup(self):
        # Test `ncclCommSplit` for smaller subgroups of the world when
        # we've passed a specific device_id to init_process_group.
        store = c10d.FileStore(self.file_name, self.world_size)
        device = torch.device(f"cuda:{self.rank}")
        pg = self._create_process_group_nccl(store, self.opts(), device_id=device)
        backend = pg._get_backend(torch.device(device))

        tensor = torch.full((1,), self.rank).cuda(device)
        original_tensor = tensor.clone()
        ng = c10d.new_group([0])

        # comm split happens eagerly since device_id is passed to init_process_group.
        self.assertEqual(backend.comm_split_count(), 1)
        if self.rank == 0:
            dist.broadcast(tensor, 0, group=ng)

        # no additional comm split happens after a collective.
        self.assertEqual(backend.comm_split_count(), 1)
        self.assertEqual(tensor, original_tensor)
        dist.destroy_process_group()

    @requires_nccl_version((2, 18), "Need NCCL 2.18+ for ncclCommSplit")
    @skip_but_pass_in_sandcastle_if(not TEST_MULTIGPU, "NCCL test requires 2+ GPUs")
    def test_comm_split_group(self):
        # Test `ncclCommSplit` for smaller subgroups of the world when
        # we've passed a specific device_id to init_process_group.
        store = c10d.FileStore(self.file_name, self.world_size)
        device = torch.device(f"cuda:{self.rank}")
        pg = self._create_process_group_nccl(store, self.opts(), device_id=device)
        backend = pg._get_backend(torch.device(device))

        tensor = torch.full((1,), self.rank).cuda(device)
        ng1 = c10d.split_group(pg, [[0, 1]])
        backend1 = pg._get_backend(torch.device(device))

        # check basic options are the same between parent and child
        self.assertEqual(backend.options._timeout, backend1.options._timeout)
        self.assertEqual(
            backend.options.is_high_priority_stream,
            backend1.options.is_high_priority_stream,
        )
        self.assertEqual(ng1.group_desc, "default_pg:split:0")

        # comm split happens eagerly since device_id is passed to init_process_group.
        self.assertEqual(backend.comm_split_count(), 1)
        dist.broadcast(tensor, 0, group=ng1)
        self.assertEqual(tensor, torch.full((1,), 0))

        ng2 = c10d.split_group(pg, [[0, 1]])
        self.assertEqual(ng2.group_desc, "default_pg:split:1")
        self.assertEqual(backend.comm_split_count(), 2)

        dist.destroy_process_group()

    @requires_nccl_version((2, 18), "Need NCCL 2.18+ for ncclCommSplit")
    @skip_but_pass_in_sandcastle_if(not TEST_MULTIGPU, "NCCL test requires 2+ GPUs")
    def test_non_blocking_init(self):
        # Test creating a pg using nonblocking mode but not eagerly
        os.environ["TORCH_NCCL_USE_COMM_NONBLOCKING"] = "1"
        os.environ["TORCH_NCCL_NONBLOCKING_TIMEOUT"] = "100"
        store = c10d.FileStore(self.file_name, self.world_size)
        device = self.rank_to_GPU[self.rank][0]
        pg = self._create_process_group_nccl(store, self.opts())
        backend = pg._get_backend(torch.device(device))
        self.assertEqual(backend.comm_split_count(), 0)
        reduce_tensor = torch.rand(10, 10, device=device)
        # Run an allreduce, which should trigger a comm init for pg
        pg.allreduce(reduce_tensor).wait()
        new_pg = c10d.new_group()
        # even after pg's collective call, new pg's comm is not initialized until its own collectcive calls
        self.assertEqual(backend.comm_split_count(), 0)
        broadcast_tensor = torch.tensor([self.rank]).cuda(device)
        new_pg.broadcast(broadcast_tensor, 0).wait()
        self.assertEqual(backend.comm_split_count(), 1)
        dist.destroy_process_group()

    @requires_nccl_version((2, 18), "Need NCCL 2.18+ for ncclCommSplit")
    @skip_but_pass_in_sandcastle_if(not TEST_MULTIGPU, "NCCL test requires 2+ GPUs")
    def test_non_blocking_with_eager_init(self):
        # Test creating a pg eagerly with nonblocking mode when
        # we've passed a specific device_id to init_process_group.
        os.environ["TORCH_NCCL_USE_COMM_NONBLOCKING"] = "1"
        os.environ["TORCH_NCCL_NONBLOCKING_TIMEOUT"] = "100"
        store = c10d.FileStore(self.file_name, self.world_size)
        device = torch.device(f"cuda:{self.rank}")
        # bound device to triger eager init mode
        pg = self._create_process_group_nccl(store, self.opts(), device_id=device)
        backend = pg._get_backend(torch.device(device))
        self.assertEqual(backend.comm_split_count(), 0)
        reduce_tensor = torch.rand(10, 10, device=device)
        # Run an allreduce, comm should have already started initilizaing,
        # but allreduce is issued to CUDA STREAM only after the initialization is a success
        pg.allreduce(reduce_tensor).wait()
        new_pg = c10d.new_group()
        # new pg's comm is initialized eagerly
        self.assertEqual(backend.comm_split_count(), 1)
        broadcast_tensor = torch.tensor([self.rank]).cuda(device)
        new_pg.broadcast(broadcast_tensor, 0).wait()
        self.assertEqual(backend.comm_split_count(), 1)
        dist.destroy_process_group()

    @requires_nccl()
    @skip_but_pass_in_sandcastle_if(not TEST_MULTIGPU, "NCCL test requires 2+ GPUs")
    def test_get_uid(self):
        store = c10d.FileStore(self.file_name, self.world_size)
        device = torch.device(f"cuda:{self.rank}")
        pg = self._create_process_group_nccl(store, self.opts(), device_id=device)
        from torch.distributed.distributed_c10d import _get_process_group_uid

        self.assertEqual(_get_process_group_uid(pg), 0)
        pg_2 = c10d.new_group([0, 1])
        self.assertEqual(_get_process_group_uid(pg_2), 1)

    @requires_nccl()
    @skip_but_pass_in_sandcastle_if(not TEST_MULTIGPU, "NCCL test requires 2+ GPUs")
    def test_set_process_group_desc(self):
        store = c10d.FileStore(self.file_name, self.world_size)
        device = torch.device(f"cuda:{self.rank}")
        pg_default = self._create_process_group_nccl(
            store, self.opts(), device_id=device
        )
        self.assertEqual(pg_default.group_desc, "default_pg")
        pg_1 = c10d.new_group([0, 1], group_desc="test_purpose")
        self.assertEqual(pg_1.group_desc, "test_purpose")
        pg_2 = c10d.new_group([0, 1])
        self.assertEqual(pg_2.group_desc, "undefined")


class DistributedDataParallelTest(
    test_c10d_common.CommonDistributedDataParallelTest, MultiProcessTestCase
):
    def setUp(self):
        super().setUp()
        # TORCH_NCCL_BLOCKING_WAIT overrides TORCH_NCCL_ASYNC_ERROR_HANDLING hence tests
        # that use TORCH_NCCL_BLOCKING_WAIT will test it as expected.
        os.environ["TORCH_NCCL_ASYNC_ERROR_HANDLING"] = "1"
        self._spawn_processes()

    def _get_process_group(self):
        store = self._get_store()
        c10d.init_process_group(
            "nccl", store=store, rank=self.rank, world_size=self.world_size
        )
        return c10d.distributed_c10d._get_default_group()

    def _test_nccl_backend(
        self, devices, device_ids, multi_device=False, gradient_as_bucket_view=False
    ):
        process_group = self._get_process_group()
        self._test_ddp_with_process_group(
            process_group, devices, device_ids, multi_device, gradient_as_bucket_view
        )

    @requires_nccl()
    @skip_if_lt_x_gpu(2)
    def test_nccl_propagate_error_reason(self):
        # Need to use TORCH_NCCL_BLOCKING_WAIT and not ASYNC_ERROR_HANDLING,
        # otherwise process will be taken down and we can't check for errors.
        os.environ["TORCH_NCCL_ASYNC_ERROR_HANDLING"] = "0"
        os.environ["TORCH_NCCL_BLOCKING_WAIT"] = "1"
        # Need to disable TORCH_NCCL_DUMP_ON_TIMEOUT otherwise this test times out
        os.environ["TORCH_NCCL_DUMP_ON_TIMEOUT"] = "0"
        store = c10d.FileStore(self.file_name, self.world_size)
        # provide sufficient timeout to initialize NCCL comm.
        pg = c10d.ProcessGroupNCCL(
            store, self.rank, self.world_size, timeout=timedelta(seconds=15)
        )
        pg_gloo = c10d.ProcessGroupGloo(store, self.rank, self.world_size)
        pg.barrier().wait(timedelta(seconds=5))
        # Simulate stuckness in rank 0.
        if self.rank == 0:
            pg_gloo.barrier().wait()
        inp = torch.ones(1).cuda(self.rank)

        if self.rank != 0:
            # Time out due to rank 0 not calling into allreduce.
            with self.assertRaises(dist.DistBackendError):
                pg.allreduce([inp]).wait(timedelta(seconds=5))

            # Now when nonzero rank attempts to use communicator, original failure reason should be logged.
            try:
                pg.allreduce([torch.ones(2).cuda(self.rank)]).wait()
            except dist.DistBackendError as e:
                self.assertTrue("aborted" in str(e))
            else:
                self.fail("Expected error to be raised!")

            # Unblock rank 0
            pg_gloo.barrier().wait()

        # TODO: We can also test that if rank 0 attempts to use the communicator,
        # then we should error out with the info that it was aborted due to
        # timeout on another rank. Although this would only be the case after
        # the watchdog has run on the rank, and there is no reliable way
        # to confirm it has run.

    @requires_nccl()
    @skip_if_lt_x_gpu(2)
    def test_nccl_backend_multi_device_ids_not_allowed(self):
        int_devices = list(range(torch.cuda.device_count()))
        devices = [torch.device("cuda:" + str(i)) for i in int_devices]
        with self.assertRaisesRegex(
            ValueError, "device_ids can only be None or contain a single element."
        ):
            self._test_nccl_backend(devices, int_devices)

    @requires_nccl()
    @skip_if_lt_x_gpu(2)
    def test_nccl_backend_single_device_module_device_ids_None(self):
        self._test_nccl_backend(None, None)

    @requires_nccl()
    @skip_if_lt_x_gpu(2)
    def test_nccl_backend_single_device_module_empty_device_ids(self):
        # This tests the backward compatibility of accepting an empty list as `device_ids`,
        # although we no longer document this in favor of the default value of `None`,
        # which is consistent with multi-device modules and CPU modules.
        self._test_nccl_backend(None, [])

    @requires_nccl()
    @skip_if_lt_x_gpu(4)
    def test_nccl_backend_multi_device_module_device_ids_None(self):
        int_devices = gpus_for_rank(self.world_size)[self.rank][:2]
        devices = [torch.device("cuda:" + str(i)) for i in int_devices]
        self._test_nccl_backend(devices, None, multi_device=True)

    @requires_nccl()
    @skip_if_lt_x_gpu(2)
    def test_nccl_backend_1gpu_module_device_ids_integer_list(self):
        int_devices = gpus_for_rank(self.world_size)[self.rank][:1]
        devices = [torch.device("cuda:" + str(i)) for i in int_devices]
        self._test_nccl_backend(devices, int_devices)

    @requires_nccl()
    @skip_if_lt_x_gpu(2)
    def test_nccl_backend_1gpu_module_device_ids_torch_device_list(self):
        int_devices = gpus_for_rank(self.world_size)[self.rank][:1]
        devices = [torch.device("cuda:" + str(i)) for i in int_devices]
        self._test_nccl_backend(devices, devices)

    @requires_nccl()
    @skip_if_lt_x_gpu(4)
    def test_nccl_backend_2gpu_module(self):
        int_devices = gpus_for_rank(self.world_size)[self.rank][:2]
        devices = [torch.device("cuda:" + str(i)) for i in int_devices]
        self._test_nccl_backend(devices, None, multi_device=True)

    @requires_nccl()
    @skip_if_lt_x_gpu(8)
    def test_nccl_backend_4gpu_module(self):
        int_devices = gpus_for_rank(self.world_size)[self.rank][:4]
        devices = [torch.device("cuda:" + str(i)) for i in int_devices]
        self._test_nccl_backend(devices, None, multi_device=True)

    @requires_nccl()
    @skip_if_lt_x_gpu(4)
    def test_ddp_multi_device_module_config(self):
        gpus = gpus_for_rank(self.world_size)[self.rank]

        self.assertTrue(len(gpus) >= 2, "expecting at least 2 gpus per process")

        process_group = self._get_process_group()

        gpus = gpus[:2]
        model = DoubleGpuNet(gpus)

        with self.assertRaisesRegex(
            ValueError,
            "DistributedDataParallel device_ids and output_device arguments only work with "
            "single-device/multiple-device GPU modules or CPU modules",
        ):
            ddp_model = DistributedDataParallel(
                model, output_device=gpus[1], process_group=process_group
            )

        with self.assertRaisesRegex(
            ValueError, "device_ids can only be None or contain a single element."
        ):
            ddp_model = DistributedDataParallel(
                model, device_ids=gpus, process_group=process_group
            )

        with self.assertRaisesRegex(
            ValueError, "input module must be on the same type of devices"
        ):
            model.fc1 = model.fc1.cpu()
            ddp_model = DistributedDataParallel(model, process_group=process_group)

        model = model.cpu()
        with self.assertRaisesRegex(
            ValueError, "device_ids can only be None or contain a single element."
        ):
            ddp_model = DistributedDataParallel(
                model, device_ids=gpus, process_group=process_group
            )

    def _test_fp16(self, gradient_as_bucket_view=False):
        process_group = self._get_process_group()

        gpus = gpus_for_rank(self.world_size)[self.rank]
        model = nn.Linear(1, 1, bias=False).cuda(gpus[0]).half()
        nn.init.constant_(model.weight, 1)
        ddp_model = DistributedDataParallel(
            model,
            device_ids=[gpus[0]],
            process_group=process_group,
            bucket_cap_mb=0.001,
            gradient_as_bucket_view=gradient_as_bucket_view,
        )

        # Input 2**15, so that the gradients will overflow with a
        # world_size of 2, unless we normalize the gradient by the
        # world_size before the reduction
        input = torch.tensor([[2**15]]).cuda(gpus[0]).half()

        # Step model
        ddp_model.train()
        output = ddp_model(input)
        loss = output.sum()
        loss.backward()

        self.assertFalse(any(torch.isinf(p.grad).any() for p in ddp_model.parameters()))

    @requires_nccl()
    @skip_if_lt_x_gpu(2)
    def test_fp16(self):
        self._test_fp16()

    @requires_nccl()
    @skip_if_lt_x_gpu(2)
    def test_fp16_grad_is_view(self):
        self._test_fp16(gradient_as_bucket_view=True)

    def _test_arbitrary_forward_return_value(self, gradient_as_bucket_view=False):
        """
        Note: this test can be sped up by only running it on a CPU module
        once DistributedDataParallel supports them.
        """
        process_group = self._get_process_group()

        class ForwardReturnValueModule(nn.Module):
            def __init__(self) -> None:
                super().__init__()
                self.fc1 = nn.Linear(2, 10, bias=False)
                self.fc2 = nn.Linear(10, 4, bias=False)
                self.fc3 = nn.Linear(4, 4, bias=False)
                self.relu = nn.ReLU()

            def forward(self, x, fn):
                x = self.relu(self.fc1(x))
                x = self.relu(self.fc2(x))
                # The first softmax does NOT include fc3 in its autograd graph
                # whereas the second softmax DOES. If we pass only the first
                # tensor we see in the output to the reducer, it marks the
                # gradient for fc3 as ready (because it doesn't show up). If
                # downstream uses of this return value choose to differentiate
                # against the second output tensor, it would still receive a
                # gradient and a callback for this tensor, resulting in a crash.
                return fn(
                    F.softmax(x, dim=1),
                    F.softmax(self.fc3(x), dim=1),
                )

        device_id = gpus_for_rank(self.world_size)[self.rank][0]
        model = DistributedDataParallel(
            ForwardReturnValueModule().float().to(device_id),
            device_ids=[device_id],
            process_group=process_group,
            gradient_as_bucket_view=gradient_as_bucket_view,
        )

        batch_size = 4
        criterion = nn.CrossEntropyLoss()
        input = torch.rand([batch_size, 2], dtype=torch.float)
        target = torch.LongTensor([random.randrange(4) for _ in range(batch_size)]).to(
            device_id
        )

        # Always run "backward" to ensure the reducer is called by autograd.
        # If we don't correctly capture the output tensors from the return value,
        # the reducer won't see a hook for the unused parameter, and throw an error.
        # The correct capture is what we're testing in this function.
        def test(box, unbox):
            output = model(input, fn=box)
            loss = criterion(unbox(output), target)
            loss.backward()

        # Test with identity return value
        test(
            box=lambda x, y: (x, y),
            unbox=lambda obj: obj[1],
        )

        # Test with list return value
        test(
            box=lambda x, y: ["foo", x, "bar", y],
            unbox=lambda obj: obj[3],
        )

        # Test with tuple return value
        test(
            box=lambda x, y: ("foo", x, "bar", y),
            unbox=lambda obj: obj[3],
        )

        # Test with dict return value
        test(
            box=lambda x, y: {"foo": "bar", "a": x, "b": y},
            unbox=lambda obj: obj["b"],
        )

        # Test with list with dict return value
        test(
            box=lambda x, y: ["foo", "bar", {"a": x, "b": y}],
            unbox=lambda obj: obj[2]["b"],
        )

        # Test with dict with list return value
        test(
            box=lambda x, y: {"foo": "bar", "list": [0, x, 1, y]},
            unbox=lambda obj: obj["list"][3],
        )

    @requires_nccl()
    @skip_if_lt_x_gpu(2)
    def test_arbitrary_forward_return_value(self):
        self._test_arbitrary_forward_return_value()

    @requires_nccl()
    @skip_if_lt_x_gpu(2)
    def test_arbitrary_forward_return_value_grad_is_view(self):
        self._test_arbitrary_forward_return_value(gradient_as_bucket_view=True)

    @requires_nccl()
    @skip_if_lt_x_gpu(2)
    def test_ddp_with_lazy_parameters(self):
        process_group = self._get_process_group()
        with self.assertRaisesRegex(
            RuntimeError, "Modules with uninitialized parameters"
        ):
            DistributedDataParallel(
                torch.nn.LazyLinear(10), process_group=process_group
            )

    def _test_find_unused_parameters_kwarg(self, gradient_as_bucket_view=False):
        """
        Note: this test can be sped up by only running it on a CPU module
        once DistributedDataParallel supports them.
        """
        torch.cuda.set_device(self.rank)
        dist.init_process_group(
            backend="nccl",
            world_size=self.world_size,
            rank=self.rank,
            init_method=f"file://{self.file_name}",
        )
        process_group = c10d.distributed_c10d._get_default_group()

        class FindUnusedParametersModule(nn.Module):
            def __init__(self) -> None:
                super().__init__()
                self.fc1 = nn.Linear(2, 10, bias=False)
                self.fc2 = nn.Linear(10, 4, bias=False)
                self.fc3 = nn.Linear(4, 4, bias=False)
                self.relu = nn.ReLU()

            def forward(self, x):
                x = self.relu(self.fc1(x))
                x = self.relu(self.fc2(x))
                # Return the fc3 module so that the caller can invoke it
                # outside of the forward function. While this is bad practice,
                # we can use it to trigger a reducer error.
                return (F.softmax(x, dim=1), self.fc3)

        device_id = gpus_for_rank(self.world_size)[self.rank][0]
        batch_size = 4
        criterion = nn.CrossEntropyLoss()
        input = torch.rand([batch_size, 2], dtype=torch.float)
        target = torch.LongTensor([random.randrange(4) for _ in range(batch_size)]).to(
            device_id
        )

        ddp_model = None

        def test_find_unused_parameters(
            find_unused_parameters, test_default=False, gradient_as_bucket_view=False
        ):
            if test_default:
                model = DistributedDataParallel(
                    FindUnusedParametersModule().float().to(device_id),
                    device_ids=[device_id],
                    process_group=process_group,
                    gradient_as_bucket_view=gradient_as_bucket_view,
                )
            else:
                model = DistributedDataParallel(
                    FindUnusedParametersModule().float().to(device_id),
                    device_ids=[device_id],
                    process_group=process_group,
                    find_unused_parameters=find_unused_parameters,
                    gradient_as_bucket_view=gradient_as_bucket_view,
                )
            nonlocal ddp_model
            ddp_model = model

            output, fc3 = model(input)
            output = fc3(output)
            loss = criterion(output, target)
            loss.backward()

        # First test that finding unused params under these conditions is to
        # trigger an error when `backward` is called (because fc3 is an unused
        # parameter and will therefore be marked ready twice).
        try:
            test_find_unused_parameters(
                True, gradient_as_bucket_view=gradient_as_bucket_view
            )
        except Exception as ex:
            self.assertTrue(
                str(ex).startswith(
                    "Expected to mark a variable ready only once.",
                )
            )
            unused_index = 2
            unused_index_str = f"Parameter at index {unused_index}"
            model = ddp_model.module
            for module_name, module in model.named_modules():
                if module == model.fc3:
                    for parameter_name, _ in module.named_parameters(recurse=False):
                        unused_fqn = f"{module_name}.{parameter_name}"
                        # Only one such parameter in model.fc3, since bias=False
                        break

            if dist.get_debug_level() != dist.DebugLevel.OFF:
                unused_index_str += f" with name {unused_fqn}"

            self.assertTrue(unused_index_str in str(ex))
        else:
            self.fail("Expected exception")

        dist.barrier(process_group)

        # Then test that the default behavior can be overridden by setting
        # `find_unused_parameters=False`.
        try:
            test_find_unused_parameters(
                False, gradient_as_bucket_view=gradient_as_bucket_view
            )
        except Exception as ex:
            self.fail(f"Unexpected exception: {ex}")

        # Test find_unused_parameters defaults to False
        try:
            test_find_unused_parameters(
                True, test_default=True, gradient_as_bucket_view=gradient_as_bucket_view
            )
        except Exception as ex:
            self.fail(f"Unexpected exception: {ex}")

    # TODO: Combine the following tests once https://github.com/pytorch/pytorch/issues/55967
    # is resolved.
    @requires_nccl()
    @skip_if_lt_x_gpu(2)
    @with_dist_debug_levels(levels=["DETAIL"])
    def test_find_unused_parameters_kwarg_debug_detail(self):
        self._test_find_unused_parameters_kwarg()

    @requires_nccl()
    @skip_if_lt_x_gpu(2)
    @with_dist_debug_levels(levels=["INFO"])
    def test_find_unused_parameters_kwarg_debug_info(self):
        self._test_find_unused_parameters_kwarg()

    @requires_nccl()
    @skip_if_lt_x_gpu(2)
    @with_dist_debug_levels(levels=["OFF"])
    def test_find_unused_parameters_kwarg_debug_off(self):
        self._test_find_unused_parameters_kwarg()

    @requires_nccl()
    @skip_if_lt_x_gpu(2)
    @with_dist_debug_levels(levels=["DETAIL"])
    def test_find_unused_parameters_kwarg_grad_is_view_debug_detail(self):
        self._test_find_unused_parameters_kwarg(gradient_as_bucket_view=True)

    @requires_nccl()
    @skip_if_lt_x_gpu(2)
    @with_dist_debug_levels(levels=["INFO"])
    def test_find_unused_parameters_kwarg_grad_is_view_debug_info(self):
        self._test_find_unused_parameters_kwarg(gradient_as_bucket_view=True)

    @requires_nccl()
    @skip_if_lt_x_gpu(2)
    @with_dist_debug_levels(levels=["OFF"])
    def test_find_unused_parameters_kwarg_grad_is_view_debug_off(self):
        self._test_find_unused_parameters_kwarg(gradient_as_bucket_view=True)

    def _test_multiple_outputs_multiple_backward(self, gradient_as_bucket_view=False):
        """
        Note: this test can be sped up by only running it on a CPU module
        once DistributedDataParallel supports them.
        """
        process_group = self._get_process_group()

        class MultipleOutputModule(nn.Module):
            def __init__(self) -> None:
                super().__init__()

                def define_module():
                    return nn.Sequential(
                        nn.Linear(2, 10, bias=False),
                        nn.ReLU(),
                        nn.Linear(10, 4, bias=False),
                        nn.ReLU(),
                    )

                self.module0 = define_module()
                self.module1 = define_module()

            def forward(self, x):
                return (
                    F.softmax(self.module0(x), dim=1),
                    F.softmax(self.module1(x), dim=1),
                )

        device_id = gpus_for_rank(self.world_size)[self.rank][0]
        model = DistributedDataParallel(
            MultipleOutputModule().float().to(device_id),
            device_ids=[device_id],
            process_group=process_group,
            gradient_as_bucket_view=gradient_as_bucket_view,
        )

        batch_size = 4
        criterion = nn.CrossEntropyLoss()
        input = torch.rand([batch_size, 2], dtype=torch.float)
        target = torch.LongTensor([random.randrange(4) for _ in range(batch_size)]).to(
            device_id
        )

        # Compute loss and gradients for both outputs
        output1, output2 = model(input)
        loss1 = criterion(output1, target)
        loss1.backward()
        loss2 = criterion(output2, target)
        loss2.backward()

    @requires_nccl()
    @skip_if_lt_x_gpu(2)
    def test_multiple_outputs_multiple_backward(self):
        self._test_multiple_outputs_multiple_backward()

    @requires_nccl()
    @skip_if_lt_x_gpu(2)
    def test_multiple_outputs_multiple_backward_grad_is_view(self):
        self._test_multiple_outputs_multiple_backward(gradient_as_bucket_view=True)

    @requires_nccl()
    @skip_if_lt_x_gpu(2)
    def test_no_grad(self):
        """
        Note: this test can be sped up by only running it on a CPU module
        once DistributedDataParallel supports them.
        """
        process_group = self._get_process_group()

        class NoGradModule(nn.Module):
            def __init__(self) -> None:
                super().__init__()
                self.fc1 = nn.Linear(2, 10, bias=False)
                self.fc2 = nn.Linear(10, 4, bias=False)
                self.relu = nn.ReLU()

            def forward(self, x):
                x = self.relu(self.fc1(x))
                x = self.relu(self.fc2(x))
                return F.softmax(x, dim=1)

        device_id = gpus_for_rank(self.world_size)[self.rank][0]
        model = DistributedDataParallel(
            NoGradModule().float().to(device_id),
            device_ids=[device_id],
            process_group=process_group,
        )

        batch_size = 4
        input = torch.rand([batch_size, 2], dtype=torch.float)

        def check_no_grads():
            for p in model.parameters():
                self.assertTrue(p.requires_grad)
                self.assertIsNone(p.grad)

        # After initialization, no parameter has their gradient set.
        check_no_grads()

        # Run `forward` function with torch.no_grad()
        with torch.no_grad():
            output = model(input)
            self.assertTrue(isinstance(output, torch.Tensor))

        # No parameter should have their gradient set.
        check_no_grads()

    def _test_accumulate_gradients_module(self, gradient_as_bucket_view=False):
        # This is NOT the recommended way to implement accumulating grads, but
        # we would like to make sure DDP does not mess up with the underlying
        # module.
        int_devices = gpus_for_rank(self.world_size)[self.rank][:1]
        devices = [torch.device("cuda:" + str(i)) for i in int_devices]
        process_group = self._get_process_group()
        global_batch_size = self.world_size

        model, ddp_model, input, target = self._prepare_single_device_module(
            process_group, devices, devices, global_batch_size, gradient_as_bucket_view
        )

        def step_model(model, input, target):
            model.train()
            output = model(input)
            loss = F.mse_loss(output, target.to(output.device))
            loss.backward()

        # ensure accumulate grads works with no_grad
        with torch.no_grad():
            ddp_model.train()
            ddp_model.module(input)

        # Check two model parameters over 4 iterations.
        # Use 4 iterations because we alternate between reducing and
        # not reducing and want to make sure we switch both ways.
        for iteration in range(4):
            step_model(model, input, target)

            if iteration % 2 == 0:
                # Skip gradients sync without calling prepare_for_backward
                step_model(
                    ddp_model.module,
                    input[self.rank : (self.rank + 1)],
                    target[self.rank : (self.rank + 1)],
                )
                for i, j in zip(model.parameters(), ddp_model.parameters()):
                    self.assertNotEqual(i.grad, j.grad)
            else:
                step_model(
                    ddp_model,
                    input[self.rank : (self.rank + 1)],
                    target[self.rank : (self.rank + 1)],
                )
                for i, j in zip(model.parameters(), ddp_model.parameters()):
                    self.assertEqual(i.grad, j.grad, rtol=1.3e-06, atol=5e-5)

            # Shuffle the input so that DDP input is different
            torch.manual_seed(1337 + iteration)
            input = input[torch.randperm(global_batch_size)]

    @requires_nccl()
    @skip_if_lt_x_gpu(2)
    def test_accumulate_gradients_module(self):
        self._test_accumulate_gradients_module()

    @requires_nccl()
    @skip_if_lt_x_gpu(2)
    def test_accumulate_gradients_module_with_grad_is_view(self):
        self._test_accumulate_gradients_module(gradient_as_bucket_view=True)

    @requires_nccl()
    @skip_if_lt_x_gpu(2)
    def test_failure_recovery(self):
        process_group = self._get_process_group()

        # need to create a separate file for the recovered FileStore, because
        # the original one will be deleted when destructing the first FileStore.
        recovery_filename = self.file_name + "_recovery"

        if self.rank == 0:
            # the file will be deleted by the recovered FileStore
            open(recovery_filename, "w").close()

        # not necessary to run barrier here, as DDP will synchronize

        class TestModel(nn.Module):
            def __init__(self) -> None:
                super().__init__()
                self.fc1 = nn.Linear(2, 10, bias=False)
                self.fc2 = nn.Linear(10, 4, bias=False)
                self.relu = nn.ReLU()

            def forward(self, x):
                x = self.relu(self.fc1(x))
                x = self.relu(self.fc2(x))
                return F.softmax(x, dim=1)

        device_id = gpus_for_rank(self.world_size)[self.rank][0]
        model = TestModel().float().to(device_id)
        ddp = DistributedDataParallel(
            model,
            device_ids=[device_id],
            process_group=process_group,
        )

        batch_size = 4
        criterion = nn.CrossEntropyLoss()
        input = torch.rand([batch_size, 2], dtype=torch.float)
        target = torch.LongTensor([random.randrange(4) for _ in range(batch_size)]).to(
            device_id
        )

        for _ in range(6):
            output = ddp(input)
            loss = criterion(output, target)
            loss.backward()

        del ddp
        c10d.destroy_process_group(process_group)

        store = c10d.FileStore(recovery_filename, self.world_size)
        c10d.init_process_group(
            "nccl", store=store, rank=self.rank, world_size=self.world_size
        )
        process_group = c10d.distributed_c10d._get_default_group()
        ddp = DistributedDataParallel(
            model,
            device_ids=[device_id],
            process_group=process_group,
        )

        input = torch.rand([batch_size, 2], dtype=torch.float)
        target = torch.LongTensor([random.randrange(4) for _ in range(batch_size)]).to(
            device_id
        )
        for _ in range(6):
            output = ddp(input)
            loss = criterion(output, target)
            loss.backward()

    @requires_nccl()
    @skip_if_lt_x_gpu(2)
    def test_pass_default_pg(self):
        dist.init_process_group(
            "nccl",
            init_method=f"file://{self.file_name}",
            world_size=self.world_size,
            rank=self.rank,
        )

        default_pg = c10d.distributed_c10d._get_default_group()
        dist.destroy_process_group(default_pg)
        self.assertFalse(dist.is_initialized())

    def _test_grad_layout(self, replica_devices, layer_devs, local_batch_size):
        process_group = self._get_process_group()

        global_batch_size = local_batch_size * self.world_size

        # Carry out some trials with small buckets and some with big buckets.
        bucketsizes = (0.000001, 25)
        # Tuples of lists.  Each list describes per-layer characteristics for one trial.
        layer_formats = (
            [torch.contiguous_format] * 4,
            [torch.channels_last] * 2 + [torch.contiguous_format] * 2,
            [torch.channels_last] * 4,
        )
        layer_dtypes = (
            [torch.float] * 4,
            [torch.float] * 2 + [torch.half] * 2,
            [torch.half] * 4,
        )

        input_dev = layer_devs[0] if isinstance(layer_devs, list) else layer_devs
        target_dev = layer_devs[-1] if isinstance(layer_devs, list) else layer_devs
        input = torch.randn(
            (global_batch_size, 8, 8, 8), device=input_dev, dtype=torch.float
        )
        target = torch.randn(
            (global_batch_size, 8, 4, 4), device=target_dev, dtype=torch.float
        )
        local_batch_start = self.rank * local_batch_size
        local_batch_end = (self.rank + 1) * local_batch_size

        # Reducer.cpp sneakily creates one "initial bucket" that ignores the "bucket_cap_mb"
        # argument.  The following makes sure the initial bucket also complies.
        @contextmanager
        def first_bucket_size(ddp_bucket_mb):
            old_DEFAULT_FIRST_BUCKET_BYTES = dist._DEFAULT_FIRST_BUCKET_BYTES
            dist._DEFAULT_FIRST_BUCKET_BYTES = int(ddp_bucket_mb * 1.0e6)
            try:
                yield
            finally:
                dist._DEFAULT_FIRST_BUCKET_BYTES = old_DEFAULT_FIRST_BUCKET_BYTES

        with torch.backends.cudnn.flags(
            enabled=True, deterministic=True, benchmark=False
        ):
            for formats, dtypes, bucketsize in product(
                layer_formats, layer_dtypes, bucketsizes
            ):
                with first_bucket_size(bucketsize):
                    model_msg = f"rank = {self.rank} formats = {formats} dtypes = {dtypes} bucketsize = {bucketsize} "
                    try:
                        m = ConvNet(layer_devs, formats, dtypes)
                        m_ddp = DistributedDataParallel(
                            copy.deepcopy(m),
                            device_ids=replica_devices,
                            process_group=process_group,
                            bucket_cap_mb=bucketsize,
                        )
                        opt = torch.optim.SGD(m.parameters(), lr=0.1)
                        opt_ddp = torch.optim.SGD(m_ddp.parameters(), lr=0.1)
                        has_half = any(p.dtype is torch.half for p in m.parameters())
                        tol = 1.0e-3 if has_half else 1.0e-5
                    except BaseException:
                        # Prints case-specific debugging info to narrow down failing case.
                        print(
                            "Caught exception during model creation for " + model_msg,
                            flush=True,
                        )
                        raise
                    # 3 iters:  First iter creates grads, second iter retests after rebucketing,
                    # third iter tries zeroed grads.
                    for it in range(3):
                        iter_msg = f"iter = {it} " + model_msg
                        named_msg = iter_msg
                        try:
                            F.mse_loss(m(input).float(), target).backward()
                            F.mse_loss(
                                m_ddp(input[local_batch_start:local_batch_end]).float(),
                                target[local_batch_start:local_batch_end],
                            ).backward()
                            for i, ((layer_name, m_child), m_ddp_child) in enumerate(
                                zip(m.named_children(), m_ddp.module.children())
                            ):
                                named_msg = layer_name + ".weight" + " " + iter_msg
                                self.assertTrue(
                                    m_child.weight.grad.is_contiguous(
                                        memory_format=formats[i]
                                    ),
                                    named_msg,
                                )
                                self.assertTrue(
                                    m_ddp_child.weight.grad.is_contiguous(
                                        memory_format=formats[i]
                                    ),
                                    named_msg,
                                )
                                for j, ((param_name, p), p_ddp) in enumerate(
                                    zip(
                                        m_child.named_parameters(),
                                        m_ddp_child.parameters(),
                                    )
                                ):
                                    named_msg = (
                                        layer_name + "." + param_name + " " + iter_msg
                                    )
                                    self.assertEqual(
                                        p.grad, p_ddp.grad, rtol=tol, atol=tol
                                    )
                            opt.step()
                            opt_ddp.step()
                            if it == 0:
                                for p, p_ddp in zip(m.parameters(), m_ddp.parameters()):
                                    p.grad = None
                                    p_ddp.grad = None
                            else:
                                m.zero_grad()
                                m_ddp.zero_grad()
                        except BaseException:
                            # Makes sure we still get info if an error occurred somewhere other than the asserts.
                            print(
                                "Caught exception during iterations at " + named_msg,
                                flush=True,
                            )
                            raise

    @requires_nccl()
    @skip_if_lt_x_gpu(2)
    def test_grad_layout_1devicemodule_1replicaperprocess(self):
        dev0 = torch.device("cuda:" + str(gpus_for_rank(self.world_size)[self.rank][0]))
        # Tells DDP to use just one device.
        replica_devices = [dev0]
        # Tells _test_grad_layout to construct ConvNet with all layers on this process's first assigned device.
        layer_devs = dev0
        local_batch_size = 8
        self._test_grad_layout(replica_devices, layer_devs, local_batch_size)

    @requires_nccl()
    @skip_if_lt_x_gpu(4)
    @skip_if_rocm
    def test_grad_layout_2devicemodule(self):
        int_devices = gpus_for_rank(self.world_size)[self.rank][:2]
        dev0 = torch.device("cuda:" + str(int_devices[0]))
        dev1 = torch.device("cuda:" + str(int_devices[1]))
        # DDP's default behavior for a multi-device module is "don't replicate."
        replica_devices = None
        # Tells _test_grad_layout to constructs this process's ConvNet on 2 devices, with 2 layers on each device.
        layer_devs = [dev0] * 2 + [dev1] * 2
        local_batch_size = 8
        self._test_grad_layout(replica_devices, layer_devs, local_batch_size)

    @requires_nccl()
    @skip_if_lt_x_gpu(2)
    def test_param_layout_mismatch_error(self):
        process_group = self._get_process_group()

        dev0 = torch.device("cuda:" + str(gpus_for_rank(self.world_size)[self.rank][0]))
        layer_devs = dev0
        layer_formats = (
            [torch.contiguous_format] * 4
            if self.rank == 0
            else [torch.channels_last] * 4
        )
        layer_dtypes = [torch.float] * 4

        m = ConvNet(layer_devs, layer_formats, layer_dtypes)
        if self.rank == 0:
            m_ddp = DistributedDataParallel(
                m, device_ids=[dev0], process_group=process_group
            )
        else:
            with self.assertRaisesRegex(
                RuntimeError,
                ".* appears not to match strides of the same param in process 0",
            ):
                m_ddp = DistributedDataParallel(
                    m, device_ids=[dev0], process_group=process_group
                )

    def _gpu_model_with_ddp_comm_hook(
        self,
        process_group,
        hook=None,
        gradient_as_bucket_view=False,
        state=None,
        static_graph=False,
    ):
        device_id = gpus_for_rank(self.world_size)[self.rank][0]
        gpu_model = DistributedDataParallel(
            ModuleForDdpCommHook().to(device_id),
            device_ids=[device_id],
            process_group=process_group,
            gradient_as_bucket_view=gradient_as_bucket_view,
            static_graph=static_graph,
        )

        # Register a DDP communication hook if any.
        if hook is not None:
            gpu_model.register_comm_hook(state, hook)

        return gpu_model

    @requires_nccl()
    @skip_if_lt_x_gpu(2)
    def test_ddp_comm_hook_future_passing_gpu_nccl(self):
        """
        This unit test verifies whether the Future object is passed properly using nccl backend.
        The hook callback function creates a Future object and sets a value to it.
        """
        process_group = self._get_process_group()

        # Get GPU model with simple_hook registered.
        gpu_model = self._gpu_model_with_ddp_comm_hook(process_group, self._simple_hook)

        # check whether the grads are equal to what simple_hook's then callback returns.
        # without the comm_hook, result would be 0.25 * torch.ones(2, 2).
        self._run_and_verify_hook(gpu_model, 8, 2 * torch.ones(2, 2))

    def _test_ddp_comm_hook_allreduce_hook_nccl(
        self, gradient_as_bucket_view=False, static_graph=False
    ):
        """
        This unit test verifies whether a DDP communication hook that just calls
        allreduce gives the same result with the case of no hook registered.
        Without the then callback, the future_value in reducer is no longer
        a PyObject, and this unit test verifies future_value is properly checked.
        """
        process_group = self._get_process_group()

        def allreduce_hook(
            state: object, bucket: dist.GradBucket
        ) -> torch.futures.Future[torch.Tensor]:
            tensors = [bucket.buffer() / self.world_size]
            return (
                process_group.allreduce(tensors)
                .get_future()
                .then(lambda fut: fut.value()[0])
            )

        # Get GPU model with allreduce_hook registered.
        gpu_model = self._gpu_model_with_ddp_comm_hook(
            process_group, allreduce_hook, gradient_as_bucket_view, static_graph
        )

        # check whether the grads are equal to what DDP without hook would return.
        self._run_and_verify_hook(gpu_model, 8, 0.25 * torch.ones(2, 2))

    def _test_default_ddp_comm_hooks_nccl(self, gradient_as_bucket_view=False):
        """
        This unit test verifies whether default Python DDP communication hooks ALLREDUCE, FP16_COMPRESS
        and BF16_COMPRESS, can give the same result with the case of no hook registered.
        """
        process_group = self._get_process_group()

        # For these default DDP comm hooks, the only state is process group.
        state = process_group
        hook_options = [default.allreduce_hook, default.fp16_compress_hook]
        if (
            not TEST_WITH_ROCM
            and BFLOAT16_AVAILABLE
            and c10d.is_nccl_available()
            and torch.cuda.nccl.version() >= (2, 10)
        ):
            hook_options.append(default.bf16_compress_hook)
        for hook in hook_options:
            # Get GPU model with the hook registered.
            # The first arg 'process_group' is used for initializing the test environment,
            # so it cannot be replaced by 'state', although they have the same value.
            gpu_model = self._gpu_model_with_ddp_comm_hook(
                process_group, hook, gradient_as_bucket_view, state
            )

            # check whether the grads are equal to what DDP without hook would return.
            self._run_and_verify_hook(gpu_model, 8, 0.25 * torch.ones(2, 2))

    def _test_fp16_compress_wrapper(self, gradient_as_bucket_view=False):
        """
        This unit test verifies whether wrapping the ALLREDUCE and POWER_SGD hooks with
        the FP16_WRAPPER can give the same result as when there is no hook registered.
        """
        process_group = self._get_process_group()
        powerSGD_state = powerSGD.PowerSGDState(process_group=process_group)

        hook_args = [
            (powerSGD.powerSGD_hook, powerSGD_state),
            (default.allreduce_hook, process_group),
        ]

        for hook, state in hook_args:
            gpu_model = self._gpu_model_with_ddp_comm_hook(
                process_group,
                default.fp16_compress_wrapper(hook),
                gradient_as_bucket_view,
                state,
            )

            # check whether the grads are equal to what DDP without hook would return.
            self._run_and_verify_hook(gpu_model, 8, 0.25 * torch.ones(2, 2))

    def _test_bf16_compress_wrapper(self, gradient_as_bucket_view=False):
        """
        This unit test verifies whether wrapping the ALLREDUCE and POWER_SGD hooks with
        the BF16_WRAPPER can give the same result as when there is no hook registered.
        """
        process_group = self._get_process_group()
        powerSGD_state = powerSGD.PowerSGDState(process_group=process_group)

        hook_args = [
            (powerSGD.powerSGD_hook, powerSGD_state),
            (default.allreduce_hook, process_group),
        ]

        for hook, state in hook_args:
            gpu_model = self._gpu_model_with_ddp_comm_hook(
                process_group,
                default.bf16_compress_wrapper(hook),
                gradient_as_bucket_view,
                state,
            )

            # check whether the grads are equal to what DDP without hook would return.
            self._run_and_verify_hook(gpu_model, 8, 0.25 * torch.ones(2, 2))

    def _test_powerSGD_ddp_comm_hook_nccl(self, gradient_as_bucket_view=False):
        """
        This unit test verifies whether Python DDP communication hook POWER_SGD
        can give the same result with the case of no hook registered.
        """
        process_group = self._get_process_group()

        # Get GPU model with the hook registered.
        # Test the hook with different algorithmic configs.
        for use_error_feedback, warm_start, batch_tensors_with_same_shape in product(
            [True, False],
            [True, False],
            [True, False],
        ):
            state = powerSGD.PowerSGDState(
                process_group=process_group,
                matrix_approximation_rank=1,
                use_error_feedback=use_error_feedback,
                warm_start=warm_start,
                batch_tensors_with_same_shape=batch_tensors_with_same_shape,
            )
            for hook in [powerSGD.powerSGD_hook, powerSGD.batched_powerSGD_hook]:
                gpu_model = self._gpu_model_with_ddp_comm_hook(
                    process_group, hook, gradient_as_bucket_view, state
                )

                # check whether the grads are equal to what DDP without hook would return.
                self._run_and_verify_hook(gpu_model, 8, 0.25 * torch.ones(2, 2))

    def _test_builtin_ddp_comm_hooks_nccl(self, gradient_as_bucket_view=False):
        """
        This unit test verifies whether built-in C++ DDP communication hooks ALLREDUCE and FP16_COMPRESS
        can give the same result with the case of no hook registered.
        """
        process_group = self._get_process_group()

        for comm_hook_type in [
            dist.BuiltinCommHookType.ALLREDUCE,
            dist.BuiltinCommHookType.FP16_COMPRESS,
        ]:
            # Get GPU model with the built-in communication hook.
            gpu_model = self._gpu_model_with_builtin_ddp_comm_hook(
                process_group, comm_hook_type, gradient_as_bucket_view
            )

            # check whether the grads are equal to what DDP without hook would return.
            self._run_and_verify_hook(gpu_model, 8, 0.25 * torch.ones(2, 2))

    @requires_nccl()
    @skip_if_lt_x_gpu(2)
    def test_ddp_comm_hook_allreduce_hook_nccl(self):
        self._test_ddp_comm_hook_allreduce_hook_nccl()

    @requires_nccl()
    @skip_if_lt_x_gpu(2)
    def test_default_ddp_comm_hooks_nccl(self):
        self._test_default_ddp_comm_hooks_nccl()

    @requires_nccl()
    @skip_if_lt_x_gpu(2)
    def test_fp16_compress_wrapper_nccl(self):
        self._test_fp16_compress_wrapper()

    @requires_nccl()
    @requires_nccl_version((2, 10), "Need NCCL 2.10+ for BF16_COMPRESS")
    @skip_but_pass_in_sandcastle_if(
        not BFLOAT16_AVAILABLE,
        "BFloat16 is only supported by CUDA 11+",
    )
    @skip_if_lt_x_gpu(2)
    def test_bf16_compress_wrapper_nccl(self):
        self._test_bf16_compress_wrapper()

    @requires_nccl()
    @skip_if_lt_x_gpu(2)
    def test_builtin_ddp_comm_hooks_nccl(self):
        self._test_builtin_ddp_comm_hooks_nccl()

    @requires_nccl()
    @skip_if_lt_x_gpu(2)
    def test_powerSGD_ddp_comm_hook_nccl(self):
        self._test_powerSGD_ddp_comm_hook_nccl()

    @requires_nccl()
    @skip_if_lt_x_gpu(2)
    def test_ddp_comm_hook_allreduce_hook_nccl_grad_is_view(self):
        self._test_ddp_comm_hook_allreduce_hook_nccl(gradient_as_bucket_view=True)

    @requires_nccl()
    @skip_if_lt_x_gpu(2)
    def test_ddp_comm_hook_allreduce_hook_nccl_static_graph(self):
        self._test_ddp_comm_hook_allreduce_hook_nccl(static_graph=True)

    @requires_nccl()
    @skip_if_lt_x_gpu(2)
    def test_default_ddp_comm_hooks_nccl_is_view(self):
        self._test_default_ddp_comm_hooks_nccl(gradient_as_bucket_view=True)

    @requires_nccl()
    @skip_if_lt_x_gpu(2)
    def test_fp16_compress_wrapper_is_view(self):
        self._test_fp16_compress_wrapper(gradient_as_bucket_view=True)

    @requires_nccl()
    @requires_nccl_version((2, 10), "Need NCCL 2.10+ for BF16_COMPRESS")
    @skip_but_pass_in_sandcastle_if(
        not BFLOAT16_AVAILABLE,
        "BFloat16 is only supported by CUDA 11+",
    )
    @skip_if_lt_x_gpu(2)
    def test_bf16_compress_wrapper_is_view(self):
        self._test_bf16_compress_wrapper(gradient_as_bucket_view=True)

    @requires_nccl()
    @skip_if_lt_x_gpu(2)
    def test_builtin_ddp_comm_hooks_nccl_grad_is_view(self):
        self._test_builtin_ddp_comm_hooks_nccl(gradient_as_bucket_view=True)

    @requires_nccl()
    @skip_if_lt_x_gpu(2)
    def test_powerSGD_ddp_comm_hook_nccl_grad_is_view(self):
        self._test_powerSGD_ddp_comm_hook_nccl(gradient_as_bucket_view=True)

    @requires_nccl()
    @skip_if_lt_x_gpu(2)
    def test_ddp_comm_hook_allreduce_with_then_hook_nccl(self):
        """
        This unit test verifies whether a DDP communication hook that calls allreduce and then
        multiplies the result by ten and divides by two gives the expected result.
        """
        process_group = self._get_process_group()

        def allreduce_with_then_hook(
            state: object, bucket: dist.GradBucket
        ) -> torch.futures.Future[torch.Tensor]:
            tensors = [bucket.buffer() / self.world_size]
            fut = process_group.allreduce(tensors).get_future()

            def mult(fut):
                # Multiply the result by 10.
                return 10 * fut.value()[0]

            def div(fut):
                # Divide the result by 2.
                return 0.5 * fut.value()

            return fut.then(mult).then(div)

        # Get GPU model with allreduce_with_then_hook registered.
        gpu_model = self._gpu_model_with_ddp_comm_hook(
            process_group, allreduce_with_then_hook
        )

        # check whether the grads are equal to what allreduce returns multiplied by 5.
        # without the comm_hook, result would be still 0.25 * torch.ones(2, 2).
        self._run_and_verify_hook(gpu_model, 8, 1.25 * torch.ones(2, 2))

    class AcceptsParam(torch.nn.Module):
        def __init__(self, p, factor):
            super().__init__()
            self.a = p
            self.f = factor

        def forward(self, input):
            return input + self.a * self.f

    @requires_nccl()
    @skip_if_lt_x_gpu(2)
    def test_ddp_weight_sharing(self):
        process_group = self._get_process_group()

        size = 2048 * 2048
        dev = self.rank
        world = self.world_size

        p = torch.nn.Parameter(torch.randn(size, requires_grad=True))

        for try_set_to_none, use_bucket_view in product((False, True), (False, True)):
            m = torch.nn.Sequential(
                self.AcceptsParam(p, dev + 1), self.AcceptsParam(p, dev + 1)
            ).cuda(dev)

            m = torch.nn.parallel.DistributedDataParallel(
                m,
                bucket_cap_mb=1,
                gradient_as_bucket_view=use_bucket_view,
                device_ids=[dev],
                process_group=process_group,
            )

            for i in range(3):
                m.zero_grad(set_to_none=try_set_to_none)
                m(1).sum().backward()

                # Each param value is multiplied by "rank + 1" twice in forward, so the grad
                # values produced by a particular rank should be 2. * (rank + 1).
                # Summing these over ranks and dividing by world size gives the expected result:
                analytic = torch.full_like(
                    p, 2.0 * (world * (world + 1.0) / 2.0) / world, device=dev
                )
                for name, p in m.named_parameters():
                    self.assertEqual(
                        p.grad,
                        analytic,
                        "mismatch at "
                        + name
                        + ".grad for "
                        + f"set_to_none = {try_set_to_none}, use_bucket_view = {use_bucket_view}",
                    )

    @requires_nccl()
    @skip_if_lt_x_gpu(2)
    def test_ddp_packed_sequence(self):
        """
        Tests that DDP with ``device_ids`` specified can run a forward and
        backward pass with ``PackedSequence`` s with parity compared to a local
        version of the model.
        """
        store = c10d.FileStore(self.file_name, self.world_size)
        process_group = dist.init_process_group(
            "nccl",
            world_size=self.world_size,
            rank=self.rank,
            store=store,
        )
        seqs = ["sequence_sequence", "seq", "sequence"]
        vocab = ["<pad>"] + sorted({ch for seq in seqs for ch in seq})
        vectorized_seqs = [[vocab.index(tok) for tok in seq] for seq in seqs]
        # Set the seed to make the embedding and LSTM deterministic (even
        # across ranks since DDP broadcasts parameters from rank 0)
        torch.manual_seed(0)
        embed = nn.Embedding(len(vocab), 4)  # keep on CPU
        lstm = nn.LSTM(input_size=4, hidden_size=2, batch_first=True).to(self.rank)
        lstm_ddp = DistributedDataParallel(
            copy.deepcopy(lstm),
            device_ids=[self.rank],
            process_group=process_group,
        )
        for p1, p2 in zip(lstm.parameters(), lstm_ddp.module.parameters()):
            self.assertEqual(p1, p2)
        seq_lengths = torch.LongTensor(list(map(len, vectorized_seqs)))
        seq_tensor = torch.Tensor(
            torch.zeros((len(vectorized_seqs), seq_lengths.max()))
        ).long()
        for i, (seq, seq_len) in enumerate(zip(vectorized_seqs, seq_lengths)):
            seq_tensor[i, :seq_len] = torch.LongTensor(seq)
        seq_lengths, permutation_idx = seq_lengths.sort(0, descending=True)
        seq_tensor = seq_tensor[permutation_idx]
        embedded_seq_tensor = embed(seq_tensor)
        packed_input = torch.nn.utils.rnn.pack_padded_sequence(
            embedded_seq_tensor,
            seq_lengths,
            batch_first=True,
        )
        packed_input_ddp = torch.nn.utils.rnn.pack_padded_sequence(
            embedded_seq_tensor.detach().clone(),
            seq_lengths,
            batch_first=True,
        )
        # Move the input to GPU explicitly for the local model
        packed_output, (ht, ct) = lstm(packed_input.to(self.rank))
        # Let DDP move the input to GPU internally
        packed_output_ddp, (ht_ddp, ct_ddp) = lstm_ddp(packed_input_ddp)
        self.assertEqual(packed_output.data, packed_output_ddp.data)
        self.assertEqual(ht, ht_ddp)
        self.assertEqual(ct, ct_ddp)
        packed_output.data.sum().backward()
        packed_output_ddp.data.sum().backward()
        for p1, p2 in zip(lstm.parameters(), lstm_ddp.parameters()):
            self.assertEqual(p1.grad, p2.grad)

    @requires_nccl()
    @skip_if_lt_x_gpu(2)
    def test_channels_last_contig(self):
        process_group = self._get_process_group()
        device = torch.device(f"cuda:{self.rank}")
        tensor = torch.ones((2, 16, 768, 1152), dtype=torch.float32, device=device).to(
            memory_format=torch.channels_last
        )
        process_group.broadcast([tensor]).wait()

    @requires_nccl()
    @skip_if_lt_x_gpu(2)
    def test_ddp_complex_params(self):
        class FFTModel(nn.Module):
            def __init__(self, hin, win, n_features):
                super().__init__()
                self.hin = hin
                self.win = win
                self.weight = nn.Parameter(
                    torch.ones(
                        (n_features, n_features, hin, win // 2 + 1), dtype=torch.cfloat
                    )
                )

            def forward(self, x):
                xc = torch.fft.rfft2(
                    x, s=(self.hin, self.win), dim=(-2, -1), norm="ortho"
                )
                xcw = torch.einsum("nchw,cohw->nohw", xc, self.weight)
                x = torch.fft.irfft2(xcw, dim=(-2, -1), norm="ortho")
                return x

        process_group = self._get_process_group()
        device_id = gpus_for_rank(self.world_size)[self.rank][0]
        N, C, H, W = 1, 16, 64, 64
        ddp_model = DistributedDataParallel(
            FFTModel(hin=H, win=W, n_features=C).to(device_id),
            device_ids=[device_id],
            process_group=process_group,
        )
        optimizer = torch.optim.Adam(ddp_model.parameters(), lr=0.001)

        inp = torch.ones((N, C, H, W), dtype=torch.float32)

        # train step
        out = ddp_model(inp)
        loss = torch.sum(out)
        loss.backward()
        optimizer.step()

        torch.cuda.synchronize(device=device_id)


class WorkHookTest(MultiProcessTestCase):
    @property
    def world_size(self):
        return 2

    def setUp(self):
        super().setUp()
        # set TORCH_NCCL_ENABLE_TIMING to enable timing for CUDAEvents
        # in ProcessGroup Work
        os.environ["TORCH_NCCL_ENABLE_TIMING"] = "1"
        self._spawn_processes()

    def tearDown(self):
        super().tearDown()
        del os.environ["TORCH_NCCL_ENABLE_TIMING"]
        try:
            os.remove(self.file_name)
        except OSError:
            pass

    def _get_store(self):
        return dist.FileStore(self.file_name, self.world_size)

    def _get_process_group(self):
        store = self._get_store()
        c10d.init_process_group(
            "nccl", store=store, rank=self.rank, world_size=self.world_size
        )
        return c10d.distributed_c10d._get_default_group()

    @requires_nccl()
    @skip_if_lt_x_gpu(2)
    def test_on_completion_hook_broadcast(self):
        pg = self._get_process_group()
        num_hook_fired = 0
        durations: List[float] = []

        def hook(work_info: torch._C._distributed_c10d.WorkInfo):
            nonlocal num_hook_fired, durations
            num_hook_fired += 1
            durations.append(work_info.active_duration.total_seconds())

        pg._register_on_completion_hook(hook)
        tensor = torch.ones([2, 3]).cuda(self.rank) * self.rank
        pg.broadcast([tensor]).wait()
        pg.broadcast([tensor]).wait()

        # N.B.: destroy_process_group is necessary to wait for
        # all pending works to finish.
        c10d.destroy_process_group(pg)

        self.assertEqual(num_hook_fired, 2)
        self.assertEqual(len(durations), 2)
        for duration in durations:
            self.assertTrue(duration > 0)

        self.assertEqual(tensor, torch.zeros([2, 3]).cuda(self.rank))

    @requires_nccl()
    @skip_if_lt_x_gpu(2)
    def test_on_completion_hook_mixed_ops(self):
        pg = self._get_process_group()
        num_hook_fired = 0
        durations: List[float] = []

        def hook(work_info: torch._C._distributed_c10d.WorkInfo):
            nonlocal num_hook_fired, durations
            num_hook_fired += 1
            durations.append(work_info.active_duration.total_seconds())

        pg._register_on_completion_hook(hook)
        tensor = torch.ones([2, 3]).cuda(self.rank)
        tensor_list = [torch.empty_like(tensor) for _ in range(self.world_size)]
        # intentionally using async ops.
        pg.allreduce(tensor)
        pg.allgather(tensor_list, tensor)
        pg.allreduce(tensor)

        # N.B.: destroy_process_group is necessary to wait for
        # all pending works to finish.
        c10d.destroy_process_group(pg)

        self.assertEqual(num_hook_fired, 3)
        self.assertEqual(len(durations), 3)
        for duration in durations:
            self.assertTrue(duration > 0)

        self.assertEqual(
            tensor,
            torch.ones([2, 3]).cuda(self.rank) * self.world_size * self.world_size,
        )

        self.assertEqual(
            tensor_list,
            [
                torch.ones([2, 3]).cuda(self.rank) * self.world_size
                for _ in range(self.world_size)
            ],
        )

    @requires_nccl()
    @skip_if_lt_x_gpu(2)
    def test_on_completion_hook_with_ddp(self):
        pg = self._get_process_group()
        num_hook_fired: Dict[int, int] = {}
        durations: Dict[OpType, List[float]] = {}

        def hook(work_info: torch._C._distributed_c10d.WorkInfo):
            nonlocal num_hook_fired, durations
            op_type = work_info.op_type
            if op_type not in num_hook_fired:
                num_hook_fired[op_type] = 0
                durations[op_type] = []
            num_hook_fired[op_type] += 1
            durations[op_type].append(work_info.active_duration.total_seconds())

        pg._register_on_completion_hook(hook)

        nlayers = 10
        net = nn.Sequential(
            *[nn.Linear(1000, 1000, bias=False) for _ in range(nlayers)]
        ).to(self.rank)

        ddp = DistributedDataParallel(
            net,
            device_ids=[self.rank],
            process_group=pg,
            bucket_cap_mb=1,
        )

        pg._wait_for_pending_works()

        # DDP is expected to synchronize model parameter by broadcasting
        # from rank0 to other ranks. However, this is DDP's internal implementation,
        # which is subject to change in future versions.
        self.assertTrue(num_hook_fired[OpType.BROADCAST] > 0)
        ctor_allreduce = (
            num_hook_fired[OpType.ALLREDUCE]
            if OpType.ALLREDUCE in num_hook_fired
            else 0
        )

        x = torch.zeros(2, 1000).cuda(self.rank)
        ddp(x).sum().backward()

        c10d.destroy_process_group(pg)

        self.assertTrue(OpType.ALLREDUCE in num_hook_fired)
        # The number of allreduce ops depend on DDP internal implementation, but
        # there should be at least one allreduce.
        self.assertTrue(num_hook_fired[OpType.ALLREDUCE] - ctor_allreduce > 0)
        self.assertTrue(all(duration > 0 for duration in chain(*(durations.values()))))

    # Not testing FSDP due to https://github.com/pytorch/pytorch/issues/90848.
    # We cannot disable workCleanupLoop() as hooks are fired in that thread.

    @requires_nccl()
    @skip_if_lt_x_gpu(2)
    def test_on_completion_hook_all_gather_object(self):
        torch.cuda.set_device(self.rank)

        pg = self._get_process_group()
        num_hook_fired: Dict[int, int] = {}
        durations: Dict[OpType, List[float]] = {}

        def hook(work_info: torch._C._distributed_c10d.WorkInfo):
            nonlocal num_hook_fired, durations
            op_type = work_info.op_type
            if op_type not in num_hook_fired:
                num_hook_fired[op_type] = 0
                durations[op_type] = []
            num_hook_fired[op_type] += 1
            durations[op_type].append(work_info.active_duration.total_seconds())

        pg._register_on_completion_hook(hook)

        obj = {"rank": self.rank, "world_size": self.world_size}
        obj_list = [None for _ in range(self.world_size)]

        c10d.all_gather_object(obj_list, obj, group=pg)

        for r, o in enumerate(obj_list):
            self.assertTrue(isinstance(o, dict))
            self.assertTrue(set(o.keys()), {"rank", "world_size"})
            self.assertEqual(o["rank"], r)
            self.assertEqual(o["world_size"], self.world_size)

        c10d.destroy_process_group(pg)

        self.assertTrue(OpType.ALLGATHER in num_hook_fired)
        self.assertEqual(len(num_hook_fired), 1)
        # two allgathers, one for size and another for values
        self.assertEqual(num_hook_fired[OpType.ALLGATHER], 2)
        self.assertTrue(all(duration > 0 for duration in durations[OpType.ALLGATHER]))

    @requires_nccl()
    @skip_if_lt_x_gpu(2)
    def test_on_completion_hook_seq(self):
        pg = self._get_process_group()
        num_hook_fired = 0
        seq: int = -1
        work: int = 0

        def hook(work_info: torch._C._distributed_c10d.WorkInfo):
            nonlocal num_hook_fired, seq
            num_hook_fired += 1
            seq = work_info.seq

        pg._register_on_completion_hook(hook)
        tensor = torch.ones([2, 3]).cuda(self.rank) * self.rank
        work_count = 3
        for i in range(work_count):
            work += 1
            pg.broadcast([tensor]).wait()

        # N.B.: destroy_process_group is necessary to wait for
        # all pending works to finish.
        c10d.destroy_process_group(pg)

        self.assertEqual(num_hook_fired, work_count)
        self.assertEqual(work, seq)


class NcclErrorHandlingTest(MultiProcessTestCase):
    def setUp(self):
        super().setUp()
        # Need to skip return code checking for these tests since the child
        # processes don't exit cleanly.
        self.skip_return_code_checks = [
            self.test_nccl_errors_blocking_abort.__wrapped__,
            self.test_nccl_errors_blocking_sigkill.__wrapped__,
            self.test_nccl_errors_blocking_sigterm.__wrapped__,
            self.test_nccl_errors_blocking_nonzero_exit.__wrapped__,
        ]
        # TORCH_NCCL_BLOCKING_WAIT overrides TORCH_NCCL_ASYNC_ERROR_HANDLING hence tests
        # that use TORCH_NCCL_BLOCKING_WAIT will test it as expected.
        os.environ["TORCH_NCCL_ASYNC_ERROR_HANDLING"] = "1"
        self._spawn_processes()

    def tearDown(self):
        super().tearDown()
        try:
            os.remove(self.file_name)
        except OSError:
            pass

    @property
    def op_timeout_sec(self):
        return 3

    @property
    def world_size(self):
        return 3

    @property
    def blocking_wait_error_msg(self):
        return "timeout"

    def _run_all_reduce(self, pg):
        pg.allreduce(torch.rand(10).cuda(self.rank))

    @requires_nccl()
    @requires_nccl_version((2, 4, 0), "Need NCCL 2.4+ for error checking")
    @skip_if_lt_x_gpu(3)
    @skip_if_rocm
    @skip_but_pass_in_sandcastle("Test does not pass when run locally")
    def test_nccl_errors_nonblocking(self):
        # Note: we unset and restore TORCH_NCCL_ASYNC_ERROR_HANDLING for this test
        # since test_c10d_common runs with async error handling by default, but this
        # tests behavior when it is not enabled.
        prev_nccl_async_error_handling = os.environ.get(
            "TORCH_NCCL_ASYNC_ERROR_HANDLING", None
        )
        os.environ["TORCH_NCCL_ASYNC_ERROR_HANDLING"] = "0"
        store = c10d.FileStore(self.file_name, self.world_size)
        process_group = c10d.ProcessGroupNCCL(store, self.rank, self.world_size)
        process_group.allreduce(torch.rand(10).cuda(self.rank))
        if self.rank == 0:
            # This allreduce does not block Python thread as allreduce enqueues
            # the cuda operation, and then wait only blocks the current cuda
            # stream.
            work = process_group.allreduce(torch.rand(10).cuda(self.rank))
            work.wait()

            # Now the work scheduled next should hang forever since the previous
            # allreduce will never complete.
            t = threading.Thread(target=self._run_all_reduce, args=(process_group,))
            t.daemon = True
            t.start()
            t.join(int(get_timeout(self.id()) / 5))
            self.assertTrue(t.is_alive())

        if prev_nccl_async_error_handling is not None:
            os.environ[
                "TORCH_NCCL_ASYNC_ERROR_HANDLING"
            ] = prev_nccl_async_error_handling

    def _test_nccl_errors_blocking(self, func):
        store = c10d.FileStore(self.file_name, self.world_size)
        process_group = c10d.ProcessGroupNCCL(
            store,
            self.rank,
            self.world_size,
            timeout=timedelta(seconds=10),
        )
        process_group.allreduce(torch.rand(10).cuda(self.rank))
        if self.rank == 0:
            work = process_group.allreduce(torch.rand(10).cuda(self.rank))
            with self.assertRaisesRegex(dist.DistBackendError, ""):
                # It seems the error message would be different depending on
                # whether the test is run on CI machine and devGPU.  Skipping
                # the error message check to make both sides happy.
                work.wait(timeout=timedelta(seconds=self.op_timeout_sec))
            # Run some GPU operations to make sure cuda has not gotten stuck.
            # It was observed cuda could get stuck if NCCL communicators were
            # not properly aborted before throwing RuntimeError.
            a = torch.rand(10).cuda(self.rank)
        elif self.rank == 1:
            # Clean up structures (ex: files for FileStore before going down)
            del process_group
            func()

    @with_nccl_blocking_wait
    @requires_nccl()
    @requires_nccl_version((2, 4, 0), "Need NCCL 2.4+ for error checking")
    @skip_if_lt_x_gpu(3)
    @skip_if_rocm
    def test_nccl_errors_blocking_clean_exit(self):
        self._test_nccl_errors_blocking(lambda: sys.exit(0))

    @with_nccl_blocking_wait
    @requires_nccl()
    @requires_nccl_version((2, 4, 0), "Need NCCL 2.4+ for error checking")
    @skip_if_lt_x_gpu(3)
    @skip_if_rocm
    def test_nccl_errors_blocking_nonzero_exit(self):
        self._test_nccl_errors_blocking(lambda: sys.exit(1))

    @with_nccl_blocking_wait
    @requires_nccl()
    @requires_nccl_version((2, 4, 0), "Need NCCL 2.4+ for error checking")
    @skip_if_lt_x_gpu(3)
    @skip_if_rocm
    @skip_but_pass_in_sandcastle(
        "Frequently times out see https://github.com/pytorch/pytorch/issues/58920"
    )
    def test_nccl_errors_blocking_abort(self):
        self._test_nccl_errors_blocking(lambda: os.abort())

    @with_nccl_blocking_wait
    @requires_nccl()
    @requires_nccl_version((2, 4, 0), "Need NCCL 2.4+ for error checking")
    @skip_if_lt_x_gpu(3)
    @skip_if_rocm
    def test_nccl_errors_blocking_sigkill(self):
        self._test_nccl_errors_blocking(lambda: os.kill(os.getpid(), signal.SIGKILL))

    @with_nccl_blocking_wait
    @requires_nccl()
    @requires_nccl_version((2, 4, 0), "Need NCCL 2.4+ for error checking")
    @skip_if_lt_x_gpu(3)
    @skip_if_rocm
    def test_nccl_errors_blocking_sigterm(self):
        self._test_nccl_errors_blocking(lambda: os.kill(os.getpid(), signal.SIGTERM))

    @with_nccl_blocking_wait
    @requires_nccl()
    @requires_nccl_version((2, 4, 0), "Need NCCL 2.4+ for error checking")
    @skip_if_lt_x_gpu(3)
    def test_nccl_blocking_wait_with_barrier(self):
        store = c10d.FileStore(self.file_name, self.world_size)
        process_group = c10d.ProcessGroupNCCL(
            store,
            self.rank,
            self.world_size,
            timeout=timedelta(seconds=10),
        )
        process_group.barrier().wait()
        if self.rank == 0:
            with self.assertRaisesRegex(dist.DistBackendError, ""):
                # It seems the error message would be different depending on
                # whether the test is run on CI machine and devGPU.  Skipping
                # the error message check to make both sides happy.
                process_group.barrier().wait(
                    timeout=timedelta(seconds=self.op_timeout_sec)
                )

    def _run_invalid_nccl_blocking_wait_env(self, val):
        os.environ["TORCH_NCCL_BLOCKING_WAIT"] = val
        store = c10d.FileStore(self.file_name, self.world_size)
        with self.assertRaises(RuntimeError):
            process_group = c10d.ProcessGroupNCCL(store, self.rank, self.world_size)

    @requires_nccl()
    @skip_if_lt_x_gpu(3)
    def test_invalid_nccl_blocking_wait_env(self):
        self._run_invalid_nccl_blocking_wait_env("abc")
        self._run_invalid_nccl_blocking_wait_env("-1")
        self._run_invalid_nccl_blocking_wait_env("2147483647")
        self._run_invalid_nccl_blocking_wait_env("4294967295")

    @with_nccl_blocking_wait
    @requires_nccl()
    @requires_gloo()
    @skip_if_lt_x_gpu(3)
    def test_nccl_timeout(self):
        store = c10d.FileStore(self.file_name, self.world_size)

        # Initialize process_group.
        process_group = c10d.ProcessGroupNCCL(
            store, self.rank, self.world_size, timeout=timedelta(seconds=10)
        )
        # Control gloo pg used as go-ahead signal/barrier
        # to coordinate btwn ranks.
        pg_gloo = c10d.ProcessGroupGloo(store, self.rank, self.world_size)
        failed_collective_timeout = timedelta(milliseconds=100)
        process_group.allreduce(torch.rand(10).cuda(self.rank)).wait(
            timeout=timedelta(seconds=5)
        )

        if self.rank == 0:
            # This should timeout in about 1 second.
            # Watchdog may abort timed out work resulting in NCCL error instead of operation timed out.
            with self.assertRaisesRegex(
                dist.DistBackendError, self.blocking_wait_error_msg
            ):
                process_group.allreduce(torch.rand(10).cuda(self.rank)).wait(
                    timeout=failed_collective_timeout
                )
            # Now do a barrier to tell other rank to go ahead.
            pg_gloo.barrier().wait()
        else:
            # Wait on rank 0 to fail.
            try:
                pg_gloo.barrier().wait()
            except Exception as e:
                raise ValueError(
                    f"Rank {self.rank} barrier timed out waiting for rank 0 with error: {str(e)}"
                ) from e


class CommTest(test_c10d_common.AbstractCommTest, MultiProcessTestCase):
    @property
    def device(self):
        return f"cuda:{self.rank}"

    def setUp(self):
        super().setUp()
        # TORCH_NCCL_BLOCKING_WAIT overrides TORCH_NCCL_ASYNC_ERROR_HANDLING hence tests
        # that use TORCH_NCCL_BLOCKING_WAIT will test it as expected.
        os.environ["TORCH_NCCL_ASYNC_ERROR_HANDLING"] = "1"
        self._spawn_processes()

    def tearDown(self):
        super().tearDown()
        try:
            os.remove(self.file_name)
        except OSError:
            pass

    def _test_broadcast_coalesced(self, process_group, device, root_rank):
        half = torch.float16

        # No support for float16 for CPU tensors
        if device == torch.device("cpu"):
            half = torch.float32

        target = torch.arange(60, dtype=half, device=device).chunk(5)
        target += torch.arange(60, dtype=torch.float32, device=device).chunk(5)
        target += torch.arange(60, dtype=half, device=device).chunk(5)
        target += torch.arange(60, dtype=torch.float64, device=device).chunk(5)
        target += torch.arange(60, dtype=half, device=device).chunk(5)
        target += torch.arange(60, dtype=torch.float32, device=device).chunk(5)

        # The tensors to pass to broadcast are identical to the target
        # only on the process that is the root of the broadcast.
        if self.rank == root_rank:
            tensors = [tensor.clone() for tensor in target]
        else:
            tensors = [torch.zeros_like(tensor) for tensor in target]

        if self.rank != root_rank:
            self.assertNotEqual(tensors, target)

        c10d._broadcast_coalesced(
            process_group, tensors, buffer_size=256, src=root_rank
        )

        if self.rank != root_rank:
            self.assertEqual(tensors, target)

    @requires_nccl()
    @skip_if_lt_x_gpu(2)
    def test_broadcast_coalesced_nccl(self):
        store = c10d.FileStore(self.file_name, self.world_size)
        c10d.init_process_group(
            backend="nccl", store=store, rank=self.rank, world_size=self.world_size
        )
        process_group = c10d.distributed_c10d._get_default_group()
        device = torch.device("cuda:%d" % self.rank)
        ranks = [0, 1]
        for root_rank in ranks:
            self._test_broadcast_coalesced(process_group, device, root_rank)

    @requires_nccl()
    @skip_if_lt_x_gpu(2)
    def test_all_reduce_coalesced_nccl(self):
        store = c10d.FileStore(self.file_name, self.world_size)
        c10d.init_process_group(
            backend="nccl", store=store, rank=self.rank, world_size=self.world_size
        )
        process_group = c10d.distributed_c10d._get_default_group()
        device = torch.device("cuda:%d" % self.rank)
        tensors = [
            torch.full((60 + i,), self.rank + 1 + i, device=device, dtype=torch.float)
            for i in range(5)
        ]
        torch.distributed.all_reduce_coalesced(tensors, group=process_group)
        for i, t in enumerate(tensors):
            self.assertEqual(
                t,
                torch.full_like(
                    t, self.world_size * (i + (self.world_size + 1.0) / 2.0)
                ),
            )

    @requires_nccl()
    @skip_if_lt_x_gpu(2)
    def test_all_reduce_coalesced_nccl_float8_errors(self):
        store = c10d.FileStore(self.file_name, self.world_size)
        c10d.init_process_group(
            backend="nccl", store=store, rank=self.rank, world_size=self.world_size
        )
        process_group = c10d.distributed_c10d._get_default_group()
        device = torch.device("cuda:%d" % self.rank)
        tensors = [
            torch.full(
                (60 + i,), self.rank + 1 + i, device=device, dtype=torch.float
            ).to(torch.float8_e4m3fn)
            for i in range(5)
        ]
        with self.assertRaisesRegex(
            RuntimeError,
            "Float8 dtypes are not currenlty supported for NCCL reductions",
        ):
            torch.distributed.all_reduce_coalesced(tensors, group=process_group)

    @requires_nccl()
    @skip_if_lt_x_gpu(2)
    def test_all_reduce_coalesced_manager_nccl(self):
        store = c10d.FileStore(self.file_name, self.world_size)
        c10d.init_process_group(
            backend="nccl", store=store, rank=self.rank, world_size=self.world_size
        )
        process_group = c10d.distributed_c10d._get_default_group()
        device = torch.device("cuda:%d" % self.rank)
        tensors = [
            torch.full((60 + i,), self.rank + 1 + i, device=device, dtype=torch.float)
            for i in range(5)
        ]
        with torch.distributed._coalescing_manager(
            group=process_group, device=device, async_ops=True
        ) as cm:
            for tensor in tensors:
                torch.distributed.all_reduce(tensor)
        self.assertEqual(len(cm.works), 1)
        cm.wait()
        for i, t in enumerate(tensors):
            self.assertEqual(
                t,
                torch.full_like(
                    t, self.world_size * (i + (self.world_size + 1.0) / 2.0)
                ),
            )

    @requires_nccl()
    @skip_if_lt_x_gpu(2)
    @skip_if_rocm
    def test_intra_node_comm_all_reduce(self):
        from torch._C._distributed_c10d import _get_intra_node_comm_usage_counter
        from torch.testing._internal.common_cuda import SM80OrLater

        for peer in range(self.world_size):
            if peer == self.rank:
                continue
            if not torch._C._cuda_canDeviceAccessPeer(self.rank, peer):
                raise SkipTest("Test requires p2p access")

        if not SM80OrLater:
            raise SkipTest("Test requires sm>=80")

        store = c10d.FileStore(self.file_name, self.world_size)
        os.environ["ENABLE_INTRA_NODE_COMM"] = "1"
        os.environ["TEST_INTRA_NODE_COMM"] = "1"
        torch.cuda.set_device(self.rank)
        c10d.init_process_group(
            backend="nccl", rank=self.rank, world_size=self.world_size, store=store
        )
        expect = self.world_size * (self.world_size - 1) // 2

        # IntraNodeComm currently only supports sum and bf16.
        # Verify that it is not used in the next two configurations.
        t = torch.full((4 * 1024 // 2,), self.rank).cuda()
        c10d.all_reduce(t, c10d.ReduceOp.SUM)
        self.assertTrue(t.eq(expect).all())
        self.assertEqual(_get_intra_node_comm_usage_counter(), 0)

        t = torch.full((4 * 1024 // 2,), self.rank, dtype=torch.bfloat16).cuda()
        c10d.all_reduce(t, c10d.ReduceOp.AVG)
        self.assertEqual(_get_intra_node_comm_usage_counter(), 0)

        # Verify that IntraNodeComm is used up to 10MB
        t = torch.full((4 * 1024 // 2,), self.rank, dtype=torch.bfloat16).cuda()
        c10d.all_reduce(t, c10d.ReduceOp.SUM)
        self.assertTrue(t.eq(expect).all())
        self.assertEqual(_get_intra_node_comm_usage_counter(), 1)

        t = torch.full((512 * 1024 // 2,), self.rank, dtype=torch.bfloat16).cuda()
        c10d.all_reduce(t, c10d.ReduceOp.SUM)
        self.assertTrue(t.eq(expect).all())
        self.assertEqual(_get_intra_node_comm_usage_counter(), 2)

        t = torch.full((10 * 1024**2 // 2,), self.rank, dtype=torch.bfloat16).cuda()
        c10d.all_reduce(t, c10d.ReduceOp.SUM)
        self.assertTrue(t.eq(expect).all())
        self.assertEqual(_get_intra_node_comm_usage_counter(), 3)

        # Verify that IntraNodeComm is not used beyond 10MB
        t = torch.full(
            (10 * 1024**2 // 2 + 1,), self.rank, dtype=torch.bfloat16
        ).cuda()
        c10d.all_reduce(t, c10d.ReduceOp.SUM)
        self.assertTrue(t.eq(expect).all())
        self.assertEqual(_get_intra_node_comm_usage_counter(), 3)

        c10d.destroy_process_group()

    @requires_nccl()
    @skip_if_lt_x_gpu(2)
    def test_sequence_num_set_default_pg_nccl(self):
        torch.cuda.set_device(self.rank)
        self._test_sequence_num_set_default_pg(backend="nccl")

    @skip_if_lt_x_gpu(2)
    @requires_nccl()
    def test_sequence_num_incremented_nccl_default(self):
        self._test_sequence_num_incremented_default_group("nccl")

    @skip_if_lt_x_gpu(4)
    @requires_nccl()
    def test_sequence_num_incremented_nccl_subgroup(self):
        if self.world_size < 4:
            return skip_but_pass_in_sandcastle("Test requires world_size of at least 4")
        self._test_sequence_num_incremented_subgroup("nccl")

    @requires_nccl()
    @skip_if_lt_x_gpu(2)
    def test_sequence_num_set_nccl_new_group(self):
        torch.cuda.set_device(self.rank)
        self._test_sequence_num_set_new_group(backend="nccl")

    def _test_pass_nccl_options(self, pg_opts):
        store = c10d.FileStore(self.file_name, self.world_size)
        # Test init_process_group accepts options
        dist.init_process_group(
            "nccl",
            world_size=self.world_size,
            rank=self.rank,
            store=store,
            pg_options=pg_opts,
        )

        # Test with new_group
        pg = c10d.new_group([0, 1], pg_options=pg_opts)
        # test the process group works as expected
        t = torch.tensor([self.rank + 1] * 10).cuda(self.rank)
        pg.allreduce(t).wait()
        expected_tensor = torch.tensor([3] * 10).cuda(self.rank)
        self.assertEqual(expected_tensor, t)

    @requires_nccl()
    @skip_if_lt_x_gpu(2)
    def test_pass_nccl_options_high_priority_stream(self):
        pg_opts = c10d.ProcessGroupNCCL.Options()
        pg_opts.is_high_priority_stream = True
        self._test_pass_nccl_options(pg_opts)

    @requires_nccl()
    @requires_nccl_version(
        (2, 18), "Need NCCL 2.17+ for configuring NCCL communicators"
    )
    @skip_if_lt_x_gpu(2)
    def test_pass_nccl_options_config(self):
        pg_opts = c10d.ProcessGroupNCCL.Options()
        pg_opts.config.max_ctas = 4
        pg_opts.config.min_ctas = 2
        pg_opts.config.cga_cluster_size = 2
        pg_opts.config.net_name = "Socket"
        pg_opts.config.split_share = 1
        nccl_debug_file = tempfile.NamedTemporaryFile()
        os.environ["NCCL_DEBUG"] = "INFO"
        os.environ["NCCL_DEBUG_FILE"] = nccl_debug_file.name

        # Tests functionality when passing nccl config
        self._test_pass_nccl_options(pg_opts)

        # Tests if comms were configured
        nccl_debug_file_content = nccl_debug_file.read()
        max_ctas = re.search(rb"Max CTAs.*(\d+)|$", nccl_debug_file_content).group(1)
        min_ctas = re.search(rb"Min CTAs.*(\d+)|$", nccl_debug_file_content).group(1)
        split_share = re.search(
            rb"Split share.*(\d+)|$", nccl_debug_file_content
        ).group(1)
        cga_cluster_size = re.search(
            rb"CGA cluster.*(\d+)|$", nccl_debug_file_content
        ).group(1)
        net_name = re.search(
            rb"Using network.([a-zA-z]+)|$", nccl_debug_file_content
        ).group(1)
        self.assertEqual(pg_opts.config.max_ctas, int(max_ctas))
        self.assertEqual(pg_opts.config.min_ctas, int(min_ctas))
        self.assertEqual(pg_opts.config.cga_cluster_size, int(cga_cluster_size))
        self.assertEqual(pg_opts.config.net_name, net_name.decode())
        self.assertEqual(pg_opts.config.split_share, int(split_share))

    @requires_nccl()
    @skip_if_lt_x_gpu(4)
    def test_nccl_barrier(self):
        store = c10d.FileStore(self.file_name, self.world_size)
        c10d.init_process_group(
            backend="nccl", rank=self.rank, world_size=self.world_size, store=store
        )

        t = torch.tensor([self.rank + 1] * 10).cuda(2 * self.rank)
        c10d.all_reduce(t)
        expected_tensor = torch.tensor([3] * 10).cuda(2 * self.rank)
        self.assertEqual(expected_tensor, t)

        # Test with new_group
        pg = c10d.new_group([0, 1])
        t = torch.tensor([self.rank + 1] * 10).cuda(2 * self.rank)
        pg.allreduce(t).wait()
        self.assertEqual(expected_tensor, t)

        pg = c10d.new_group([0])
        if self.rank == 0:
            t = torch.tensor([self.rank + 1] * 10).cuda(2 * self.rank)
            expected_tensor = torch.tensor([self.rank + 1] * 10).cuda(2 * self.rank)
            pg.allreduce(t).wait()
            self.assertEqual(expected_tensor, t)

        pg = c10d.new_group([1])
        if self.rank == 1:
            t = torch.tensor([self.rank + 1] * 10).cuda(2 * self.rank)
            expected_tensor = torch.tensor([self.rank + 1] * 10).cuda(2 * self.rank)
            pg.allreduce(t).wait()
            self.assertEqual(expected_tensor, t)

    @requires_nccl()
    @skip_if_lt_x_gpu(2)
    def test_nccl_barrier_device_ids(self):
        store = c10d.FileStore(self.file_name, self.world_size)
        c10d.init_process_group(
            backend="nccl", rank=self.rank, world_size=self.world_size, store=store
        )

        c10d.barrier(device_ids=[self.rank])

    @requires_nccl()
    @skip_if_lt_x_gpu(2)
    def test_nccl_barrier_device_ids_function_argument(self):
        store = c10d.FileStore(self.file_name, self.world_size)
        c10d.init_process_group(
            backend="nccl", rank=self.rank, world_size=self.world_size, store=store
        )

        with self.assertRaisesRegex(TypeError, "Invalid function argument"):
            c10d.barrier(device_ids=self.rank)

    @requires_nccl()
    @skip_if_lt_x_gpu(2)
    @with_dist_debug_levels(levels=["DETAIL"])
    def test_nccl_warn_not_in_group_debug_detail(self):
        self._test_warn_not_in_group(backend="nccl")

    @requires_nccl()
    @skip_if_lt_x_gpu(2)
    @with_dist_debug_levels(levels=["INFO"])
    def test_nccl_warn_not_in_group_debug_info(self):
        self._test_warn_not_in_group(backend="nccl")

    @requires_nccl()
    @skip_if_lt_x_gpu(2)
    @with_dist_debug_levels(levels=["OFF"])
    def test_nccl_warn_not_in_group_debug_off(self):
        self._test_warn_not_in_group(backend="nccl")

    @requires_nccl()
    @skip_if_lt_x_gpu(2)
    def test_nncl_rank_membership(self):
        self._test_rank_membership(backend="nccl")

    @requires_nccl()
    @skip_if_lt_x_gpu(2)
    def test_tensor_dtype_mismatch(self):
        self._test_tensor_dtype_mismatch(backend="nccl")

    @requires_nccl()
    @skip_if_lt_x_gpu(2)
    def test_tensor_dtype_complex(self):
        self._test_tensor_dtype_complex(backend="nccl")

    @requires_nccl()
    @skip_if_lt_x_gpu(2)
    def test_reduce_scatter_base_k(self):
        store = dist.FileStore(self.file_name, self.world_size)
        dist.init_process_group(
            "nccl",
            world_size=self.world_size,
            rank=self.rank,
            store=store,
        )
        output_tensor = torch.zeros(2, dtype=torch.int64).to(self.rank)
        input_tensors = torch.arange(self.world_size * 2, dtype=torch.int64).to(
            self.rank
        )
        input_tensors = torch.reshape(input_tensors, (self.world_size, 2))
        dist.reduce_scatter_tensor(output_tensor, input_tensors)
        self.assertEqual(output_tensor, input_tensors[self.rank] * self.world_size)

    @requires_nccl()
    @skip_if_lt_x_gpu(2)
    def test_reduce_scatter_tensor_coalesced(self):
        store = dist.FileStore(self.file_name, self.world_size)
        dist.init_process_group(
            "nccl",
            world_size=self.world_size,
            rank=self.rank,
            store=store,
        )
        output_tensors = torch.zeros(2, 2).to(self.rank)
        input_tensors = [torch.ones(2, 2).to(self.rank) for _ in range(self.world_size)]
        with dist._coalescing_manager():
            for i in range(self.world_size):
                dist.reduce_scatter_tensor(output_tensors[i], input_tensors[i])
        self.assertEqual(output_tensors, input_tensors[self.rank] * self.world_size)

    @requires_nccl()
    @skip_if_lt_x_gpu(2)
    def test_reduce_scatter_base_k_float8_errors(self):
        store = dist.FileStore(self.file_name, self.world_size)
        dist.init_process_group(
            "nccl",
            world_size=self.world_size,
            rank=self.rank,
            store=store,
        )
        output_tensor = (
            torch.zeros(2, dtype=torch.float32).to(torch.float8_e4m3fn).to(self.rank)
        )
        input_tensors = (
            torch.arange(self.world_size * 2, dtype=torch.float32)
            .to(torch.float8_e4m3fn)
            .to(self.rank)
        )
        input_tensors = torch.reshape(input_tensors, (self.world_size, 2))
        with self.assertRaisesRegex(
            RuntimeError,
            "Float8 dtypes are not currenlty supported for NCCL reductions",
        ):
            dist.reduce_scatter_tensor(output_tensor, input_tensors)

    @requires_nccl()
    @skip_if_lt_x_gpu(2)
    def test_reduce_scatter_tensor_coalesced_float8_errors(self):
        store = dist.FileStore(self.file_name, self.world_size)
        dist.init_process_group(
            "nccl",
            world_size=self.world_size,
            rank=self.rank,
            store=store,
        )
        output_tensors = torch.zeros(2, 2).to(torch.float8_e5m2).to(self.rank)
        input_tensors = [
            torch.ones(2, 2).to(torch.float8_e5m2).to(self.rank)
            for _ in range(self.world_size)
        ]

        with self.assertRaisesRegex(
            RuntimeError,
            "Float8 dtypes are not currenlty supported for NCCL reductions",
        ):
            with dist._coalescing_manager():
                for i in range(self.world_size):
                    dist.reduce_scatter_tensor(output_tensors[i], input_tensors[i])
            self.assertEqual(output_tensors, input_tensors[self.rank])


class SetDeviceMethod(Enum):
    TORCH_CUDA_SET = auto()  # torch.cuda.set_device
    COLLECTIVE_ARGUMENT = auto()  # broadcast_object_list(device=)


class NcclProcessGroupWithDispatchedCollectivesTests(
    test_c10d_common.ProcessGroupWithDispatchedCollectivesTests
):
    @requires_nccl()
    @skip_if_lt_x_gpu(1)
    def test_collectives(self):
        self._test_collectives(backend="nccl")

    @requires_nccl()
    @skip_if_lt_x_gpu(1)
    def test_allreduce_coalesced(self):
        self._test_allreduce_coalesced(backend="nccl")

    @requires_nccl()
    @skip_if_lt_x_gpu(1)
    def test_all_to_all_single(self):
        self._test_all_to_all_single(backend="nccl")

    @requires_nccl()
    @skip_if_lt_x_gpu(1)
    def test_allgather_base(self):
        store = dist.FileStore(self.file_name, self.world_size)
        dist.init_process_group(
            "nccl",
            world_size=self.world_size,
            rank=self.rank,
            store=store,
        )
        device = "cuda"
        tensor = torch.ones(10, 10, device=torch.device(device))
        output_tensor = torch.zeros(10, 10, device=torch.device(device))
        dist.all_gather_into_tensor(output_tensor, tensor)
        self.assertEqual(output_tensor, tensor)

    @requires_nccl()
    @skip_if_lt_x_gpu(1)
    @parametrize("float8_dtype", [torch.float8_e4m3fn, torch.float8_e5m2])
    def test_allgather_float8(self, float8_dtype):
        store = dist.FileStore(self.file_name, self.world_size)
        dist.init_process_group(
            "nccl",
            world_size=self.world_size,
            rank=self.rank,
            store=store,
        )
        device = "cuda"
        tensor = torch.ones(10, 16, device=torch.device(device)).to(float8_dtype)
        output_tensor = torch.zeros(10, 16, device=torch.device(device)).to(
            float8_dtype
        )
        dist.all_gather_into_tensor(output_tensor, tensor)
        self.assertEqual(output_tensor.view(torch.float32), tensor.view(torch.float32))


instantiate_parametrized_tests(NcclProcessGroupWithDispatchedCollectivesTests)


class LargeCommTest(test_c10d_common.AbstractLargeCommTest, MultiProcessTestCase):
    def setUp(self):
        super().setUp()
        # TORCH_NCCL_BLOCKING_WAIT overrides TORCH_NCCL_ASYNC_ERROR_HANDLING hence tests
        # that use TORCH_NCCL_BLOCKING_WAIT will test it as expected.
        os.environ["TORCH_NCCL_ASYNC_ERROR_HANDLING"] = "1"
        self._spawn_processes()

    def tearDown(self):
        super().tearDown()
        try:
            os.remove(self.file_name)
        except OSError:
            pass

    @property
    def device(self):
        return self.rank

    @requires_nccl()
    @skip_if_lt_x_gpu(4)
    def test_new_group_local_sync(self):
        self._test_new_group_local_sync(backend="nccl")

    @requires_nccl()
    @skip_if_lt_x_gpu(4)
    def test_new_group_local_sync_sanity_check(self):
        self._test_new_group_local_sync_sanity_check(backend="nccl")

    @requires_nccl()
    @skip_if_lt_x_gpu(4)
    def test_new_group_local_sync_duplicated_pg(self):
        self._test_new_group_local_sync_duplicate_pg(backend="nccl")

    def _init_two_pg2_subgroups(self, world_size: int = 4):
        if world_size != 4:
            raise NotImplementedError(
                f"need world size of 4 to get 2 subgroup PGs, but got world size of {world_size}"
            )
        store = c10d.FileStore(self.file_name, world_size)
        c10d.init_process_group(
            backend="nccl", store=store, rank=self.rank, world_size=world_size
        )
        # every rank creates the same sub groups
        # including unused sub groups in the current rank
        a_group = c10d.new_group([0, 1])
        b_group = c10d.new_group([2, 3])
        return a_group if self.rank < 2 else b_group

    @requires_nccl()
    @skip_if_lt_x_gpu(4)
    def test_gather_subgroup(self):
        world_size = 4
        if self.rank >= world_size:
            # just easier to write the test for exactly 4 gpus, even if this test class increased to 8gpu later
            return

        subgroup = self._init_two_pg2_subgroups(world_size)
        device = torch.device("cuda:%d" % self.rank)
        input = torch.ones((10,), device=device) * self.rank
        if self.rank == 0 or self.rank == 2:
            gather_list = [torch.empty_like(input) for _ in range(subgroup.size())]
            torch.distributed.gather(
                input,
                gather_list=gather_list,
                dst=self.rank,
                group=subgroup,
                async_op=False,
            )
            for src in range(len(gather_list)):
                expected = (torch.ones_like(input) * self.rank) + src
                self.assertEqual(gather_list[src], expected)
        else:
            torch.distributed.gather(
                input,
                gather_list=None,
                dst=self.rank - 1,
                group=subgroup,
                async_op=False,
            )

    @requires_nccl()
    @skip_if_lt_x_gpu(4)
    def test_gather_object_subgroup(self):
        world_size = 4
        if self.rank >= world_size:
            # just easier to write the test for exactly 4 gpus, even if this test class increased to 8gpu later
            return

        subgroup = self._init_two_pg2_subgroups(world_size)

        # discrepancy #1
        # have to set device or else gather_object gets wrong device from 'current_device = _get_pg_default_device(group)
        torch.cuda.set_device(self.rank)

        input = {"rank": self.rank}
        if self.rank == 0 or self.rank == 2:
            # discrepancy #2
            # another weird thing- what's the point of making me specify some empty objects in my list?
            # empty list should be valid imo.  (but it throws an error)
            gather_list = [{}, {}]
            torch.distributed.gather_object(
                input, object_gather_list=gather_list, dst=self.rank, group=subgroup
            )
            for src in range(len(gather_list)):
                self.assertEqual(gather_list[src]["rank"], self.rank + src)
        else:
            torch.distributed.gather_object(
                input, object_gather_list=None, dst=self.rank - 1, group=subgroup
            )

    @requires_nccl()
    @skip_if_lt_x_gpu(4)
    def test_reduce_subgroup(self):
        world_size = 4
        if self.rank >= world_size:
            return
        subgroup = self._init_two_pg2_subgroups(world_size)
        device = torch.device("cuda:%d" % self.rank)
        x = torch.ones((10,), device=device) * self.rank
        if self.rank == 0 or self.rank == 2:
            expected = x + torch.ones((10,), device=device) * (self.rank + 1)
            c10d.reduce(x, dst=self.rank, group=subgroup, async_op=False)
            self.assertEqual(x, expected)
        else:
            c10d.reduce(x, dst=self.rank - 1, group=subgroup, async_op=False)

    @requires_nccl()
    @skip_if_lt_x_gpu(4)
    @parametrize("async_op", [True, False])
    def test_send_recv_subgroup(self, async_op):
        world_size = 4
        if self.rank >= world_size:
            return
        subgroup = self._init_two_pg2_subgroups(world_size)
        device = torch.device("cuda:%d" % self.rank)
        if self.rank == 0 or self.rank == 2:
            x = torch.empty((10,), device=device)
            if async_op:
                c10d.irecv(x, src=self.rank + 1, group=subgroup).wait()
            else:
                c10d.recv(x, src=self.rank + 1, group=subgroup)
            expected = torch.ones((10,), device=device) * (self.rank + 1)
            self.assertEqual(x, expected)
        else:
            x = torch.ones((10,), device=device) * self.rank
            if async_op:
                c10d.isend(x, dst=self.rank - 1, group=subgroup).wait()
            else:
                c10d.send(x, dst=self.rank - 1, group=subgroup)

    @requires_nccl()
    @skip_if_lt_x_gpu(4)
    def test_broadcast_subgroup(self):
        world_size = 4
        if self.rank >= world_size:
            return
        subgroup = self._init_two_pg2_subgroups(world_size)
        device = torch.device("cuda:%d" % self.rank)
        if self.rank == 0 or self.rank == 2:
            x = torch.empty((10,), device=device)
            c10d.broadcast(x, src=self.rank + 1, group=subgroup)
            expected = torch.ones((10,), device=device) * (self.rank + 1)
            self.assertEqual(x, expected)
        else:
            x = torch.ones((10,), device=device) * self.rank
            c10d.broadcast(x, src=self.rank, group=subgroup)

    @requires_nccl()
    @skip_if_lt_x_gpu(4)
    @parametrize(
        "set_device",
        [SetDeviceMethod.TORCH_CUDA_SET, SetDeviceMethod.COLLECTIVE_ARGUMENT],
    )
    def test_send_recv_object_list_subgroup(self, set_device: SetDeviceMethod):
        world_size = 4
        if self.rank >= world_size:
            return
        subgroup = self._init_two_pg2_subgroups(world_size)
        if set_device == SetDeviceMethod.TORCH_CUDA_SET:
            torch.cuda.set_device(self.rank)
            device = None
        else:
            device = torch.device("cuda:%d" % self.rank)
        if self.rank == 0 or self.rank == 2:
            x = [{}]
            c10d.recv_object_list(x, src=self.rank + 1, group=subgroup, device=device)
            expected = [{"rank": self.rank + 1}]
            self.assertEqual(x, expected)
        else:
            x = [{"rank": self.rank}]
            c10d.send_object_list(x, dst=self.rank - 1, group=subgroup, device=device)

    @requires_nccl()
    @skip_if_lt_x_gpu(4)
    @parametrize(
        "set_device",
        [SetDeviceMethod.TORCH_CUDA_SET, SetDeviceMethod.COLLECTIVE_ARGUMENT],
    )
    def test_broadcast_object_list_subgroup(self, set_device: SetDeviceMethod):
        world_size = 4
        if self.rank >= world_size:
            return
        subgroup = self._init_two_pg2_subgroups(world_size)
        if set_device == SetDeviceMethod.TORCH_CUDA_SET:
            torch.cuda.set_device(self.rank)
            device = None
        else:
            device = torch.device("cuda:%d" % self.rank)
        if self.rank == 0 or self.rank == 2:
            x = [{}]
            c10d.broadcast_object_list(
                x, src=self.rank + 1, group=subgroup, device=device
            )
            expected = [{"rank": self.rank + 1}]
            self.assertEqual(x, expected)
        else:
            x = [{"rank": self.rank}]
            c10d.broadcast_object_list(x, src=self.rank, group=subgroup, device=device)

    @requires_nccl()
    @skip_if_lt_x_gpu(4)
    def test_scatter_subgroup(self):
        world_size = 4
        if self.rank >= world_size:
            return
        subgroup = self._init_two_pg2_subgroups(world_size)
        device = torch.device("cuda:%d" % self.rank)
        x = torch.empty((10,), device=device)
        expected = torch.ones((10,), device=device) * self.rank
        if self.rank == 0 or self.rank == 2:
            c10d.scatter(x, scatter_list=None, src=self.rank + 1, group=subgroup)
        else:
            scatter_list = [
                torch.ones((10,), device=device) * (self.rank - 1),
                torch.ones((10,), device=device) * self.rank,
            ]
            c10d.scatter(x, scatter_list=scatter_list, src=self.rank, group=subgroup)
        self.assertEqual(x, expected)

    @requires_nccl()
    @skip_if_lt_x_gpu(4)
    def test_scatter_object_list_subgroup(self):
        world_size = 4
        if self.rank >= world_size:
            return
        subgroup = self._init_two_pg2_subgroups(world_size)
        torch.cuda.set_device(self.rank)
        scatter_object_output_list = [None]
        expected = [{"rank": self.rank}]
        if self.rank == 0 or self.rank == 2:
            c10d.scatter_object_list(
                scatter_object_output_list=scatter_object_output_list,
                scatter_object_input_list=None,
                src=self.rank + 1,
                group=subgroup,
            )

        else:
            scatter_object_input_list = [
                {"rank": self.rank - 1},
                {"rank": self.rank},
            ]
            c10d.scatter_object_list(
                scatter_object_output_list=scatter_object_output_list,
                scatter_object_input_list=scatter_object_input_list,
                src=self.rank,
                group=subgroup,
            )
        self.assertEqual(scatter_object_output_list, expected)


instantiate_parametrized_tests(LargeCommTest)


class SparseCollective(MultiProcessTestCase):
    @property
    def world_size(self):
        return 1

    def setUp(self):
        super().setUp()
        # TORCH_NCCL_BLOCKING_WAIT overrides TORCH_NCCL_ASYNC_ERROR_HANDLING hence tests
        # that use TORCH_NCCL_BLOCKING_WAIT will test it as expected.
        os.environ["TORCH_NCCL_ASYNC_ERROR_HANDLING"] = "1"
        # self.num_gpus = torch.cuda.device_count()
        self._spawn_processes()

    def tearDown(self):
        super().tearDown()
        try:
            os.remove(self.file_name)
        except OSError:
            pass

    class ToyModel(nn.Module):
        def __init__(self, rank, vocab_size, embedding_dim):
            super().__init__()
            self.embedding = nn.Embedding(vocab_size, embedding_dim, sparse=True).to(
                rank
            )
            self.linear = nn.Linear(embedding_dim, 1).to(rank)

        def forward(self, inputs):
            embedded = self.embedding(inputs)
            # embedded shape: (batch_size, sequence_length, embedding_dim)
            flattened = torch.mean(embedded, dim=1)
            # flattened shape: (batch_size, embedding_dim)
            output = self.linear(flattened)
            # output shape: (batch_size, 1)
            return output

    @requires_nccl()
    @skip_if_lt_x_gpu(1)
    def test_ddp_set_sparse_metadata(self):
        store = dist.FileStore(self.file_name, self.world_size)
        dist.init_process_group(
            "nccl",
            world_size=self.world_size,
            rank=self.rank,
            store=store,
        )

        vocab_size = 5

        model = SparseCollective.ToyModel(
            self.rank, vocab_size=vocab_size, embedding_dim=10
        )
        ddp_model = DistributedDataParallel(model)
        inputs = torch.tensor([[1, 0, 0], [0, 0, 0], [0, 0, 0]]).to(self.rank)
        # set sparse metadata on the DDP model
        indices = torch.Tensor(list(range(vocab_size)))
        ddp_model._set_sparse_metadata({"embedding.weight": indices})
        # forward pass
        try:
            output = ddp_model(inputs)
            loss = output.sum()

            # backward pass
            loss.backward()
            self.assertTrue(ddp_model.module.embedding.weight.grad.indices, indices)
        except RuntimeError as e:
            if "NCCL does not support all_reduce with sparse tensors" in str(e):
                pass
            else:
                # Rethrow the exception if it's a different error
                raise


class NCCLTraceTestBase(MultiProcessTestCase):
    def setUp(self):
        super().setUp()
        os.environ[
            "TORCH_NCCL_ENABLE_TIMING"
        ] = "0"  # see 'timing_enabled' parametrized tests
        os.environ["TORCH_NCCL_TRACE_BUFFER_SIZE"] = "1000"
        os.environ["TORCH_NCCL_DUMP_ON_TIMEOUT"] = "1"
        self.tempdir = tempfile.TemporaryDirectory()
        os.environ["TORCH_NCCL_DEBUG_INFO_TEMP_FILE"] = self._trace_basename()
        os.environ["TORCH_NCCL_DEBUG_INFO_PIPE_FILE"] = self._trace_basename()
        self._spawn_processes()

    @classmethod
    def _run(
        cls,
        parent_conn,
        rank: int,
        test_name: str,
        file_name: str,
        parent_pipe,
        **kwargs,
    ) -> None:
        cls.parent = parent_conn
        super()._run(rank, test_name, file_name, parent_pipe)

    @property
    def local_device(self):
        return torch.device("cuda", self.rank_to_GPU[self.rank][0])

    def _join_processes(self, fn):
        # We need to patch sys.exit() as skip_if will use sys.exit() and
        # the exit code from the this process will not be catched.
        with mock.patch("sys.exit") as exit_mock:
            fn()
        super()._join_processes(fn)

    def _spawn_processes(self) -> None:
        proc = torch.multiprocessing.get_context("spawn").Process
        self.children_pipes = []
        parent_pipes = []
        for i in range(self.world_size):
            parent_conn, child_conn = torch.multiprocessing.Pipe()
            self.children_pipes.append(child_conn)
            parent_pipes.append(parent_conn)
        piter = iter(parent_pipes)

        def wrap(*positional, args, **kwargs):
            args = (next(piter), *args)
            return proc(*positional, args=args, **kwargs)

        self._start_processes(wrap)

    def _create_process_group_nccl(self):
        store = dist.FileStore(self.file_name, self.world_size)
        c10d.init_process_group(
            "nccl", world_size=self.world_size, rank=self.rank, store=store
        )
        pg = c10d.distributed_c10d._get_default_group()
        return pg

    def tearDown(self):
        super().tearDown()
        try:
            os.remove(self.file_name)
        except OSError:
            pass

    @property
    def world_size(self):
        return 2

    @property
    def rank_to_GPU(self):
        # return rank to GPU map
        return init_multigpu_helper(self.world_size, "nccl")

    def _trace_basename(self):
        # we pass the base to the env, and the dump util will append rank
        return os.path.join(self.tempdir.name, "trace_")

    def _trace_name(self, rank):
        return self._trace_basename() + str(rank)

    def started_or_scheduled(self, timing_enabled):
        return "started" if timing_enabled else "scheduled"


class NCCLTraceTest(NCCLTraceTestBase):
    def _verify_trace(self, t, include_collectives, timing_enabled, is_json):
        ver = t["version"]
        self.assertEqual(ver, "2.3")
        pg_config = t["pg_config"]
        self.assertEqual(len(pg_config), 1)
        default_pg_info = pg_config["0"]
        self.assertIn("name", default_pg_info)
        self.assertIn("desc", default_pg_info)
        self.assertIn("ranks", default_pg_info)
        pg_status = t["pg_status"]
        self.assertEqual(len(pg_status), 1)
        self.assertEqual(str(pg_status["0"]["last_enqueued_collective"]), "2")
        self.assertEqual(str(pg_status["0"]["last_completed_collective"]), "2")
        self.assertEqual(
            str(pg_status["0"]["last_started_collective"]),
            "2" if timing_enabled else "-1",
        )
        global_ranks = pg_config["0"]["ranks"]
        self.assertEqual(len(json.loads(global_ranks)), self.world_size)
        if include_collectives:
            self.assertEqual(len(t["entries"]), 2)
            t = t["entries"]
            last = t[-1]
            self.assertEqual(last["process_group"], ("0", "default_pg"))
            self.assertEqual(last["state"], "completed")
            s = last["time_discovered_started_ns"]
            f = last["time_discovered_completed_ns"]
            self.assertEqual(last["record_id"], 1)
            self.assertIsNotNone(f)
            if timing_enabled:
                self.assertIsNotNone(s)
                self.assertTrue(s <= f)
            # we don't collect stack traces in JSON at the moment
            if not is_json:
                self.assertIn("test_c10d_nccl.py", str(last["frames"]))
            self.assertEqual(last["input_sizes"], ((3, 4),))
            self.assertEqual(last["input_dtypes"], ["Float"])
            self.assertEqual(last["output_sizes"], ((3, 4),))
            self.assertEqual(last["output_dtypes"], ["Float"])
            self.assertEqual(last["collective_seq_id"], 2)
            self.assertEqual(last["timeout_ms"], 600000)
            now = datetime.now()
            event_created_time = datetime.fromtimestamp(
                last["time_created_ns"] / 1000000000
            )
            before_test = now - timedelta(minutes=1)
            self.assertTrue(before_test < event_created_time < now)
            if timing_enabled:
                # very loose bounds, measured 0.036 ms on devgpu
                self.assertTrue(0 < last["duration_ms"] < 100)
            else:
                self.assertTrue("duration_ms" not in last)
        else:
            self.assertTrue("entries" not in t)

    @requires_nccl()
    @skip_but_pass_in_sandcastle_if(not TEST_MULTIGPU, "NCCL test requires 2+ GPUs")
    @parametrize("timing_enabled", [True, False])
    @parametrize("include_collectives", [True, False])
    def test_short_json(self, timing_enabled, include_collectives):
        if self.rank == self.MAIN_PROCESS_RANK:
            return
        pg = self._create_process_group_nccl()
        if timing_enabled:
            pg._enable_collectives_timing()
        device = self.local_device
        a = torch.full((3, 4), float(self.rank), device=device)
        for i in range(2):
            f = pg.allreduce(a)
        f.wait()
        torch.cuda.synchronize(device=device)
        # gah ok so now the duration_ms is populated best-effort since it can only happen outside "dump()" api
        time.sleep(1)
        t = json.loads(
            torch._C._distributed_c10d._dump_nccl_trace_json(
                includeCollectives=include_collectives
            )
        )
        self._verify_trace(t, include_collectives, timing_enabled, True)
        dist.destroy_process_group()

    @requires_nccl()
    @skip_but_pass_in_sandcastle_if(not TEST_MULTIGPU, "NCCL test requires 2+ GPUs")
    @parametrize("timing_enabled", [True, False])
    @parametrize("include_collectives", [True, False])
    def test_short_pickle(self, timing_enabled, include_collectives):
        if self.rank == self.MAIN_PROCESS_RANK:
            return
        pg = self._create_process_group_nccl()
        if timing_enabled:
            pg._enable_collectives_timing()
        device = self.local_device
        a = torch.full((3, 4), float(self.rank), device=device)
        for i in range(2):
            f = pg.allreduce(a)
        f.wait()
        torch.cuda.synchronize(device=device)
        # gah ok so now the duration_ms is populated best-effort since it can only happen outside "dump()" api
        time.sleep(1)
        t = pickle.loads(
            torch._C._distributed_c10d._dump_nccl_trace(
                includeCollectives=include_collectives
            )
        )
        self._verify_trace(
            t,
            include_collectives=include_collectives,
            timing_enabled=timing_enabled,
            is_json=True,
        )
        dist.destroy_process_group()

    @requires_nccl()
    @skip_but_pass_in_sandcastle_if(not TEST_MULTIGPU, "NCCL test requires 2+ GPUs")
    def test_dump_pipe(self):
        def open_file_with_timeout(file_path, mode, timeout=1.0):
            start_time = time.time()
            while time.time() - start_time < timeout:
                if os.path.exists(file_path):
                    return open(file_path, mode)
                time.sleep(0.1)
            raise FileNotFoundError

        if self.rank == self.MAIN_PROCESS_RANK:
            for c in self.children_pipes:
                self.assertEqual(c.recv(), "next")

            dump_file = self._trace_name(rank=0)
            pipe_file = dump_file + ".pipe"
            with open_file_with_timeout(pipe_file, "w") as f:
                f.write("1\n")
            with open_file_with_timeout(dump_file, "rb", timeout=10.0) as f:
                self.assertTrue("all_reduce" in str(pickle.load(f)))

            for c in self.children_pipes:
                c.send("next")
            return

        pg = self._create_process_group_nccl()
        device = self.local_device
        a = torch.full((3, 4), float(self.rank), device=device)
        for i in range(2):
            f = pg.allreduce(a)
        f.wait()
        torch.cuda.synchronize(device=device)
        self.parent.send("next")
        self.parent.recv()

    @requires_nccl()
    @skip_but_pass_in_sandcastle_if(not TEST_MULTIGPU, "NCCL test requires 2+ GPUs")
    def test_long(self):
        os.environ["TORCH_NCCL_TRACE_BUFFER_SIZE"] = "10"
        if self.rank == self.MAIN_PROCESS_RANK:
            return
        pg = self._create_process_group_nccl()
        device = self.local_device
        a = torch.full((3, 4), float(self.rank), device=device)
        for i in range(2):
            # test some other primitives to make sure
            # their strings are valid
            xs = [torch.ones(3, 4, device=device)]
            pg.broadcast(xs).wait()
            pg.allreduce(xs).wait()
            pg.reduce(xs).wait()
            ys = [[torch.empty(3, 4, device=device) for _ in range(self.world_size)]]
            pg.allgather(ys, xs).wait()
            pg.reduce_scatter(xs, ys).wait()
            f = pg.allreduce(a)
        f.wait()
        torch.cuda.synchronize(device=device)
        t = pickle.loads(torch._C._distributed_c10d._dump_nccl_trace())
        t = t["entries"]
        self.assertEqual(len(t), 10)
        first = t[0]
        last = t[-1]
        self.assertEqual(last["profiling_name"], "nccl:all_reduce")
        self.assertEqual(last["state"], "completed")
        self.assertIn("test_c10d_nccl.py", str(last["frames"]))
        self.assertEqual(last["input_sizes"], ((3, 4),))
        self.assertEqual(last["input_dtypes"], ["Float"])
        self.assertEqual(last["output_sizes"], ((3, 4),))
        self.assertEqual(last["output_dtypes"], ["Float"])
        self.assertEqual(last["timeout_ms"], 600000)
        self.assertEqual(last["collective_seq_id"] - first["collective_seq_id"], 9)
        dist.destroy_process_group()

    @requires_nccl()
    @skip_but_pass_in_sandcastle_if(not TEST_MULTIGPU, "NCCL test requires 2+ GPUs")
    def test_trace_while_all_works_retired(self):
        os.environ["TORCH_NCCL_TRACE_BUFFER_SIZE"] = "10"
        if self.rank == self.MAIN_PROCESS_RANK:
            return
        pg = self._create_process_group_nccl()
        device = self.local_device
        # send more works than the buffer size to overwrite the previous entry
        for i in range(12):
            a = [torch.ones(3, 4, device=device)]
            pg.broadcast(a).wait()
        torch.cuda.synchronize(device=device)

        # wait for all works to be retired
        pg._wait_for_pending_works()
        t = pickle.loads(torch._C._distributed_c10d._dump_nccl_trace())
        t = t["entries"]
        self.assertEqual(len(t), 10)
        last = t[-1]
        self.assertEqual(last["retired"], True)
        self.assertEqual(last["state"], "completed")

    @requires_nccl()
    @skip_but_pass_in_sandcastle_if(not TEST_MULTIGPU, "NCCL test requires 2+ GPUs")
    @parametrize("timing_enabled", [True, False])
    @parametrize("only_active", [True, False])
    def test_trace_while_active(self, timing_enabled, only_active):
        if self.rank == self.MAIN_PROCESS_RANK:
            for c in self.children_pipes:
                self.assertEqual(c.recv(), "next")
            for c in self.children_pipes:
                c.send("next")
            return

        pg = self._create_process_group_nccl()
        if timing_enabled:
            pg._enable_collectives_timing()
        device = self.local_device
        with torch.cuda.device(device):
            a = torch.full((3, 4), float(self.rank), device=device)

            pg.allreduce(a).wait()
            e = torch.cuda.Event()
            e.record()
            if self.rank != 0:
                pg.allreduce(a).wait()
            e.synchronize()
            t = pickle.loads(
                torch._C._distributed_c10d._dump_nccl_trace(onlyActive=only_active)
            )
            t = t["entries"]
            if only_active:
                if self.rank == 0:
                    self.assertEqual(len(t), 0)
                else:
                    self.assertEqual(len(t), 1)
            if not only_active:
                if self.rank == 0:
                    self.assertEqual(t[-1]["profiling_name"], "nccl:all_reduce")
                    self.assertEqual(t[-1]["collective_seq_id"], 1)
                    self.assertEqual(t[-1]["state"], "completed")
                else:
                    self.assertEqual(t[-1]["profiling_name"], "nccl:all_reduce")
                    self.assertEqual(t[-1]["collective_seq_id"], 2)
                    self.assertEqual(
                        t[-1]["state"], self.started_or_scheduled(timing_enabled)
                    )

            self.parent.send("next")
            self.assertEqual("next", self.parent.recv())
            if self.rank == 0:
                pg.allreduce(a).wait()
            torch.cuda.synchronize(device=device)

    @requires_nccl()
    @skip_but_pass_in_sandcastle_if(not TEST_MULTIGPU, "NCCL test requires 2+ GPUs")
    @parametrize("timing_enabled", [True, False])
    def test_trace_while_stuck(self, timing_enabled):
        if self.rank == self.MAIN_PROCESS_RANK:
            for c in self.children_pipes:
                self.assertEqual(c.recv(), "next")
            for c in self.children_pipes:
                c.send("next")
            return

        pg = self._create_process_group_nccl()
        if timing_enabled:
            pg._enable_collectives_timing()

        device = self.local_device
        with torch.cuda.device(device):
            a = torch.full((3, 4), float(self.rank), device=device)

            pg.allreduce(a).wait()
            e = torch.cuda.Event()
            e.record()

            def gather_trace():
                e.synchronize()
                # give the other thread some time to fill the cuda buffer
                time.sleep(5)
                t = pickle.loads(torch._C._distributed_c10d._dump_nccl_trace())
                t = t["entries"]
                self.assertEqual(t[-1]["profiling_name"], "nccl:all_reduce")
                if self.rank == 0:
                    self.assertEqual(t[-1]["collective_seq_id"], 1)
                    self.assertEqual(t[-1]["state"], "completed")
                else:
                    self.assertEqual(t[-1]["collective_seq_id"], 2)
                    self.assertEqual(
                        t[-1]["state"], self.started_or_scheduled(timing_enabled)
                    )
                    self.assertIsNone(t[-1]["time_discovered_completed_ns"])
                # this will eventually cause the missing rank 0
                # to continue which will unblock the non-zero ranks
                self.parent.send("next")

            if self.rank != 0:
                pg.allreduce(a).wait()
                th = threading.Thread(target=gather_trace)
                th.start()
                # fill the cuda buffer, at around 1024 events
                # this will stall
                for i in range(2000):
                    a = a + a
                th.join()
            else:
                gather_trace()

            self.assertEqual("next", self.parent.recv())
            if self.rank == 0:
                pg.allreduce(a).wait()
            torch.cuda.synchronize(device=device)

    @requires_nccl()
    @skip_but_pass_in_sandcastle_if(not TEST_MULTIGPU, "NCCL test requires 2+ GPUs")
    @parametrize(
        "op_sizes_per_coalesce",
        [
            [(2, 3)],
            [(2, 3), (5, 5), (1,)],
        ],
    )
    @parametrize("timing_enabled", [True, False])
    def test_batched_send_recv(self, op_sizes_per_coalesce, timing_enabled):
        """
        'WorkEnqueue' was skipped for isendirecv, leading to segfault on dump_entries when update_state tried to use
        a destructed Work obj's cuda events
        """

        if self.rank == self.MAIN_PROCESS_RANK:
            return
        pg = self._create_process_group_nccl()
        if timing_enabled:
            pg._enable_collectives_timing()

        num_coalesced_ops = 20
        ops_per_coalesce = len(op_sizes_per_coalesce)
        for i in range(num_coalesced_ops):
            ops = []
            for input_sizes in op_sizes_per_coalesce:
                tensor = torch.zeros(input_sizes).to(self.local_device)
                if self.rank == 0:
                    ops.append(dist.P2POp(dist.irecv, tensor, 1))
                elif self.rank == 1:
                    tensor *= 2
                    ops.append(dist.P2POp(dist.isend, tensor, 0))

            dist.batch_isend_irecv(ops).pop().wait()

        torch.cuda.synchronize(device=self.local_device)

        if timing_enabled:
            # wait for watchdog thread to process the queue of works
            time.sleep(1)

        t = pickle.loads(torch._C._distributed_c10d._dump_nccl_trace())
        self.assertEqual(len(t["entries"]), num_coalesced_ops * (ops_per_coalesce + 1))

        expected_record_id = 0
        expected_seq = 1
        expected_op_id = 1
        for seq in range(num_coalesced_ops):
            first_op = seq * (ops_per_coalesce + 1)
            coalesced_op = first_op + ops_per_coalesce
            for p2p_op_idx, input_sizes in zip(
                range(first_op, coalesced_op, 1), op_sizes_per_coalesce
            ):
                # the indivudal ops inside the coalescing group the individual op metadata,
                # but not the timing info coming from the actual coalesced kernel
                profiling_name = (
                    "nccl:recv 0<-1" if self.rank == 0 else "nccl:send 1->0"
                )
                self.assertEqual(
                    t["entries"][p2p_op_idx]["record_id"], expected_record_id
                )
                expected_record_id += 1
                self.assertEqual(
                    t["entries"][p2p_op_idx]["profiling_name"], profiling_name
                )
                self.assertEqual(
                    t["entries"][p2p_op_idx]["collective_seq_id"], expected_seq
                )
                self.assertEqual(t["entries"][p2p_op_idx]["op_id"], expected_op_id)
                expected_op_id += 1
                self.assertEqual(t["entries"][p2p_op_idx]["input_sizes"], [input_sizes])
                self.assertEqual(
                    t["entries"][p2p_op_idx]["output_sizes"], [input_sizes]
                )
                # duration doesn't get tagged onto individual ops yet, nor is their state updated
                self.assertEqual(t["entries"][p2p_op_idx]["state"], "scheduled")
                self.assertTrue("duration_ms" not in t["entries"][p2p_op_idx])

            # the coalesced op has no metadata but indicates that coalescing was used,
            # and accurately reflects the timing and state info for the whole group
            self.assertEqual(
                t["entries"][coalesced_op]["record_id"], expected_record_id
            )
            expected_record_id += 1
            self.assertEqual(
                t["entries"][coalesced_op]["profiling_name"], "nccl:coalesced"
            )
            self.assertEqual(
                t["entries"][coalesced_op]["collective_seq_id"], expected_seq
            )
            expected_seq += 1
            self.assertEqual(t["entries"][coalesced_op]["state"], "completed")
            self.assertEqual(t["entries"][coalesced_op]["input_sizes"], [])
            self.assertEqual(t["entries"][coalesced_op]["output_sizes"], [])
            if timing_enabled:
                duration = t["entries"][coalesced_op]["duration_ms"]
                self.assertTrue(0.001 < duration < 10000, duration)
            else:
                self.assertTrue("duration_ms" not in t["entries"][coalesced_op])
            self.assertEqual(t["entries"][coalesced_op]["timeout_ms"], 600000)

    @requires_nccl()
    @skip_but_pass_in_sandcastle_if(not TEST_MULTIGPU, "NCCL test requires 2+ GPUs")
    @parametrize(
        "op_sizes",
        [
            [(2, 3)],
            [(2, 3), (5, 5), (1,)],
        ],
    )
    @parametrize("timing_enabled", [True, False])
    def test_individual_send_recv(self, op_sizes, timing_enabled):
        """
        'WorkEnqueue' was skipped for isendirecv, leading to segfault on dump_entries when update_state tried to use
        a destructed Work obj's cuda events
        """

        if self.rank == self.MAIN_PROCESS_RANK:
            return
        pg = self._create_process_group_nccl()
        if timing_enabled:
            pg._enable_collectives_timing()
        num_repeats = 10
        ops_per_repeat = len(op_sizes)
        for i in range(num_repeats):
            for input_sizes in op_sizes:
                tensor = torch.zeros(input_sizes).to(self.local_device)
                if self.rank == 0:
                    dist.recv(tensor, 1)
                elif self.rank == 1:
                    tensor *= 2
                    dist.send(tensor, 0)

        torch.cuda.synchronize(device=self.local_device)
        if timing_enabled:
            # wait for watchdog thread to process the queue of works
            time.sleep(1)

        t = pickle.loads(torch._C._distributed_c10d._dump_nccl_trace())
        self.assertEqual(len(t["entries"]), num_repeats * (ops_per_repeat))
        expected_seq = 1
        expected_op_id = 1
        for seq in range(num_repeats * ops_per_repeat):
            input_sizes = op_sizes[seq % ops_per_repeat]
            profiling_name = "nccl:recv 0<-1" if self.rank == 0 else "nccl:send 1->0"
            self.assertEqual(t["entries"][seq]["profiling_name"], profiling_name)
            self.assertEqual(t["entries"][seq]["p2p_seq_id"], expected_seq)
            expected_seq += 1
            self.assertEqual(t["entries"][seq]["op_id"], expected_op_id)
            expected_op_id += 1
            self.assertEqual(t["entries"][seq]["input_sizes"], [input_sizes])
            self.assertEqual(t["entries"][seq]["output_sizes"], [input_sizes])
            self.assertEqual(t["entries"][seq]["state"], "completed")

            if timing_enabled:
                duration = t["entries"][seq]["duration_ms"]
                self.assertTrue(0.001 < duration < 10000, duration)
            else:
                self.assertTrue("duration_ms" not in t["entries"][seq])

    # TODO(whc) support and test coalesced collectives that use the c++ start/end group thingy instead of python
    # coalescing manager

    # TODO(whc) test out other ops (And combinations of ops, if that's valid?)
    @requires_nccl()
    @skip_if_lt_x_gpu(2)
    @parametrize("timing_enabled", [True, False])
    def test_coalescing_manager_collective(self, timing_enabled):
        """
        The coalescing manager api works by accumulating operations in python via a contextmanager, and then making
        one call into c++ to an <op>_coalesced API.  It has limited support for ops and has been added recently to
        avoid overheads of making individual py-cpp calls.  This complicates flight recording..

        For now, flight recording of coalescing_manager collectives is less detailed than cpp coalesced collectives.
        """
        if self.rank == self.MAIN_PROCESS_RANK:
            return
        pg = self._create_process_group_nccl()
        if timing_enabled:
            pg._enable_collectives_timing()

        output_tensors = torch.zeros(2, 2).to(self.rank)
        input_tensors = [torch.ones(2, 2).to(self.rank) for _ in range(self.world_size)]

        # TODO(whc) make this work with bigger world or something
        self.assertEqual(self.world_size, 2, self.world_size)

        with dist._coalescing_manager():
            for i in range(self.world_size):
                dist.reduce_scatter_tensor(output_tensors[i], input_tensors[i])
        self.assertEqual(output_tensors, input_tensors[self.rank] * self.world_size)

        torch.cuda.synchronize(device=self.rank)

        if timing_enabled:
            # wait for watchdog thread to process the queue of works
            time.sleep(1)

        t = pickle.loads(torch._C._distributed_c10d._dump_nccl_trace())

        self.assertEqual(
            len(t["entries"]), 1
        )  # one for the reduce_scatter_tensor_coalesced, one for the endCoalescing
        self.assertEqual(
            t["entries"][0]["profiling_name"], "nccl:reduce_scatter_tensor_coalesced"
        )
        self.assertEqual(t["entries"][0]["collective_seq_id"], 1)
        self.assertEqual(t["entries"][0]["input_sizes"], [[2, 2], [2, 2]])
        self.assertEqual(
            t["entries"][0]["output_sizes"],
            [
                [
                    2,
                ],
                [
                    2,
                ],
            ],
        )
        self.assertEqual(t["entries"][0]["state"], "completed")
        if timing_enabled:
            duration = t["entries"][0]["duration_ms"]
            self.assertTrue(0.001 < duration < 10000, duration)
        else:
            self.assertTrue("duration_ms" not in t["entries"][0])


def check_if_test_is_skipped(fn):
    def wrapper(self, *args, **kwargs):
        for skip in TEST_SKIPS.values():
            if self.processes[0].exitcode == skip.exit_code:
                return MultiProcessTestCase._check_return_codes(self, *args, **kwargs)
        return fn(self, *args, **kwargs)

    return wrapper


class NCCLTraceTestDumpOnTimeoutBase(NCCLTraceTestBase):
    timeout_sec = 1

    def _create_process_group_nccl(self):
        store = dist.FileStore(self.file_name, self.world_size)
        c10d.init_process_group(
            "nccl",
            world_size=self.world_size,
            rank=self.rank,
            store=store,
            timeout=timedelta(seconds=NCCLTraceTestDumpOnTimeoutBase.timeout_sec),
        )
        pg = c10d.distributed_c10d._get_default_group()
        return pg

    @check_if_test_is_skipped
    def _check_return_codes(self, elapsed_time):
        # the base test infra assumes processes exit with matching return codes,
        # but we want rank0 to abort and rank1 to exit cleanly in this test
        self.assertEqual(self.processes[0].exitcode, -6)
        self.assertEqual(self.processes[1].exitcode, 0)

    def _wait_process(self, rank, timeout):
        try:
            self.processes[rank].join(timeout)
            return self.processes[rank].exitcode
        except TimeoutError:
            return None


@skip_but_pass_in_sandcastle
class NCCLTraceTestDumpOnTimeout(NCCLTraceTestDumpOnTimeoutBase):
    @requires_nccl()
    @skip_if_lt_x_gpu(2)
    @parametrize("timing_enabled", [True, False])
    def test_timeout_dumps(self, timing_enabled):
        # dump on heartbeatmonitor thread
        os.environ["TORCH_NCCL_COORD_CHECK_MILSEC"] = "1000"
        # need rank0 to crash before looking for its output file
        os.environ["TORCH_NCCL_HEARTBEAT_TIMEOUT_SEC"] = "1"

        if self.rank == self.MAIN_PROCESS_RANK:
            # wait for rank0 to crash before looking for its output file
            # we rely on rank0 holding off its abort long enough to dump the debug info
            self.assertEqual(self._wait_process(0, timeout=90), -6)
            with open(self._trace_name(rank=0), "rb") as f:
                t = pickle.load(f)
                t = t["entries"]
                self.assertEqual(len(t), 2)
                self.assertEqual(t[0]["collective_seq_id"], 1)
                self.assertEqual(t[0]["state"], "completed")
                self.assertEqual(t[1]["collective_seq_id"], 2)
                self.assertEqual(
                    t[1]["state"], self.started_or_scheduled(timing_enabled)
                )

            self.assertFalse(os.path.exists(self._trace_name(rank=1)))

            return

        pg = self._create_process_group_nccl()
        if timing_enabled:
            # we force disabled timing in setup, since there is no 'disable' function
            pg._enable_collectives_timing()

        device = self.local_device
        with torch.cuda.device(device):
            a = torch.full((3, 4), float(self.rank), device=device)

            pg.allreduce(a).wait()
            if self.rank == 0:
                pg.allreduce(a).wait()

            # rank 0 will crash before it passes the sync, but rank1 will exit quickly and cleanly
            torch.cuda.synchronize(device=device)


instantiate_parametrized_tests(ProcessGroupNCCLGroupTest)
instantiate_parametrized_tests(NCCLTraceTestDumpOnTimeout)
instantiate_parametrized_tests(NCCLTraceTest)


@skip_but_pass_in_sandcastle
class NCCLTraceTestTimeoutDumpOnStuckRanks(NCCLTraceTestDumpOnTimeoutBase):
    @check_if_test_is_skipped
    def _check_return_codes(self, elapsed_time):
        # the base test infra assumes processes exit with matching return codes,
        # but we want rank0 to abort and rank1 to exit cleanly in this test
        self.assertEqual(self.processes[0].exitcode, -6)
        self.assertEqual(self.processes[1].exitcode, -6)

    @requires_nccl()
    @skip_if_lt_x_gpu(2)
    def test_timeout_dumps_on_stuck_ranks(self):
        # need rank0 to crash quicker after detecting timeout
        os.environ["TORCH_NCCL_HEARTBEAT_TIMEOUT_SEC"] = "1"
        # restore this env var to its prior default in case another test changed it
        os.environ["TORCH_NCCL_COORD_CHECK_MILSEC"] = "1000"

        if self.rank == self.MAIN_PROCESS_RANK:
            # wait for both rank0 and 1 to crash before looking for both ranks' output
            # file, and we rely on rank1 to sleep long enough to dump the debug info.
            self.assertEqual(self._wait_process(0, timeout=90), -6)
            self.assertEqual(self._wait_process(1, timeout=90), -6)
            self.assertTrue(os.path.exists(self._trace_name(rank=1)))
            self.assertTrue(os.path.exists(self._trace_name(rank=0)))
            with open(self._trace_name(rank=0), "rb") as f:
                t = pickle.load(f)
                t = t["entries"]
                self.assertEqual(len(t), 2)
            with open(self._trace_name(rank=1), "rb") as f:
                t = pickle.load(f)
                t = t["entries"]
                self.assertEqual(len(t), 1)
                self.assertEqual(t[0]["collective_seq_id"], 1)
                self.assertEqual(t[0]["state"], "completed")
            return

        pg = self._create_process_group_nccl()
        device = self.local_device
        with torch.cuda.device(device):
            a = torch.full((3, 4), float(self.rank), device=device)

            pg.allreduce(a).wait()
            if self.rank == 0:
                pg.allreduce(a).wait()

            # rank 0 will get stuck, timeout and then signal a timeout to all ranks.
            torch.cuda.synchronize(device=device)

            if self.rank == 1:
                # Force rank 1 to idle so that it will eventually timeout as well after
                # getting the global signal to dump the debugging info.
                time.sleep(600)


@skip_but_pass_in_sandcastle
class NcclErrorDumpTest(NCCLTraceTestBase):
    def _wait_process(self, rank, timeout):
        try:
            self.processes[rank].join(timeout)
            return self.processes[rank].exitcode
        except TimeoutError:
            return None

    @check_if_test_is_skipped
    def _check_return_codes(self, elapsed_time):
        # the base test infra assumes processes exit with matching return codes,
        # but we want rank0 to abort with exception and rank1 to exit with exit 1
        self.assertEqual(self.processes[0].exitcode, -6)
        self.assertEqual(self.processes[1].exitcode, 1)

    @requires_nccl()
    @requires_nccl_version((2, 4, 0), "Need NCCL 2.4+ for error checking")
    @skip_if_lt_x_gpu(2)
    @skip_if_rocm
    def test_nccl_errors_dump(self):
        os.environ["TORCH_NCCL_ASYNC_ERROR_HANDLING"] = "1"
        os.environ["TORCH_NCCL_TRACE_BUFFER_SIZE"] = "1000"
        os.environ["TORCH_NCCL_DUMP_ON_TIMEOUT"] = "1"
        # need rank0 to dump before abort
        os.environ["TORCH_NCCL_HEARTBEAT_TIMEOUT_SEC"] = "5"

        if self.rank == self.MAIN_PROCESS_RANK:
            # wait for both rank0 and 1 to crash before looking for dump
            self.assertEqual(self._wait_process(0, timeout=90), -6)
            self.assertEqual(self._wait_process(1, timeout=90), 1)
            # verify that the trace file exists for rank0
            self.assertTrue(os.path.exists(self._trace_name(rank=0)))
            return

        store = c10d.FileStore(self.file_name, self.world_size)
        process_group = c10d.ProcessGroupNCCL(
            store,
            self.rank,
            self.world_size,
            timeout=timedelta(seconds=10),
        )
        process_group.allreduce(torch.rand(10).cuda(self.rank))
        if self.rank == 0:
            work = process_group.allreduce(torch.rand(10).cuda(self.rank))
            # expect an error to be raised
            with self.assertRaisesRegex(dist.DistBackendError, ""):
                # Block the current stream on the NCCL stream
                work.wait()
                # Run some GPU operations
                a = torch.rand(10).cuda(self.rank)
        elif self.rank == 1:
            # Clean up structures (ex: files for FileStore before going down)
            del process_group
            sys.exit(1)


# tests that needs to be run with a larger world size
class ProcessGroupNCCLLargerScaleTest(MultiProcessTestCase):
    def _create_process_group_nccl(self, store, opts, device_id=None):
        # create nccl processgroup with opts
        c10d.init_process_group(
            "nccl",
            world_size=self.world_size,
            rank=self.rank,
            store=store,
            pg_options=opts,
            device_id=device_id,
        )
        pg = c10d.distributed_c10d._get_default_group()
        return pg

    def opts(self, high_priority_stream=False):
        opts = c10d.ProcessGroupNCCL.Options()
        opts.is_high_priority_stream = high_priority_stream
        return opts

    def setUp(self):
        super().setUp()
        # TORCH_NCCL_BLOCKING_WAIT overrides TORCH_NCCL_ASYNC_ERROR_HANDLING hence tests
        # that use TORCH_NCCL_BLOCKING_WAIT will test it as expected.
        os.environ["TORCH_NCCL_ASYNC_ERROR_HANDLING"] = "1"
        # self.num_gpus = torch.cuda.device_count()
        self._spawn_processes()

    def tearDown(self):
        super().tearDown()
        try:
            os.remove(self.file_name)
        except OSError:
            pass

    @property
    def world_size(self):
        return 8

    @property
    def rank_to_GPU(self):
        # return rank to GPU map
        return init_multigpu_helper(self.world_size, "nccl")

    @requires_nccl_version((2, 18), "Need NCCL 2.18+ for ncclCommSplit")
    @skip_if_lt_x_gpu(8)
    def test_comm_split_group_larger_scale(self):
        store = c10d.FileStore(self.file_name, self.world_size)
        device = torch.device(f"cuda:{self.rank}")
        pg = self._create_process_group_nccl(store, self.opts(), device_id=device)
        backend = pg._get_backend(torch.device(device))

        tensor = torch.full((1,), self.rank).cuda(device)
        ng1 = c10d.split_group(pg, [[0, 1], [2, 3, 4, 5, 6, 7]])
        backend1 = ng1._get_backend(torch.device(device))

        # comm split happens eagerly since device_id is passed to init_process_group.
        self.assertEqual(backend.comm_split_count(), 1)
        # dist.broadcast take Source rank on global process group
        if self.rank < 2:
            dist.broadcast(tensor, 0, group=ng1)
            self.assertEqual(tensor, torch.full((1,), 0))
        else:
            dist.broadcast(tensor, 2, group=ng1)
            self.assertEqual(tensor, torch.full((1,), 2))

        # test split with only one colored group, other ranks should be no color split.
        ng2 = c10d.split_group(pg, [[5, 6, 7]])
        self.assertEqual(backend.comm_split_count(), 2)

        if self.rank >= 5:
            tensor2 = torch.full((1,), self.rank).cuda(device)
            dist.broadcast(tensor2, 7, group=ng2)
            self.assertEqual(tensor2, torch.full((1,), 7))
        else:
            self.assertEqual(ng2, None)
        # a barrier and a cuda sync before destroying all pgs.
        dist.barrier(pg)
        torch.cuda.synchronize()
        dist.destroy_process_group()

    @requires_nccl_version((2, 18), "Need NCCL 2.18+ for ncclCommSplit")
    @skip_if_lt_x_gpu(8)
    def test_comm_recursive_split_group(self):
        store = c10d.FileStore(self.file_name, self.world_size)
        device = torch.device(f"cuda:{self.rank}")
        pg = self._create_process_group_nccl(store, self.opts(), device_id=device)
        backend = pg._get_backend(torch.device(device))

        # split the default PG into 2 subgroups, each subgroup (ng1) has 4 ranks.
        tensor1 = torch.full((1,), self.rank).cuda(device)
        ng1 = c10d.split_group(pg, [[0, 1, 2, 3], [4, 5, 6, 7]])
        backend1 = ng1._get_backend(torch.device(device))
        if self.rank < 4:
            dist.broadcast(tensor1, 0, group=ng1)
            self.assertEqual(tensor1, torch.full((1,), 0))
        else:
            dist.broadcast(tensor1, 4, group=ng1)
            self.assertEqual(tensor1, torch.full((1,), 4))

        # comm split happens eagerly since device_id is passed to init_process_group.
        self.assertEqual(backend.comm_split_count(), 1)
        self.assertEqual(backend1.comm_split_count(), 0)

        # further split ng1 into 2 subgroups, each subgroup (ng2) has 2 ranks.
        tensor2 = torch.full((1,), self.rank).cuda(device)
        ng2 = c10d.split_group(ng1, [[0, 1], [2, 3]])
        backend2 = ng2._get_backend(torch.device(device))
        self.assertEqual(backend.comm_split_count(), 1)
        self.assertEqual(backend1.comm_split_count(), 1)
        self.assertEqual(backend2.comm_split_count(), 0)

        # execute collective calls within each 2-rank pg
        if self.rank == 0 or self.rank == 1:
            dist.broadcast(tensor2, 1, group=ng2)
            self.assertEqual(tensor2, torch.full((1,), 1))

        if self.rank == 2 or self.rank == 3:
            dist.broadcast(tensor2, 2, group=ng2)
            self.assertEqual(tensor2, torch.full((1,), 2))

        if self.rank == 4 or self.rank == 5:
            dist.broadcast(tensor2, 5, group=ng2)
            self.assertEqual(tensor2, torch.full((1,), 5))

        if self.rank == 6 or self.rank == 7:
            dist.broadcast(tensor2, 6, group=ng2)
            self.assertEqual(tensor2, torch.full((1,), 6))
        # a barrier and a cuda sync before destroying all pgs.
        dist.barrier(pg)
        torch.cuda.synchronize()
        dist.destroy_process_group()


if __name__ == "__main__":
    assert (
        not torch.cuda._initialized
    ), "test_distributed must not have initialized CUDA context on main process"

    run_tests()<|MERGE_RESOLUTION|>--- conflicted
+++ resolved
@@ -393,7 +393,6 @@
         os.environ["TORCH_NCCL_NAN_CHECK"] = "0"
 
     @requires_nccl()
-<<<<<<< HEAD
     @skip_if_lt_x_gpu(2)
     def test_nan_check(self):
         # Not expecting an error, NaN check should not make legit code fail
@@ -413,8 +412,6 @@
         os.environ["TORCH_NCCL_NAN_CHECK"] = "0"
 
     @requires_nccl()
-=======
->>>>>>> 0389b185
     @skip_but_pass_in_sandcastle_if(not TEST_MULTIGPU, "NCCL test requires 2+ GPUs")
     def test_destruct_before_terminate_pg(self):
         # Disable ASYNC_ERROR_HANDLING for this test to ensure we can programmatically
