# Owner(s): ["module: multi-headed-attention"]

import contextlib
from functools import partial
from collections import namedtuple
import sys
import os
import torch
import torch.nn as nn
import torch.nn.functional as F
from torch.nn.functional import scaled_dot_product_attention
from torch.nn.attention import sdpa_kernel, SDPBackend
from torch.nn.attention.bias import CausalVariant, causal_lower_right, causal_upper_left
from torch.nn.parameter import Parameter
import unittest
from unittest.mock import patch, MagicMock, ANY
import math
import itertools
import torch.optim as optim
from torch.testing._internal.common_device_type import instantiate_device_type_tests, onlyCUDA, onlyCPU
from typing import List, Tuple, Optional, Dict
import torch.utils.cpp_extension
from torch.testing._internal.common_nn import NNTestCase
from torch.testing._internal.common_utils import (
    IS_FBCODE,
    TEST_WITH_ROCM,
    skipIfRocm,
    skipIfTorchDynamo,
    TEST_FAIRSEQ,
    run_tests,
    parametrize,
    freeze_rng_state,
    TEST_WITH_CROSSREF,
    slowTest,
    set_default_dtype,
    gradcheck,
    make_tensor,
    NOTEST_CPU,
    IS_WINDOWS,
    TEST_WITH_TORCHDYNAMO,
    TEST_XPU,
)
from torch._dynamo.testing import CompileCounterWithBackend


from torch.testing._internal.common_methods_invocations import wrapper_set_seed
from torch.testing._internal.common_cuda import (
    IS_JETSON, SM80OrLater, PLATFORM_SUPPORTS_FLASH_ATTENTION,
    PLATFORM_SUPPORTS_MEM_EFF_ATTENTION,
    PLATFORM_SUPPORTS_FUSED_ATTENTION,
    PLATFORM_SUPPORTS_CUDNN_ATTENTION,
    SM90OrLater,
    tf32_on_and_off
)

if not IS_FBCODE:
    from test_cpp_extensions_open_device_registration import (
        remove_build_path,
        generate_faked_module
    )

if TEST_FAIRSEQ:
    import fairseq.models.transformer as fairseq_transformer

SdpaShape = namedtuple('Sdpa_Shape', ['batch', 'num_heads', 'seq_len', 'head_dim'])
Tolerances = namedtuple('Tolerances', ['atol', 'rtol'])

@contextlib.contextmanager
def use_deterministic_algorithims(mode: bool, warn_only: bool):
    r"""
    This context manager can be used to temporarily enable or disable deterministic algorithms.
    Upon exiting the context manager, the previous state of the flag will be restored.
    """
    previous_mode: bool = torch.are_deterministic_algorithms_enabled()
    previous_warn_only: bool = torch.is_deterministic_algorithms_warn_only_enabled()
    try:
        torch.use_deterministic_algorithms(mode, warn_only=warn_only)
        yield {}
    finally:
        torch.use_deterministic_algorithms(previous_mode, warn_only=previous_warn_only)


# Found in torch/testing/_comparison.py
default_atol = {torch.float16: 1e-3, torch.bfloat16: 1e-3, torch.float32: 1e-5}
default_rtol = {torch.float16: 1e-3, torch.bfloat16: 1.6e-2, torch.float32: 1.3e-6}

isSM8XDevice = torch.cuda.is_available() and torch.cuda.get_device_capability() in [(8, 6), (8, 7), (8, 9)]
isSM90Device = torch.cuda.is_available() and torch.cuda.get_device_capability() == (9, 0)
isSM5xDevice = torch.cuda.is_available() and torch.cuda.get_device_capability()[0] == 5
isLessThanSM80Device = torch.cuda.is_available() and torch.cuda.get_device_capability()[0] < 8


def _check_equal(
    golden: torch.Tensor,
    reference: torch.Tensor,
    test: torch.Tensor,
    fudge_factor: float,
    tensor_name: Optional[str] = None
) -> None:
    """
    Compare test tensor against golden and reference tensors.
    Golden is the highest precision possible serving as the "ground truth"
    Refernce is the same precision as test and should also serve as less precisie ground truth.
    We calcculate the "reference error" by comparing the golden to reference and use this as the
    measruing stick for the test tensor.

    Raises ValueError if compiled error exceeds threshold.

    Args:
        golden (torch.Tensor): The golden tensor to compare against.
        reference (torch.Tensor): The reference tensor for error calculation.
        test (torch.Tensor): The test tensor to be evaluated.
        fudge_factor (float): A multiplier for the reference error to determine the threshold.
        tensor_name (Optional[str], optional): Name of the tensor for error reporting. Defaults to None.

    Raises:
        ValueError: If the test tensor contains NaN values while the reference does not,
                    or if the test error exceeds the calculated threshold.

    Notes:
        - For nested tensors, the function recursively calls itself on each nested element.
        - The error threshold is calculated as the maximum of a default tolerance for float32
          and the product of the reference error and the fudge_factor.
        - If the test error exceeds the threshold, a ValueError is raised with a detailed message.
    """
    if golden.is_nested and reference.is_nested and test.is_nested:
        for gold, ref, tst in zip(golden.unbind(), reference.unbind(), test.unbind()):
            _check_equal(gold, ref, tst, fudge_factor, tensor_name)
        return

    # Compute error between golden
    test_error = (golden - test).abs().max()
    ref_error = (golden - reference).abs().max()

    if torch.isnan(test_error).any() and not torch.isnan(ref_error).any():
        raise ValueError("Output/Grad with NaN")

    # Calculate the error threshold as the maximum of:
    # 1. A predefined default tolerance for float32
    # 2. The reference error multiplied by the fudge factor
    threshold = max(default_atol[torch.float32], ref_error * fudge_factor)
    if test_error > threshold:
        name = tensor_name or ""
        msg = f"{name} Test error {test_error} is greater than threshold {threshold}!"
        raise ValueError(msg)


def check_out_and_grad(
    out_tuple: Tuple[torch.Tensor, torch.Tensor, torch.Tensor],
    grad_query_tuple: Tuple[torch.Tensor, torch.Tensor, torch.Tensor],
    grad_key_tuple: Tuple[torch.Tensor, torch.Tensor, torch.Tensor],
    grad_value_tuple: Tuple[torch.Tensor, torch.Tensor, torch.Tensor],
    grad_attn_mask_tuple: Optional[Tuple[torch.Tensor, torch.Tensor, torch.Tensor]] = None,
    fudge_factors: Optional[Dict[str, float]] = None
) -> None:
    """
    Check output and gradients of attention mechanism tensors.
    Compares compiled results against reference and low-precision reference tensors.

    Args:
        out_tuple: Tuple of (ref, lp_ref, compiled) for output tensor
        grad_query_tuple: Tuple of (ref, lp_ref, compiled) for query gradient
        grad_key_tuple: Tuple of (ref, lp_ref, compiled) for key gradient
        grad_value_tuple: Tuple of (ref, lp_ref, compiled) for value gradient
        grad_attn_mask_tuple: Optional tuple of (ref, lp_ref, compiled) for attention mask gradient
        fudge_factors: Dictionary of fudge factors for each tensor type (default uses 5.0 for all)
    """
    default_fudge_factor = 5.0
    if fudge_factors is None:
        fudge_factors = {}

    out_ref, out_lp_ref, out = out_tuple

    with torch.no_grad():
        _check_equal(out_ref, out_lp_ref, out, fudge_factors.get('out', default_fudge_factor), "out")

        grad_checks = [
            (grad_query_tuple, "grad_query"),
            (grad_key_tuple, "grad_key"),
            (grad_value_tuple, "grad_value")
        ]

        for grad_tuple, name in grad_checks:
            ref_grad, lp_ref_grad, comp_grad = grad_tuple
            _check_equal(ref_grad, lp_ref_grad, comp_grad, fudge_factors.get(name, default_fudge_factor), name)

        if grad_attn_mask_tuple:
            attn_mask_ref_grad, attn_mask_ref_lp_grad, attn_mask_grad = grad_attn_mask_tuple
            _check_equal(
                attn_mask_ref_grad,
                attn_mask_ref_lp_grad,
                attn_mask_grad,
                fudge_factors.get("grad_attn_mask", default_fudge_factor),
                "grad_attn_mask",
            )


def query_key_value_clones(query: torch.Tensor, key: torch.Tensor, value: torch.Tensor, dtype: torch.dtype = None):
    """ Clones the query, key, and value tensors and moves them to the specified dtype. """
    if dtype is None:
        dtype = query.dtype
    query_ref = query.clone().detach().to(dtype).requires_grad_(query.requires_grad)
    key_ref = key.clone().detach().to(dtype).requires_grad_(key.requires_grad)
    value_ref = value.clone().detach().to(dtype).requires_grad_(value.requires_grad)
    return query_ref, key_ref, value_ref

def get_platform_specific_sdpa():
    ret = []
    if PLATFORM_SUPPORTS_FLASH_ATTENTION:
        ret.append(SDPBackend.FLASH_ATTENTION)
    if PLATFORM_SUPPORTS_MEM_EFF_ATTENTION:
        ret.append(SDPBackend.EFFICIENT_ATTENTION)
    if PLATFORM_SUPPORTS_CUDNN_ATTENTION:
        ret.append(SDPBackend.CUDNN_ATTENTION)
    if not ret:
        # Add a placeholder, an empty list causes "An empty arg_values was passed to @parametrize"
        ret.append(SDPBackend.EFFICIENT_ATTENTION)
    return ret

PLATFORM_SPECIFIC_SDPA = get_platform_specific_sdpa()
# Indicate the Efficient attention backend can support:
# 1. sequence longher than 512
# 2. head dimsion larger than 64
MEM_EFF_CAPABILITY_MATCHES_SM80 = SM80OrLater or TEST_WITH_ROCM

def rand_sdpa_tensor(shape: SdpaShape, device: str, dtype: torch.dtype, type: str,
                     requires_grad: bool = False, packed: bool = False) -> torch.Tensor:
    """Creates rand dense or nested tensor with given shape and type.

    Args:
        shape (Tuple[int]): Shape of Tensor to construct
        device (str): which device to create tensor on
        dtype (torch.dtype): Tensors' dtype
        type (str): Nested or Dense
        requires_grad (bool, optional): Tensors grad status. Defaults to False.
        packed (bool, optional): Whether to create a single QKV packed or not. Defaults to False.

    Returns:
        torch.Tensor: A new tensor
    """
    batch, num_heads, seq_len, head_dim = shape.batch, shape.num_heads, shape.seq_len, shape.head_dim
    if type == "nested":
        if isinstance(seq_len, list):
            def _size(i):
                return (seq_len[i], num_heads, head_dim) if not packed else (seq_len[i], 3 * num_heads * head_dim)

            return torch.nested.nested_tensor([
                torch.randn(_size(i), device=device, dtype=dtype, requires_grad=requires_grad)
                for i in range(batch)])
        else:
            size = (seq_len, num_heads, head_dim) if not packed else (seq_len, 3 * num_heads * head_dim)
            return torch.nested.nested_tensor([
                torch.randn(size, device=device, dtype=dtype, requires_grad=requires_grad)
                for _ in range(batch)])
    else:
        assert (isinstance(seq_len, int))
        size = (batch, seq_len, num_heads, head_dim) if not packed else (batch, seq_len, 3 * num_heads * head_dim)
        return torch.randn(size, device=device, dtype=dtype, requires_grad=requires_grad)


class TestTransformers(NNTestCase):
    _do_cuda_memory_leak_check = True
    _do_cuda_non_default_stream = True

    @onlyCUDA
    @unittest.skip("4D mask not supported yet - activate when 4D mask supported")
    def test_self_attn_TxT_attn_mask(self, device):
        embed_dim = 16
        num_heads = 4
        batch_size = 10
        tgt_len = 16

        query = torch.rand(batch_size, tgt_len, embed_dim, device=device)  # [N, T, D]
        attn_mask = torch.randint(0, 2, (tgt_len, tgt_len)).cuda().float()  # [T, T]
        attn_mask = attn_mask.masked_fill(attn_mask == 0, float('-inf')).masked_fill(attn_mask == 1, 0.0)

        attn_mask_4d = attn_mask.expand(batch_size, num_heads, tgt_len, tgt_len)

        mta_model = torch.nn.MultiheadAttention(embed_dim, num_heads, batch_first=True).cuda()
        mta_model.eval()

        # Generate 3D results
        with torch.inference_mode():
            output_mask_4d = mta_model(query, query, query, attn_mask=attn_mask_4d)[0]
            output_mask_4d = output_mask_4d.transpose(0, 1)  # [N, T, D]

            output_mask_TxT = mta_model(query, query, query, attn_mask=attn_mask)[0]
            output_mask_TxT = output_mask_TxT.transpose(0, 1)  # [N, T, D]

            self.assertEqual(output_mask_4d, output_mask_TxT)

    @slowTest
    def test_train_with_pad_and_catch_error(self, device):
        iters = 100
        pad_mask = torch.tensor([[1, 1, 0, 0]], dtype=torch.bool).to(device)
        layer = nn.TransformerEncoderLayer(
            d_model=2,
            dim_feedforward=4,
            nhead=2,
            batch_first=True,
            activation="gelu",
            dropout=0,
        )
        criterion = nn.MSELoss()
        encoder = nn.TransformerEncoder(layer, 2).to(device)
        optimizer = optim.SGD(encoder.parameters(), lr=0.1, momentum=0.9)
        encoder.train()
        for i in range(iters):
            encoder.train()
            optimizer.zero_grad()
            inputs = torch.cat([torch.randn(1, 2, 2), torch.zeros(1, 2, 2)], dim=1).to(device)

            outputs = encoder(inputs, src_key_padding_mask=pad_mask)

            loss = criterion(outputs[:, 0:2, :], inputs[:, 0:2, :])
            loss.backward()
            optimizer.step()

            with torch.no_grad():
                test = torch.cat([torch.randn(1, 2, 2), torch.zeros(1, 2, 2)], dim=1).to(device)

                # Expect uint8 type not supported
                ex = None
                try:
                    test_train_uint8 = encoder(test, src_key_padding_mask=pad_mask.to(torch.uint8))
                except AssertionError as e:
                    continue
                self.assertFalse(e, "Failed to catch unsupported uint8 type exception")  # noqa: F821

                test_train_bool = encoder(test, src_key_padding_mask=pad_mask)
                encoder.eval()

                # Expect long type not supported
                ex = None
                try:
                    test_eval_uint8 = encoder(test, src_key_padding_mask=pad_mask.to(torch.int64))
                except AssertionError as e:
                    continue
                self.assertFalse(e, "Failed to catch unsupported Long type exception")  # noqa: F821

                test_eval_bool = encoder(test, src_key_padding_mask=pad_mask)
                l1_bool = nn.L1Loss()(test_train_bool[:, 0:2, :], test_eval_bool[:, 0:2, :]).item()
                self.assertTrue(l1_bool < 1e-4, "Eval/Train difference in pad_mask BOOL")

    @tf32_on_and_off(0.001)
    @parametrize("attn_mask_dim", [2, 3, None])
    @parametrize("key_padding_mask_dim", [2, None])
    @parametrize("mask_dtype", [torch.bool, torch.float32])
    def test_multiheadattention_fastpath_attn_mask(self, device, attn_mask_dim, key_padding_mask_dim, mask_dtype):
        if TEST_WITH_ROCM:
            if attn_mask_dim is not None and mask_dtype == torch.bool:
                self.skipTest("boolean mask is not fully supported on ROCm yet.")
        # MHA converts all
        with torch.no_grad():
            B = 2
            L = 4
            D = 8
            H = 4

            if attn_mask_dim == 2:
                attn_mask = make_tensor((L, L), dtype=mask_dtype, device=device)
            elif attn_mask_dim == 3:
                attn_mask = make_tensor((B, 1, L, L), dtype=mask_dtype, device=device).expand(B, H, L, L).reshape(B * H, L, L)
            elif attn_mask_dim is None:
                attn_mask = None

            if key_padding_mask_dim == 2:
                key_padding_mask = make_tensor((B, L), dtype=mask_dtype, device=device)
            elif key_padding_mask_dim is None:
                key_padding_mask = None

            mha = nn.MultiheadAttention(D, H, batch_first=True, device=device)
            X = torch.randn(B, L, D, device=device)

            mha.train()  # disable fast path
            out, _ = mha(X, X, X, attn_mask=attn_mask, key_padding_mask=key_padding_mask, need_weights=False)
            mha.eval()  # enable fast path
            out_fp, _ = mha(X, X, X, attn_mask=attn_mask, key_padding_mask=key_padding_mask, need_weights=False)
            # The FP kernel will return NaNs while the sdpa kernel which is ran when the fast path is turned off returns 0 instead
            # of NaNs for fully masked rows
            torch.testing.assert_close(out, out_fp.nan_to_num())

    @parametrize("nhead", [1, 4, 8])
    def test_transformerencoderlayer_src_mask(self, device, nhead):
        batch_size = 2
        seqlen = 4
        d_model = 8
        dim_feedforward = 32

        model = torch.nn.TransformerEncoderLayer(
            d_model=d_model,
            nhead=nhead,
            dim_feedforward=dim_feedforward,
            batch_first=True).to(device)
        src = torch.rand(batch_size, seqlen, d_model).to(device)  # bs, seqlen, d_model
        src_mask = torch.zeros(seqlen, seqlen).to(torch.bool).to(device)

        model(src, src_mask=src_mask)
        model.eval()
        with torch.no_grad():
            model(src, src_mask=src_mask)

    @parametrize("nhead", [3, 4])
    def test_transformerencoderlayer_no_fastpath_with_hooks(self, device, nhead):
        batch_size = 2
        seqlen = 4
        d_model = 12

        model = torch.nn.TransformerEncoderLayer(
            d_model=d_model,
            nhead=nhead,
            dim_feedforward=d_model,
            batch_first=True).to(device).eval()
        src = torch.rand(batch_size, seqlen, d_model).to(device)  # bs, seqlen, d_model

        cache = []

        # forward hook to save output
        def hook(module, inputs, output):
            cache.append(output[0].detach())

        # register hook to get the output of the self-attention layer
        handle = model.self_attn.register_forward_hook(hook)

        # forward pass
        with torch.inference_mode():
            model(src)

        # output of the self-attention layer
        assert len(cache) == 1, f"Expected 1 output, got {len(cache)}"

        # remove hook
        handle.remove()

    @skipIfRocm
    @tf32_on_and_off(0.001)
    @parametrize("use_torchscript", [False])
    @parametrize("enable_nested_tensor", [True, False])
    @parametrize("use_autocast", [True, False])
    @parametrize("d_model", [12, 256])
    def test_transformerencoder_fastpath(self, device, use_torchscript, enable_nested_tensor, use_autocast, d_model):
        """
        Test TransformerEncoder fastpath output matches slowpath output
        """
        torch.manual_seed(1234)
        nhead = 4
        dim_feedforward = d_model
        batch_first = True

        model = torch.nn.TransformerEncoder(
            torch.nn.TransformerEncoderLayer(
                d_model=d_model,
                nhead=nhead,
                dim_feedforward=dim_feedforward,
                batch_first=batch_first),
            num_layers=2,
            enable_nested_tensor=enable_nested_tensor
        ).to(device).eval()

        if use_torchscript:
            model = torch.jit.script(model)

        # each input is (input, mask)
        input_mask_pairs = [
            (
                torch.rand(3, 2, d_model),
                [
                    [0, 1],
                    [0, 1],
                    [1, 1]
                ]
            ),
            (
                torch.rand(2, 100, d_model),
                [
                    [0] * 98 + [1] * 2,
                    [0] * 90 + [1] * 10
                ]
            ),
            # softmax.cu switches from fast->slowpath at masked seqlen 1024. test 1024.
            (
                torch.rand(2, 1024, d_model),
                [
                    [0] * 1020 + [1] * 4,
                    [0] * 1024,
                ]
            ),
            (
                torch.rand(1, 1026, d_model),
                [[0] * 1024 + [1] * 2]
            ),
            # softmax.cu switches from fast->slowpath at masked seqlen 1024. test range of masks above 1024.
            (
                torch.rand(4, 1040, d_model),
                [
                    [0] * 1024 + [1] * 16,
                    [0] * 1025 + [1] * 15,
                    [0] * 1031 + [1] * 9,
                    [0] * 1040,
                ]
            )
        ]
        input_mask_pairs = [
            (
                torch.tensor(pair[0], device=device, dtype=torch.get_default_dtype()),  # float input
                torch.tensor(pair[1], device=device, dtype=torch.bool)  # bool mask
            ) for pair in input_mask_pairs
        ]

        maybe_autocast = torch.autocast("cuda", dtype=torch.float16) if use_autocast else contextlib.nullcontext()
        with maybe_autocast:
            for input, src_key_padding_mask in input_mask_pairs:
                with torch.no_grad():
                    fastpath_output = model(input, src_key_padding_mask=src_key_padding_mask)
                slowpath_output = model(input, src_key_padding_mask=src_key_padding_mask)  # reference
                # Make sure fastpath_output is same shape as slowpath_output and mask.
                # When enable_nested_tensor=true, fastpath_output may be smaller than input tensor.
                # Eg if input bs=1, seqlen=6, and we mask out 2 tokens, fastpath_output will have bs=1, seqlen=4.
                # Expand back to old size to match.
                bs, true_seqlen, embed_dim = fastpath_output.shape
                expanded_seqlen = src_key_padding_mask.shape[1]
                fastpath_output_expanded = torch.zeros(bs, expanded_seqlen, embed_dim, device=device)
                fastpath_output_expanded[:, :true_seqlen, :] = fastpath_output
                # no garauntees on output corresponding to masked tokens, so they may vary between slow/fast path. set all to 0.
                fastpath_output_expanded = fastpath_output_expanded.masked_fill(src_key_padding_mask.unsqueeze(-1), 0)
                slowpath_output = slowpath_output.masked_fill(src_key_padding_mask.unsqueeze(-1), 0)
                self.assertEqual(fastpath_output_expanded, slowpath_output)

    @tf32_on_and_off(0.001)
    @parametrize("with_no_grad", [True, False])
    @parametrize("training", [True, False])
    @parametrize("enable_nested_tensor", [False])
    def test_transformerencoder_square_input(self, with_no_grad, training, enable_nested_tensor, device):
        """
        Test for edge cases when input of shape (batch size, sequence length, embedding dimension) has
        batch size == sequence length
        """
        model = torch.nn.TransformerEncoder(
            torch.nn.TransformerEncoderLayer(d_model=4, nhead=2, dim_feedforward=16, dropout=0.0, batch_first=True),
            num_layers=2,
            enable_nested_tensor=enable_nested_tensor
        ).to(device)

        with torch.no_grad():
            # set constant weights of the model
            for idx, p in enumerate(model.parameters()):
                x = p.data
                sz = x.view(-1).size(0)
                shape = x.shape
                x = torch.cos(torch.arange(0, sz).float().view(shape))
                p.data.copy_(x)

        if training:
            model = model.train()
        else:
            model = model.eval()
        x = torch.arange(0, 16).reshape(2, 2, 4).to(torch.get_default_dtype()).to(device)
        src_mask = torch.Tensor([[0, 1], [0, 0]]).to(torch.bool).to(device)

        if with_no_grad:
            cm = torch.no_grad()
        else:
            cm = contextlib.nullcontext()
        with cm:
            result = model(x, mask=src_mask)

        ref_output = torch.Tensor([[[2.420306205749512, 0.017629241570830, -0.607857942581177, -0.085519507527351],
                                    [2.420306205749512, 0.017629241570830, -0.607857942581177, -0.085519507527351]],
                                   [[2.419836044311523, 0.017548924311996, -0.608187675476074, -0.085347734391689],
                                    [2.419836044311523, 0.017548924311996, -0.608187675476074, -0.085347734391689]]]
                                  ).to(device)
        self.assertEqual(tuple(result.shape), tuple(ref_output.shape))
        self.assertEqual(result, ref_output)

    @parametrize("batch_first", [True, False])
    @parametrize("training", [True, False])
    @parametrize("enable_nested_tensor", [True, False])
    def test_transformerencoder(self, batch_first, training, enable_nested_tensor, device):
        def get_a_test_layer(activation, batch_first=False):
            d_model = 4
            nhead = 2
            dim_feedforward = 16
            dropout = 0.0

            layer = nn.TransformerEncoderLayer(
                d_model,
                nhead,
                dim_feedforward=dim_feedforward,
                dropout=dropout,
                activation=activation,
                batch_first=batch_first,
            ).to(device)

            with torch.no_grad():
                # set constant weights of the model
                for idx, p in enumerate(layer.parameters()):
                    x = p.data
                    sz = x.view(-1).size(0)
                    shape = x.shape
                    x = torch.cos(torch.arange(0, sz).float().view(shape))
                    p.data.copy_(x)

            return layer

        # this is a deterministic test for TransformerEncoder
        activation = F.relu

        def _test(batch_first, training, enable_nested_tensor):
            def perm_fn(x):
                return x.transpose(1, 0) if batch_first else x

            encoder_layer = get_a_test_layer(activation=activation,
                                             batch_first=batch_first)

            model = nn.TransformerEncoder(
                encoder_layer, 1, enable_nested_tensor=enable_nested_tensor
            ).to(device)

            if not training:
                model = model.eval()

            # deterministic input
            encoder_input = perm_fn(torch.tensor([[[0.7462, 0.6653, 0.5679, 0.4891],
                                                   [0.5387, 0.1655, 0.3565, 0.0471]],
                                                  [[0.8335, 0.2799, 0.5031, 0.2947],
                                                   [0.1402, 0.0318, 0.7636, 0.1346]],
                                                  [[0.6333, 0.9344, 0.1376, 0.9938],
                                                   [0.8924, 0.2872, 0.6692, 0.2944]],
                                                  [[0.9897, 0.6915, 0.3154, 0.1733],
                                                   [0.8645, 0.3513, 0.3064, 0.0767]],
                                                  [[0.8117, 0.2366, 0.4838, 0.7881],
                                                   [0.3718, 0.4945, 0.9511, 0.0864]]]
                                                 )).to(device)
            result = model(encoder_input)
            ref_output = perm_fn(torch.tensor([[[2.428589, 0.020835, -0.602055, -0.085249],
                                                [2.427987, 0.021213, -0.602496, -0.084103]],
                                               [[2.424689, 0.019155, -0.604793, -0.085672],
                                                [2.413863, 0.022211, -0.612486, -0.072490]],
                                               [[2.433774, 0.021598, -0.598343, -0.087548],
                                                [2.425104, 0.019748, -0.604515, -0.084839]],
                                               [[2.436185, 0.022682, -0.596625, -0.087261],
                                                [2.433556, 0.021891, -0.598509, -0.086832]],
                                               [[2.416246, 0.017512, -0.610712, -0.082961],
                                                [2.422901, 0.024187, -0.606178, -0.074929]]]
                                              )).to(device)
            self.assertEqual(tuple(result.shape), tuple(ref_output.shape))
            torch.testing.assert_close(result, ref_output, rtol=1e-7, atol=1e-5)

            # all 0 src_mask
            src_mask = torch.zeros([5, 5]).to(device) == 1
            result = model(encoder_input, mask=src_mask)
            self.assertEqual(tuple(result.shape), tuple(ref_output.shape))
            torch.testing.assert_close(result, ref_output, rtol=1e-7, atol=1e-5)

            # all 0
            mask = torch.zeros([2, 5]).to(device) == 1
            result = model(encoder_input, src_key_padding_mask=mask)
            self.assertEqual(tuple(result.shape), tuple(ref_output.shape))
            torch.testing.assert_close(result, ref_output, rtol=1e-7, atol=1e-5)

            mask[0, 1] = 1
            mask[1, 3] = 1
            mask[1, 4] = 1
            result = model(encoder_input, src_key_padding_mask=mask)
            ref_output = perm_fn(torch.tensor([[[2.429026, 0.020793, -0.601741, -0.085642],
                                                [2.428811, 0.021445, -0.601912, -0.084252]],
                                               [[2.425009, 0.019155, -0.604566, -0.085899],
                                                [2.415408, 0.02249, -0.611415, -0.073]],
                                               [[2.434199, 0.021682, -0.598039, -0.087699],
                                                [2.42598, 0.019941, -0.603896, -0.085091]],
                                               [[2.436457, 0.022736, -0.59643, -0.08736],
                                                [2.434021, 0.022093, -0.598179, -0.08679]],
                                               [[2.416531, 0.017498, -0.610513, -0.083181],
                                                [2.4242, 0.024653, -0.605266, -0.074959]]]
                                              )).to(device)
            self.assertEqual(tuple(result.shape), tuple(ref_output.shape))
            torch.testing.assert_close(result, ref_output, rtol=1e-7, atol=1e-5)

            # test case 2, multiple layers no norm
            model = nn.TransformerEncoder(encoder_layer, 2, enable_nested_tensor=enable_nested_tensor).to(device)
            if not training:
                model = model.eval()
            result = model(encoder_input, src_key_padding_mask=mask)
            ref_output = perm_fn(torch.tensor([[[2.419051, 0.017446, -0.608738, -0.085003],
                                                [2.419102, 0.017452, -0.608703, -0.085026]],
                                               [[2.419043, 0.017445, -0.608744, -0.084999],
                                                [2.419052, 0.017446, -0.608738, -0.085004]],
                                               [[2.419067, 0.017448, -0.608727, -0.085010],
                                                [2.419098, 0.017452, -0.608706, -0.085024]],
                                               [[2.419072, 0.017449, -0.608724, -0.085012],
                                                [2.419119, 0.017455, -0.608691, -0.085034]],
                                               [[2.419019, 0.017442, -0.608761, -0.084989],
                                                [2.419075, 0.017449, -0.608722, -0.085014]]]
                                              )).to(device)
            self.assertEqual(tuple(result.shape), tuple(ref_output.shape))
            torch.testing.assert_close(result, ref_output, rtol=1e-7, atol=1e-5)

            model = nn.TransformerEncoder(encoder_layer, 6, enable_nested_tensor=enable_nested_tensor).to(device)
            if not training:
                model = model.eval()
            result = model(encoder_input, src_key_padding_mask=mask)
            ref_output = perm_fn(torch.tensor([[[2.419101, 0.017453, -0.608703, -0.085025],
                                                [2.419101, 0.017453, -0.608704, -0.085025]],
                                               [[2.419101, 0.017453, -0.608703, -0.085025],
                                                [2.419101, 0.017453, -0.608704, -0.085025]],
                                               [[2.419101, 0.017453, -0.608703, -0.085025],
                                                [2.419101, 0.017453, -0.608704, -0.085025]],
                                               [[2.419101, 0.017453, -0.608703, -0.085025],
                                                [2.419101, 0.017453, -0.608704, -0.085025]],
                                               [[2.419101, 0.017453, -0.608703, -0.085025],
                                                [2.419101, 0.017453, -0.608704, -0.085025]]]
                                              )).to(device)
            self.assertEqual(tuple(result.shape), tuple(ref_output.shape))
            torch.testing.assert_close(result, ref_output, rtol=1e-7, atol=1e-5)

            # test case 3, multiple layers with norm
            # d_model = 4
            norm = nn.LayerNorm(4)
            model = nn.TransformerEncoder(encoder_layer, 2, norm=norm,
                                          enable_nested_tensor=enable_nested_tensor).to(device)
            if not training:
                model = model.eval()
            result = model(encoder_input, src_key_padding_mask=mask)
            ref_output = perm_fn(torch.tensor([[[1.695949, -0.357635, -0.893077, -0.445238],
                                                [1.695955, -0.357639, -0.893050, -0.445266]],
                                               [[1.695948, -0.357634, -0.893082, -0.445233],
                                                [1.695950, -0.357635, -0.893077, -0.445238]],
                                               [[1.695951, -0.357636, -0.893069, -0.445246],
                                                [1.695955, -0.357639, -0.893052, -0.445264]],
                                               [[1.695952, -0.357636, -0.893066, -0.445249],
                                                [1.695957, -0.357641, -0.893041, -0.445276]],
                                               [[1.695946, -0.357632, -0.893095, -0.445220],
                                                [1.695952, -0.357637, -0.893065, -0.445251]]]
                                              )).to(device)
            self.assertEqual(tuple(result.shape), tuple(ref_output.shape))
            torch.testing.assert_close(result, ref_output, rtol=1e-7, atol=1e-5)

            model = nn.TransformerEncoder(encoder_layer, 6, norm=norm,
                                          enable_nested_tensor=enable_nested_tensor).to(device)
            if not training:
                model = model.eval()
            result = model(encoder_input, src_key_padding_mask=mask)
            ref_output = perm_fn(torch.tensor([[[1.695955, -0.357639, -0.893051, -0.445265],
                                                [1.695955, -0.357639, -0.893051, -0.445265]],
                                               [[1.695955, -0.357639, -0.893051, -0.445265],
                                                [1.695955, -0.357639, -0.893051, -0.445265]],
                                               [[1.695955, -0.357639, -0.893051, -0.445265],
                                                [1.695955, -0.357639, -0.893051, -0.445265]],
                                               [[1.695955, -0.357639, -0.893051, -0.445265],
                                                [1.695955, -0.357639, -0.893051, -0.445265]],
                                               [[1.695955, -0.357639, -0.893051, -0.445265],
                                                [1.695955, -0.357639, -0.893051, -0.445265]]]
                                              )).to(device)
            self.assertEqual(tuple(result.shape), tuple(ref_output.shape))
            torch.testing.assert_close(result, ref_output, rtol=1e-7, atol=1e-5)

        # TODO: remove set default dtype to double by making ref_output more precise.
        # Added because this test was copied from test_nn.py, which has default
        # dtype double. If default dtype is float, tests will say tensors not close because
        # ref output precision too low
        with set_default_dtype(torch.double):
            if training:
                cm = contextlib.nullcontext()
            else:
                cm = torch.no_grad()  # transformer fast path requires no grad
            with cm:
                _test(batch_first, training, enable_nested_tensor)

    @unittest.skipIf(sys.version_info < (3, 11), "not supported on pre-3.11 Python")
    def test_encoder_padding_and_src_mask_bool(self):
        encoder_layer = nn.TransformerEncoderLayer(
            d_model=16,
            nhead=2,
            dim_feedforward=32,
            dropout=0.1,
            activation='relu',
            batch_first=True,
        )
        encoder_norm = nn.LayerNorm(16)
        encoder = nn.TransformerEncoder(
            encoder_layer, 2, encoder_norm
        )

        inputs = torch.randn(2, 3, 16)

        src_mask = torch.ones(3, 3, dtype=torch.bool).triu_(diagonal=1)
        input_seq_len = torch.tensor([3, 2])
        padding_mask = (
            torch.arange(3)[None, :].cpu() >= input_seq_len[:, None]
        )

        with (self.assertNoLogs(None) if not TEST_WITH_TORCHDYNAMO else contextlib.nullcontext()):
            encoder(
                inputs,
                mask=src_mask,
                src_key_padding_mask=padding_mask,
            )

    @unittest.skipIf(sys.version_info < (3, 11), "not supported on pre-3.11 Python")
    def test_decoder_padding_and_src_mask_bool(self):

        def transformer_decoder(inputs, input_seq_len, memory):
            decoder_layer = nn.TransformerDecoderLayer(
                d_model=16,
                nhead=2,
                dim_feedforward=32,
                dropout=0.1,
                activation='relu',
                batch_first=True,
            )
            decoder_norm = nn.LayerNorm(16)
            decoder = nn.TransformerDecoder(
                decoder_layer, 2, decoder_norm
            )

            src_mask = torch.ones(
                inputs.shape[1], inputs.shape[1], dtype=torch.bool
            ).triu_(diagonal=1)
            padding_mask = (
                torch.arange(inputs.shape[1])[None, :].cpu()
                >= input_seq_len[:, None]
            )

            return decoder(
                inputs,
                memory,
                tgt_mask=src_mask,
                tgt_key_padding_mask=padding_mask,
                memory_key_padding_mask=padding_mask,
            )

        inputs = torch.randn(2, 3, 16)
        memory = torch.randn(2, 3, 16)
        input_seq_len = torch.tensor([3, 2])

        with self.assertNoLogs(None):
            transformer_decoder(inputs, input_seq_len, memory)

    def test_encoder_is_causal(self):

        d_model = 3
        layer = torch.nn.TransformerEncoderLayer(d_model, 1, 6, batch_first=True)
        layer.eval()
        x = torch.randn(1, 5, d_model)
        unmasked_output = layer(x)
        mask = torch.nn.Transformer.generate_square_subsequent_mask(x.size(1))
        is_causal_output = layer(x, src_mask=mask, is_causal=True)
        masked_output = layer(x, src_mask=mask)

        self.assertEqual(masked_output, is_causal_output)

    @onlyCUDA
    @parametrize("nb_heads", [1, 8])
    @parametrize("bias", [True, False])
    def test_mha_native_args(self, nb_heads, bias):

        B, L, F = 8, 100, 128
        batch_first = True
        fast_path = True
        use_pad_mask = (bias % 2) == 1

        mha = nn.MultiheadAttention(
            embed_dim=F,
            num_heads=nb_heads,
            batch_first=batch_first,
            bias=bias
        ).cuda()
        mha.eval()

        ctx = torch.no_grad if fast_path else contextlib.nullcontext
        with ctx():
            x = torch.randn(B, L, F).cuda()
            if not batch_first:
                x = x.transpose(0, 1)

            pad_mask = None
            if use_pad_mask:
                pad_mask = torch.zeros((B, L), dtype=torch.bool).cuda()

            mha(query=x, key=x, value=x, key_padding_mask=pad_mask)

    def test_kpm_mask_trailing_column_with_nested_tensor(self, device):
        encoder_layer = nn.TransformerEncoderLayer(
            d_model=256,
            nhead=4,
            dim_feedforward=512,
            activation='gelu',
            norm_first=False,
            batch_first=False,
        )
        transformer_encoder = nn.TransformerEncoder(encoder_layer, num_layers=3, enable_nested_tensor=True).to(device)

        x = torch.randn(10, 6, 256).to(device)
        mask = torch.ones(6, 10)
        mask[0, :] = 0  # here I masked 5 columns instead of just one
        mask = mask.bool().to(device)
        out = transformer_encoder(src=x, src_key_padding_mask=mask)
        self.assertEqual(out.shape[1], 6)

    # CPU unit test has_torch_functions in test environment,
    #   preventing successful completion
    @onlyCUDA
    def test_with_nested_tensor_input(self, device):
        encoder_layer = nn.TransformerEncoderLayer(
            d_model=256,
            nhead=4,
            dim_feedforward=512,
            activation='gelu',
            norm_first=False,
            batch_first=True,
        )
        transformer_encoder = nn.TransformerEncoder(encoder_layer, num_layers=3, enable_nested_tensor=True).to(device)

        transformer_encoder.eval()
        with torch.no_grad():
            x = torch.randn(6, 10, 256).to(device)
            mask = torch.ones(6, 10)
            mask[0, 0:] = 0  # here I masked 5 columns instead of just one
            mask[2, 2:] = 0  # here I masked 5 columns instead of just one
            mask[4, 4:] = 0  # here I masked 5 columns instead of just one
            mask[5, 8:] = 0  # here I masked 5 columns instead of just one
            mask = mask.bool().to(device)
            x = torch._nested_tensor_from_mask(x, mask.logical_not(), mask_check=False)
            out = transformer_encoder(src=x, src_key_padding_mask=None)

        self.assertEqual(out.is_nested, True)



    def test_script_encoder_subclass(self, device):
        class MyCustomLayer(nn.TransformerEncoderLayer):
            pass

        encoder = nn.TransformerEncoder(
            MyCustomLayer(d_model=256, nhead=8), num_layers=6
        ).to(device=device)
        torch.jit.script(encoder)

    # brazenly adapted from test_transformerencoderlayer_src_mask to test execution of
    # torchscripted transformerencoderlayer subclass
    def test_transformerencoderlayer_subclass(self, device):
        class MyCustomLayer(nn.TransformerEncoderLayer):
            pass

        nhead = 4
        batch_size = 2
        seqlen = 4
        d_model = 8
        dim_feedforward = 32

        model = MyCustomLayer(
            d_model=d_model,
            nhead=nhead,
            dim_feedforward=dim_feedforward,
            batch_first=True).to(device)
        script_model = torch.jit.script(model)

        src = torch.rand(batch_size, seqlen, d_model).to(device)  # bs, seqlen, d_model
        src_mask = torch.zeros(seqlen, seqlen).to(torch.bool).to(device)

        torch.manual_seed(42)
        result = model(src, src_mask=src_mask)
        torch.manual_seed(42)
        scripted_result = script_model(src, src_mask=src_mask)
        self.assertEqual(result, scripted_result)

        model.eval()
        script_model = torch.jit.script(model)

        with torch.no_grad():
            result = model(src, src_mask=src_mask)
            scripted_result = script_model(src, src_mask=src_mask)
            self.assertEqual(result, scripted_result)


    def test_transformerencoderlayer_subclass_model(self, device):
        class MyCustomLayer(nn.TransformerEncoderLayer):
            pass

        nhead = 4
        batch_size = 2
        seqlen = 4
        d_model = 8
        dim_feedforward = 32

        layer = MyCustomLayer(
            d_model=d_model,
            nhead=nhead,
            dim_feedforward=dim_feedforward,
            batch_first=True)
        model = nn.TransformerEncoder(
            layer, num_layers=6
        ).to(device=device)
        script_model = torch.jit.script(model)

        src = torch.rand(batch_size, seqlen, d_model).to(device)  # bs, seqlen, d_model
        src_mask = torch.zeros(seqlen, seqlen).to(torch.bool).to(device)

        torch.manual_seed(42)
        result = model(src, mask=src_mask)
        torch.manual_seed(42)
        scripted_result = script_model(src, mask=src_mask)
        self.assertEqual(result, scripted_result)

        model.eval()
        script_model = torch.jit.script(model)

        with torch.no_grad():
            result = model(src, mask=src_mask)
            scripted_result = script_model(src, mask=src_mask)
            self.assertEqual(result, scripted_result)


    @onlyCUDA
    @unittest.skipIf(not TEST_FAIRSEQ, "Fairseq not found")
    def test_decoder_only_layer(self):
        DEFAULT_PADDING_IDX = 0

        class FairseqDecoder(torch.nn.Module):
            def __init__(
                self,
                embed_dim,
                attention_heads,
                ffn_embed_dim,
                num_layers,
                embedding_layer,  # torch.nn.Embedding. Must have a padding_idx field
                dropout=0,
                normalize_before=False,
                torch_encoder=None,  # torch encoder that you can map weights from
                activation="relu",
            ):
                super().__init__()

                cfg = fairseq_transformer.TransformerConfig()
                cfg.decoder.embed_dim = embed_dim
                cfg.decoder.output_dim = embed_dim
                cfg.decoder.attention_heads = attention_heads
                cfg.decoder.ffn_embed_dim = ffn_embed_dim
                cfg.dropout = dropout
                cfg.decoder.normalize_before = normalize_before
                cfg.decoder.layers = num_layers
                # make embedding behavior same as other encoders
                cfg.no_token_positional_embeddings = True
                cfg.no_scale_embedding = True
                cfg.activation_fn = activation

                dictionary = {}  # TODO: verify what this is

                self.decoder = fairseq_transformer.TransformerDecoder(
                    cfg,
                    dictionary,
                    embedding_layer,
                    no_encoder_attn=True,
                    output_projection=None,
                )

                if torch_encoder is not None:
                    self.decoder = torch_to_fairseq(torch_encoder, self.decoder)  # noqa: F821
                self.decoder = self.decoder.eval().cuda().half()

            def forward(
                self,
                tokens,
                src_lengths=None,
                with_triangle_mask=False,
                incremental_state=None,
            ):
                return self.decoder(
                    prev_output_tokens=tokens,
                    encoder_out=None,
                    incremental_state=incremental_state,
                    features_only=True,
                    full_context_alignment=not with_triangle_mask,
                    alignment_layer=None,
                    alignment_heads=None,
                    src_lengths=src_lengths,
                    return_all_hiddens=False,
                )[0]

    @tf32_on_and_off(0.003)
    @parametrize("input_dim,attn_mask_dim,is_causal",
                 [(3, None, False), (3, 2, False), (3, 2, True), (3, 3, False), (3, 3, True),
                  (4, None, False), (4, 2, False), (4, 2, True), (4, 4, False), (4, 4, True)],
                 name_fn=lambda input_dim, attn_dim, is_causal: (
                     f"{input_dim}D_input_dim_" + (
                         f"{attn_dim}D_{'causal_' if is_causal else ''}attn_mask"
                         if attn_dim is not None else "no_attn_mask")))
    @parametrize("dropout_p", [0.0, 0.2, 0.5])
    @sdpa_kernel(backends=[SDPBackend.MATH])
    def test_scaled_dot_product_attention(self, device, input_dim, attn_mask_dim, is_causal, dropout_p):
        def sdp_ref(
                q,
                k,
                v,
                attn_mask=None,
                dropout_p=0.0):
            E = q.size(-1)
            q = q / math.sqrt(E)
            # (B, Nt, E) x (B, E, Ns) -> (B, Nt, Ns)
            if attn_mask is not None:
                attn = torch.baddbmm(attn_mask, q, k.transpose(-2, -1))
            else:
                attn = torch.bmm(q, k.transpose(-2, -1))

            attn = torch.nn.functional.softmax(attn, dim=-1)
            if dropout_p > 0.0:
                attn = torch.nn.functional.dropout(attn, p=dropout_p)
            # (B, Nt, Ns) x (B, Ns, E) -> (B, Nt, E)
            output = torch.bmm(attn, v)
            return output
        # TODO: Support cross-device / dtype testing properly when instantiate_device_type_tests() is used.
        dtypes = [torch.double, torch.float]
        for dtype in dtypes:

            def rand_tensor(*shape):
                return torch.randn(shape, device=device, dtype=dtype)

            # This test compares python and C++ implementations of SDP.
            N, N_prime, L, S, E = 5, 2, 4, 3, 6
            if input_dim == 3:
                query = rand_tensor(N, L, E)
                key = rand_tensor(N, S, E)
                value = rand_tensor(N, S, E)
            elif input_dim == 4:
                query = rand_tensor(N, N_prime, L, E)
                key = rand_tensor(N, N_prime, S, E)
                value = rand_tensor(N, N_prime, S, E)
            else:
                self.fail(f'Invalid input_dim {input_dim} encountered in SDP test')

            attn_mask = None
            if attn_mask_dim is not None:
                assert attn_mask_dim in [2, input_dim]
                mask_size = (L, S) if attn_mask_dim == 2 else ((N, L, S) if input_dim == 3 else (N, N_prime, L, S))
                attn_mask = (torch.ones(mask_size, device=device, dtype=torch.bool).tril() if is_causal
                             else torch.randint(0, 2, size=mask_size, device=device, dtype=torch.bool))

            with freeze_rng_state():
                # Python impl only supports float mask and 3D inputs.
                attn_mask_float = attn_mask
                if attn_mask_float is not None:
                    attn_mask_float = torch.zeros_like(attn_mask, dtype=query.dtype)
                    attn_mask_float.masked_fill_(attn_mask.logical_not(), float("-inf"))
                q, k, v = query.view(-1, L, E), key.view(-1, S, E), value.view(-1, S, E)
                a = attn_mask_float
                if a is not None and attn_mask_dim > 3:
                    a = a.view(-1, L, S)
                expected = sdp_ref(q, k, v, attn_mask=a, dropout_p=dropout_p)
                if input_dim > 3:
                    expected = expected.view(-1, N_prime, L, E)

            with freeze_rng_state():
                if is_causal:
                    # NB: Don't pass attn_mask here
                    actual = torch.nn.functional.scaled_dot_product_attention(
                        query, key, value, None, dropout_p, is_causal)

                    # Error case: both explicit attn_mask and is_causal are set
                    with self.assertRaisesRegex(RuntimeError,
                                                "Explicit attn_mask should not be set when is_causal=True"):
                        torch.nn.functional.scaled_dot_product_attention(
                            query, key, value, attn_mask, dropout_p, is_causal)
                else:
                    actual = torch.nn.functional.scaled_dot_product_attention(
                        query, key, value, attn_mask, dropout_p, is_causal)
                    # This test the fully masked out rows case
                if torch.isnan(expected).any():
                    row_sums = attn_mask.sum(dim=-1)
                    masked_out_rows = (row_sums == 0)

                    for _ in range((input_dim - attn_mask_dim) - 1):
                        masked_out_rows = masked_out_rows.unsqueeze(0)

                    masked_out_rows = masked_out_rows.expand(expected.shape[:-1])
                    # Slice out the fully masked rows from expected and actual
                    expected_masked_out = expected[masked_out_rows]
                    actual_masked_out = actual[masked_out_rows]

                    expected_all_nan = torch.isnan(expected_masked_out).all()
                    actual_all_zero = (actual_masked_out.abs().sum() == 0)

                    self.assertTrue(expected_all_nan)
                    self.assertTrue(actual_all_zero)
                    return

                self.assertEqual(actual, expected)

        if attn_mask_dim is None:
            q = q.double().clone()
            k = k.double().clone()
            v = v.double().clone()
            q.requires_grad_()
            k.requires_grad_()
            v.requires_grad_()

            assert gradcheck(lambda *args, **kwargs: wrapper_set_seed(sdp_ref, *args, **kwargs),
                             (q, k, v, attn_mask, dropout_p))
            assert gradcheck(lambda *args, **kwargs:
                             wrapper_set_seed(torch.nn.functional.scaled_dot_product_attention, *args, **kwargs),
                             (q, k, v, attn_mask, dropout_p))

        def test_incompatible_mask(self, device):
            def ones_tensor(*shape):
                return torch.ones(shape, dtype=torch.float32)
            S, L, E, H = 1, 2, 4, 1
            qkv = ones_tensor(S, L, E)

            mha = nn.MultiheadAttention(E, H)
            mha.in_proj_weight = Parameter(torch.ones((E * 3, E)))
            mha.out_proj.weight = Parameter(torch.ones((E, E)))
            qkv = qkv.to(float)
            kpm = ones_tensor(S, L) * float("-inf")
            am = ones_tensor(L, L).to(bool)

            def func():
                return mha(qkv, qkv, qkv, need_weights=False, key_padding_mask=kpm, attn_mask=am)

            self.assertRaises(RuntimeError, func)

    @unittest.skipIf(TEST_WITH_CROSSREF, 'Fastpath not available with crossref')
    @torch.no_grad()
    def test_mask_check_fastpath(self):
        """
        Test that fastpath is executed independently of the masks that are passed.
        If the passed key padding mask is left aligned or mask_check=False, test that nested tensors are used
        (sparsity fastpath), otherwise use fastpath with traditional tensors.
        Also test that fast path is executed with both key padding mask and attention mask passed at the same time.
        """

        x = torch.Tensor([[[1, 2], [3, 4], [5, 6]]]).to(torch.float)

        def _test_fastpath(model, key_padding_mask, mock_return_value, attn_mask=None, nested_tensors=True):
            with patch('torch._transformer_encoder_layer_fwd') as fastpath_mock:
                fastpath_mock.return_value = mock_return_value
                model(x, src_key_padding_mask=key_padding_mask, mask=attn_mask)

                # If mock was called, fastpath was taken
                self.assertTrue(fastpath_mock.called)

                # If mock was called with nested tensors, sparsity fastpath was taken
                for call_args, _ in fastpath_mock.call_args_list:
                    self.assertEqual(call_args[0].is_nested, nested_tensors)

        encoder_layer = torch.nn.TransformerEncoderLayer(d_model=2, nhead=2, dim_feedforward=8, batch_first=True)

        model = torch.nn.TransformerEncoder(encoder_layer, num_layers=2, enable_nested_tensor=True, mask_check=True)
        model.eval()

        aligned_key_padding_mask = torch.Tensor([[0, 0, 1]]).to(torch.bool)
        not_aligned_key_padding_mask = torch.Tensor([[1, 0, 1]]).to(torch.bool)
        attn_mask = torch.Tensor([[1, 0, 1], [0, 1, 0], [1, 0, 1]]).to(torch.bool)
        nested_tensor_return_value = torch.nested.nested_tensor([torch.ones((2, 2), dtype=torch.float)])
        tensor_return_value = torch.ones((1, 3, 2), dtype=torch.float)

        # Left aligned mask results in sparsity fastpath
        _test_fastpath(model, aligned_key_padding_mask, nested_tensor_return_value, nested_tensors=True)

        # Not aligned mask results in fastpath
        _test_fastpath(model, not_aligned_key_padding_mask, tensor_return_value, nested_tensors=False)

        model = torch.nn.TransformerEncoder(encoder_layer, num_layers=2, enable_nested_tensor=False, mask_check=True)
        model.eval()

        # If nested tensor disabled, fastpath is always taken
        _test_fastpath(model, aligned_key_padding_mask, tensor_return_value, nested_tensors=False)
        _test_fastpath(model, not_aligned_key_padding_mask, tensor_return_value, nested_tensors=False)
        # Fast path is taken if both attention mask and key padding mask are present
        _test_fastpath(model, aligned_key_padding_mask, tensor_return_value, attn_mask=attn_mask, nested_tensors=False)

        model = torch.nn.TransformerEncoder(encoder_layer, num_layers=2, enable_nested_tensor=True, mask_check=False)
        model.eval()

        # Mask check disabled results in sparisty fastpath, independently of the mask
        _test_fastpath(model, aligned_key_padding_mask, nested_tensor_return_value, nested_tensors=True)
        _test_fastpath(model, not_aligned_key_padding_mask, nested_tensor_return_value, nested_tensors=True)

    # Test failing MHA when bias was NoneType
    def test_bias_is_none(self):
        x = torch.rand((1, 5, 10))
        model = torch.nn.modules.activation.MultiheadAttention(10, 1, bias=False, batch_first=True)
        model.eval()
        model(x, x, x)
        # completes without error

    def test_transformer_bias_is_none(self, device):
        batch_size = 2
        seqlen = 3
        d_model = 8
        nhead = 4

        encoder_layer = torch.nn.TransformerEncoderLayer(d_model, nhead, bias=False, batch_first=True, device=device)
        encoder_layer.eval()
        x = torch.randn(batch_size, seqlen, d_model, device=device)
        # runs without error
        encoder_layer(x)

        with self.assertWarnsRegex(UserWarning, "encoder_layer.self_attn was passed bias=False"):
            encoder = torch.nn.TransformerEncoder(encoder_layer, num_layers=1).eval()
            encoder(x)

        with self.assertWarnsRegex(UserWarning, "self_attn was passed bias=False"):
            transformer = torch.nn.Transformer(
                d_model=d_model, nhead=nhead, bias=False, batch_first=True, device=device
            ).eval()
            transformer(x, x)

    def test_train_with_is_causal(self, device):
        # training with is_causal
        S, L, E, H = 1, 2, 2, 1
        layer = nn.TransformerEncoderLayer(
            d_model=2,
            dim_feedforward=4,
            nhead=H,
            batch_first=True,
            activation="gelu",
            dropout=0,
        )
        criterion = nn.MSELoss()
        encoder = nn.TransformerEncoder(layer, 2).to(device)
        optimizer = optim.SGD(encoder.parameters(), lr=0.1, momentum=0.9)
        encoder.train()

        encoder.train()
        optimizer.zero_grad()
        inputs = torch.randn(S, L, E).to(device)
        mask = torch.nn.Transformer.generate_square_subsequent_mask(
            inputs.size(1), device=device
        )

        outputs = encoder(inputs, mask=mask, is_causal=True)

        loss = criterion(outputs[:, 0:2, :], inputs[:, 0:2, :])
        loss.backward()
        optimizer.step()

        # inference with is_causal
        t_qvk = torch.randn((S, L, E), device=device, dtype=torch.float32)
        mha = nn.MultiheadAttention(E, H).to(device)
        mask = torch.nn.Transformer.generate_square_subsequent_mask(
            S, device=device
        )

        attn_out, _ = mha(t_qvk, t_qvk, t_qvk, attn_mask=mask, is_causal=True)

        # Can't give only is_causal
        attn_mask = torch.randint(0, 2, size=(L, L), device=device, dtype=torch.bool)
        with self.assertRaises(RuntimeError):
            _ = mha(t_qvk, t_qvk, t_qvk, is_causal=True)

        # # Passing a causal mask sets is_causal to 1
        causal_mask = torch.triu(
            torch.ones(L, L, device=inputs.device) * float('-inf'), diagonal=1
        ).to(torch.bool)

        mock_layer = MagicMock(torch.nn.MultiheadAttention(E, H), return_value=inputs)
        encoder.layers[1] = mock_layer
        outputs = encoder(inputs, mask=causal_mask)
        mock_layer.assert_called_with(ANY, src_mask=ANY, is_causal=True, src_key_padding_mask=ANY)

        # check expected numerical values with all kernels
        self.is_causal_kernels([SDPBackend.MATH], device)

    def is_causal_kernels(self, kernels, device):
        def ones_tensor(*shape):
            return torch.ones(shape, device=device, dtype=torch.float32).to(device)
        S, L, E, H = 1, 2, 4, 1
        qkv = ones_tensor(S, L, E)

        mha = nn.MultiheadAttention(E, H).to(device)
        mha.in_proj_weight = Parameter(torch.ones((E * 3, E), device=device))
        mha.out_proj.weight = Parameter(torch.ones((E, E), device=device))
        expected = torch.ones(size=(S, L, E)).to(device) * 16
        mask = torch.nn.Transformer.generate_square_subsequent_mask(
            qkv.size(1), device=device
        )

        for kernel in kernels:
            with sdpa_kernel(backends=[kernel]):
                actual, _ = mha(qkv, qkv, qkv, attn_mask=mask, need_weights=False, is_causal=True)
                self.assertTrue(torch.equal(actual, expected))

                if kernel != SDPBackend.MATH:
                    # fails with embedding size not multiple of 4
                    with self.assertRaisesRegex(RuntimeError, "No available kernel"):
                        qkv_f, mha_f = ones_tensor(S, L, 2), nn.MultiheadAttention(2, H).to(device)
                        mask = torch.nn.Transformer.generate_square_subsequent_mask(
                            qkv_f.size(1), device=device
                        )
                        _ = mha_f(qkv_f, qkv_f, qkv_f, attn_mask=mask, need_weights=False, is_causal=True)
                        torch.cuda.synchronize()

    @skipIfRocm  # Missing EFFICIENT_ATTENTION
    @unittest.skipIf(
        not PLATFORM_SUPPORTS_FLASH_ATTENTION, "Platform does not supposrt fused SDPA or pre-SM80 hardware"
    )
    def test_is_causal_gpu(self):
        device = 'cuda'
        self.is_causal_kernels([SDPBackend.MATH, SDPBackend.EFFICIENT_ATTENTION], device)

    def test_script_mha_in_proj_weight_none(self):
        mha = torch.nn.MultiheadAttention(
            embed_dim=128, num_heads=8, kdim=256, vdim=256
        ).eval()

        torch.jit.script(mha)

    @unittest.skipIf(TEST_WITH_CROSSREF, 'Fastpath not available with crossref')
    @torch.no_grad()
    def test_disable_fastpath(self, device):
        def _test_te_fastpath_called(model, args, kwargs=None, return_value=None, is_called=True):
            if kwargs is None:
                kwargs = {}
            with patch('torch._transformer_encoder_layer_fwd') as fastpath_mock:
                fastpath_mock.return_value = return_value
                output = model(*args, **kwargs)
                self.assertTrue(fastpath_mock.called == is_called)

        def _test_mha_fastpath_called(model, args, kwargs=None, return_value=None, is_called=True):
            if kwargs is None:
                kwargs = {}
            with patch('torch._native_multi_head_attention') as fastpath_mock:
                fastpath_mock.return_value = return_value
                output = model(*args, **kwargs)
                self.assertTrue(fastpath_mock.called == is_called)

        inp = torch.tensor([[[1, 2], [3, 4], [5, 6]]], dtype=torch.float32, device=device)
        aligned_key_padding_mask = torch.tensor([[0, 0, 1]], dtype=torch.bool, device=device)
        src_key_padding_mask = torch.tensor([[1, 0, 1]], dtype=torch.bool, device=device)
        attn_mask = torch.tensor([[1, 0, 1], [0, 1, 0], [1, 0, 1]], dtype=torch.bool, device=device)
        te_return_value = torch.ones((1, 3, 2), dtype=torch.float32)

        encoder_layer = torch.nn.TransformerEncoderLayer(d_model=2, nhead=2, dim_feedforward=8, batch_first=True)
        te = torch.nn.TransformerEncoder(encoder_layer, num_layers=2, enable_nested_tensor=True, mask_check=True)
        te = te.to(device).eval()

        t = torch.nn.Transformer(d_model=2, nhead=2, batch_first=True, device=device).eval()
        src = torch.tensor([[[0, 1], [2, 3], [4, 5]]], dtype=torch.float32, device=device)
        tgt = torch.tensor([[[0, 1], [2, 3], [4, 5], [6, 7]]], dtype=torch.float32, device=device)
        t_return_value = torch.ones((1, 3, 2), dtype=torch.float32, device=device)

        mha = nn.MultiheadAttention(2, 2, batch_first=True, device=device).eval()
        q = torch.tensor([[[0, 1], [2, 3]]], dtype=torch.float32, device=device)
        mha_return_value = torch.ones((1, 3, 2), dtype=torch.float32, device=device)

        _test_te_fastpath_called(
            te, (inp,), kwargs={'src_key_padding_mask': src_key_padding_mask},
            return_value=te_return_value, is_called=True
        )
        _test_te_fastpath_called(t, (src, tgt), return_value=t_return_value, is_called=True)
        _test_mha_fastpath_called(mha, (q, q, q,), return_value=mha_return_value, is_called=True)

        torch.backends.mha.set_fastpath_enabled(False)
        _test_te_fastpath_called(
            te, (inp,), kwargs={'src_key_padding_mask': src_key_padding_mask},
            return_value=te_return_value, is_called=False
        )
        _test_te_fastpath_called(t, (src, tgt), return_value=t_return_value, is_called=False)
        _test_mha_fastpath_called(mha, (q, q, q,), return_value=mha_return_value, is_called=False)

        torch.backends.mha.set_fastpath_enabled(True)
        _test_te_fastpath_called(
            te, (inp,), kwargs={'src_key_padding_mask': src_key_padding_mask},
            return_value=te_return_value, is_called=True
        )
        _test_te_fastpath_called(t, (src, tgt), return_value=t_return_value, is_called=True)
        _test_mha_fastpath_called(mha, (q, q, q,), return_value=mha_return_value, is_called=True)


class TestSDPAFailureModes(NNTestCase):
    """ Used to test the failure modes of scaled_dot_product_attention
    """
    _do_cuda_memory_leak_check = True
    _do_cuda_non_default_stream = True

    @onlyCUDA
    @unittest.skipIf(
        not PLATFORM_SUPPORTS_FLASH_ATTENTION or not isSM8XDevice,
        "Does not support fused SDPA or not SM86+ hardware",
    )
    @parametrize("head_dim", [193, 256])
    @parametrize("dropout_p", [0.0, 0.2])
    def test_flash_backward_failure_sm86plus(self, device, head_dim: int, dropout_p: float):
        dtype = torch.float16
        make_tensor = partial(torch.rand, device=device, dtype=dtype)
        # See check_requires_grad_and_head_dim_gt192_constraints_on_sm86_89 in
        # pytorch/aten/src/ATen/native/transformers/cuda/sdp_utils.h
        size = (2, 2, 4, head_dim)
        q, k, v = make_tensor(size), make_tensor(size), make_tensor(size)

        with sdpa_kernel(backends=[SDPBackend.MATH]):
            math_ref = torch.nn.functional.scaled_dot_product_attention(q, k, v, None, 0.0, False)

        with sdpa_kernel(backends=[SDPBackend.FLASH_ATTENTION]):
            # Should not fail because inputs don't require grad
            flash_ref = torch.nn.functional.scaled_dot_product_attention(q, k, v, None, 0.0, False)

            self.assertEqual(math_ref, flash_ref, atol=1e-3, rtol=1e-3)

            # Should fail because inputs require grad
            q = make_tensor(size, requires_grad=True)
            k = make_tensor(size, requires_grad=True)
            v = make_tensor(size, requires_grad=True)
            if 192 < head_dim <= 224 or (head_dim > 224 and dropout_p != 0.0):
                self.assertRaises(
                    RuntimeError,
                    lambda: torch.nn.functional.scaled_dot_product_attention(
                        q, k, v, None, dropout_p, False
                    ),
                )
            else:
                flash_ref = torch.nn.functional.scaled_dot_product_attention(q, k, v, None, dropout_p, False)

    @onlyCUDA
    def test_dispatch_fails_no_backend(self, device):
        dtype = torch.float16
        with sdpa_kernel(backends=[SDPBackend.ERROR]):
            size = (2, 3, 4)
            q = torch.randn(size, device=device, dtype=dtype)
            k = torch.randn(size, device=device, dtype=dtype)
            v = torch.randn(size, device=device, dtype=dtype)
            self.assertRaisesRegex(RuntimeError, "No viable backend for scaled_dot_product_attention was found.",
                                   lambda: torch._fused_sdp_choice(q, k, v))
            self.assertRaisesRegex(RuntimeError, "No viable backend for scaled_dot_product_attention was found.",
                                   lambda: torch.nn.functional.scaled_dot_product_attention(q, k, v))

    @onlyCUDA
    @unittest.skipIf(not PLATFORM_SUPPORTS_FUSED_ATTENTION, "Does not support fused scaled dot product attention")
    @parametrize(
        "kernel",
        PLATFORM_SPECIFIC_SDPA,
    )
    def test_invalid_fused_inputs_dim_3(self, device, kernel: SDPBackend):
        with sdpa_kernel(backends=[kernel]):
            # Dim is not 4
            size = (2, 3, 8)
            dtype = torch.float16
            q = torch.randn(size, device=device, dtype=dtype)
            k = torch.randn(size, device=device, dtype=dtype)
            v = torch.randn(size, device=device, dtype=dtype)
            with self.assertWarnsRegex(UserWarning, "All fused kernels requires query, key and value to be 4 dimensional"):
                self.assertRaises(RuntimeError, lambda: torch.nn.functional.scaled_dot_product_attention(
                    q, k, v, None, 0.0, False))

    @onlyCUDA
    @unittest.skipIf(not PLATFORM_SUPPORTS_FUSED_ATTENTION, "Does not support fused scaled dot product attention")
    @parametrize(
        "kernel",
        PLATFORM_SPECIFIC_SDPA,
    )
    def test_invalid_fused_inputs_broadcast(self, device, kernel: SDPBackend):
        with sdpa_kernel(backends=[kernel]):
            #  Fused Kernels don't support broadcasting for dense inputs
            dtype = torch.float16
            size = (2, 4, 3, 8)
            size_broadcast = (1, 4, 3, 8)
            q = torch.randn(size_broadcast, device=device, dtype=dtype)
            k = torch.randn(size, device=device, dtype=dtype)
            v = torch.randn(size, device=device, dtype=dtype)
            self.assertRaises(RuntimeError, lambda: torch.nn.functional.scaled_dot_product_attention(
                q, k, v, None, 0.0, False))

    @onlyCUDA
    @unittest.skipIf(not PLATFORM_SUPPORTS_FUSED_ATTENTION, "Does not support fused scaled dot product attention")
    @parametrize("kernel", PLATFORM_SPECIFIC_SDPA)
    def test_invalid_sequence_lengths(self, device, kernel: SDPBackend):
        with sdpa_kernel(backends=[kernel]):
            # Passing in a q,k,v with 0 length sequences will error
            dtype = torch.float16
            make_tensor = partial(torch.rand, device=device, dtype=dtype)
            size = SdpaShape(2, 2, 0, 8)
            q, k, v = make_tensor(size), make_tensor(size), make_tensor(size)
            with self.assertWarnsRegex(UserWarning, "All fused kernels do not support zero seq_len_q or seq_len_kv."):
                self.assertRaises(RuntimeError, lambda: torch.nn.functional.scaled_dot_product_attention(
                    q, k, v, None, 0.0, False))

    @onlyCUDA
    @unittest.skipIf(not PLATFORM_SUPPORTS_FUSED_ATTENTION, "Does not support fused scaled dot product attention")
    @parametrize("kernel", PLATFORM_SPECIFIC_SDPA)
    def test_invalid_last_dim_stride(self, device, kernel: SDPBackend):
        with sdpa_kernel(backends=[kernel]):
            # Passing in a q,k,v with last dim stride not equal to 1 will error
            dtype = torch.float16
            make_tensor = partial(torch.rand, device=device, dtype=dtype)
            size = SdpaShape(2, 2, 8, 8)
            q, k, v = make_tensor(size), make_tensor(size), make_tensor(size)
            q.as_strided_(size, [2, 2, 2, 2])
            with self.assertWarnsRegex(UserWarning, "All fused kernels require the last dimension of the input to have stride 1."):
                self.assertRaises(RuntimeError, lambda: torch.nn.functional.scaled_dot_product_attention(
                    q, k, v, None, 0.0, False))

    @onlyCUDA
    @skipIfRocm(msg='enable_gqa=True unsupported')
    @unittest.skipIf(not PLATFORM_SUPPORTS_MEM_EFF_ATTENTION, "Does not support SDPA or pre-SM80 hardware")
    @parametrize("fused_kernel", [SDPBackend.EFFICIENT_ATTENTION])
    def test_invalid_sdpa_kernel_grouped_query_attention_cuda(self, device, fused_kernel):
        rand_query = torch.rand(8, 8, 64, 64, device=device, dtype=torch.float16, requires_grad=True)
        rand_key = torch.rand(8, 4, 64, 64, device=device, dtype=torch.float16, requires_grad=True)
        rand_value = torch.rand(8, 4, 64, 64, device=device, dtype=torch.float16, requires_grad=True)

        with sdpa_kernel(fused_kernel):
            with self.assertRaisesRegex(RuntimeError, "No available kernel"):
                with self.assertWarnsRegex(UserWarning, "For dense inputs, both fused kernels require query, "
                                           "key and value to have"):
                    F.scaled_dot_product_attention(rand_query, rand_key, rand_value, dropout_p=0.0,
                                                   is_causal=False, enable_gqa=True)

    @onlyCPU
    @skipIfRocm(msg='enable_gqa=True unsupported')
    def test_invalid_sdpa_kernel_grouped_query_attention_cpu(self, device):
        rand_query = torch.rand(8, 8, 64, 64, device=device, dtype=torch.float16, requires_grad=True)
        rand_key = torch.rand(8, 4, 64, 64, device=device, dtype=torch.float16, requires_grad=True)
        rand_value = torch.rand(8, 4, 64, 64, device=device, dtype=torch.float16, requires_grad=True)

        with sdpa_kernel(backends=[SDPBackend.FLASH_ATTENTION]):
            with self.assertRaisesRegex(RuntimeError, "No available kernel"):
                with self.assertWarnsRegex(UserWarning, "For dense inputs, both fused kernels require query, "
                                           "key and value to have"):
                    F.scaled_dot_product_attention(rand_query, rand_key, rand_value, dropout_p=0.0,
                                                   is_causal=False, enable_gqa=True)

    @onlyCUDA
    @unittest.skipIf(not PLATFORM_SUPPORTS_FLASH_ATTENTION, "Does not flash_attention fused scaled dot product attention")
    @parametrize("kernel", PLATFORM_SPECIFIC_SDPA)
    def test_invalid_fused_inputs_head_dim(self, device, kernel: SDPBackend):
        with sdpa_kernel(backends=[kernel]):
            # The embed dim per head is not divisible by 8 for flash attention
            dtype = torch.float16
            make_tensor = partial(torch.rand, device=device, dtype=dtype)
            size = SdpaShape(2, 2, 3, 9) if kernel == SDPBackend.EFFICIENT_ATTENTION else SdpaShape(2, 2, 3, 257)
            if TEST_WITH_ROCM:  # On ROCM, FA and EA share the backend GPU kernels
                size = SdpaShape(2, 2, 3, 257)
            q, k, v = make_tensor(size), make_tensor(size), make_tensor(size)
            self.assertRaises(RuntimeError, lambda: torch.nn.functional.scaled_dot_product_attention(
                q, k, v, None, 0.0, False))

    @onlyCUDA
    @unittest.skipIf(not PLATFORM_SUPPORTS_FUSED_ATTENTION, "Does not support fused scaled dot product attention")
    @parametrize(
        "kernel",
        PLATFORM_SPECIFIC_SDPA,
    )
    def test_invalid_fused_inputs_invalid_dtype(self, device, kernel: SDPBackend):
        with sdpa_kernel(backends=[kernel]):
            # Invalid dtype for both Flash Attention and Mem Efficient Attention
            size = SdpaShape(2, 2, 3, 16)
            make_tensor = partial(torch.rand, device=device, dtype=torch.float64)
            q, k, v = make_tensor(size), make_tensor(size), make_tensor(size)
            self.assertRaises(RuntimeError, lambda: torch.nn.functional.scaled_dot_product_attention(
                q, k, v, None, 0.0, False))

    @onlyCUDA
    @unittest.skipIf(not PLATFORM_SUPPORTS_FLASH_ATTENTION, "Does not support flash attention")
    @parametrize("kernel", [SDPBackend.FLASH_ATTENTION])
    def test_invalid_fused_inputs_attn_mask_present(self, device, kernel: SDPBackend):
        with sdpa_kernel(backends=[kernel]):
            # Failures for unsupported SDP args
            size = SdpaShape(2, 2, 3, 16)
            make_tensor = partial(torch.rand, size, device=device, dtype=torch.float16)
            q, k, v = make_tensor(), make_tensor(), make_tensor()
            # Non-None attention mask
            mask = torch.ones((2, 2, 3, 3), device=device, dtype=q.dtype)
            self.assertRaises(RuntimeError, lambda: torch.nn.functional.scaled_dot_product_attention(
                q, k, v, mask, 0.0, False))

    @onlyCUDA
    @unittest.skipIf(not PLATFORM_SUPPORTS_FLASH_ATTENTION, "Does not support fused SDPA or pre-SM80 hardware")
    def test_unaligned_tensors(self, device):
        # The alignment is depdent on arch so we specifiy SM80OrLater
        dtype = torch.float16
        size = SdpaShape(2, 2, 8, 5)
        make_tensor = partial(torch.rand, size, device=device, dtype=dtype)
        q, k, v = make_tensor(), make_tensor(), make_tensor()
        with sdpa_kernel(backends=[SDPBackend.EFFICIENT_ATTENTION]):
            ctxmgr = self.assertRaises(RuntimeError) if not TEST_WITH_ROCM else contextlib.nullcontext()
            with ctxmgr:
                torch.nn.functional.scaled_dot_product_attention(q, k, v, None, 0.0, False)

    @onlyCUDA
    @unittest.skipIf(not PLATFORM_SUPPORTS_FLASH_ATTENTION, "Does not support fused SDPA or pre-SM80 hardware")
    def test_flash_fail_fp32(self, device):
        dtype = torch.float
        size = SdpaShape(16, 16, 32, 32)
        make_tensor = partial(torch.rand, size, device=device, dtype=dtype)
        q, k, v = make_tensor(), make_tensor(), make_tensor()
        with sdpa_kernel(backends=[SDPBackend.FLASH_ATTENTION]):
            with self.assertWarnsRegex(UserWarning, "Expected query, key and value to all be of dtype: {Half, BFloat16}"):
                self.assertRaises(RuntimeError, lambda: torch.nn.functional.scaled_dot_product_attention(
                    q, k, v, None, 0.0, False))

    @onlyCUDA
    @unittest.skipIf(not PLATFORM_SUPPORTS_FLASH_ATTENTION, "Does not support SDPA or pre-SM80 hardware")
    def test_flash_autocast_fp32_float16(self, device):
        dtype = torch.float
        size = SdpaShape(16, 16, 32, 32)
        make_tensor = partial(torch.rand, size, device=device, dtype=dtype)
        q, k, v = make_tensor(), make_tensor(), make_tensor()
        with torch.autocast(device_type='cuda', dtype=torch.float16):
            with sdpa_kernel(backends=[SDPBackend.FLASH_ATTENTION]):
                _ = torch.nn.functional.scaled_dot_product_attention(
                    q, k, v, None, 0.0, False)

    @onlyCUDA
    @unittest.skipIf(not PLATFORM_SUPPORTS_FLASH_ATTENTION, "Does not support SDPA or pre-SM80 hardware")
    def test_flash_autocast_fp32_bfloat16(self, device):
        dtype = torch.float
        size = SdpaShape(16, 16, 32, 32)
        make_tensor = partial(torch.rand, size, device=device, dtype=dtype)
        q, k, v = make_tensor(), make_tensor(), make_tensor()
        with torch.autocast(device_type='cuda', dtype=torch.bfloat16):
            with sdpa_kernel(backends=[SDPBackend.FLASH_ATTENTION]):
                _ = torch.nn.functional.scaled_dot_product_attention(
                    q, k, v, None, 0.0, False)

    # Note: do not truncate the list according to platforms. These tests should always raise errors.
    @parametrize("kernel", [SDPBackend.MATH, SDPBackend.FLASH_ATTENTION, SDPBackend.EFFICIENT_ATTENTION])
    def test_invalid_inputs_different_datatypes(self, device, kernel: SDPBackend):
        with sdpa_kernel(backends=[kernel]):
            # Different datatypes
            shape = (1, 4, 8, 16)
            query = torch.randn(shape, dtype=torch.float32, device=device)
            key = torch.randn(shape, dtype=torch.float16, device=device)
            value = torch.randn(shape, dtype=torch.float16, device=device)
            self.assertRaises(RuntimeError, lambda: F.scaled_dot_product_attention(query, key, value))

    @onlyCUDA
    @parametrize("kernel", [SDPBackend.MATH, SDPBackend.FLASH_ATTENTION, SDPBackend.EFFICIENT_ATTENTION])
    def test_invalid_inputs_different_devices(self, device, kernel: SDPBackend):
        # Different devices
        shape = (1, 4, 8, 16)
        query = torch.randn(shape, dtype=torch.float32, device=device)
        key = torch.randn(shape, dtype=torch.float16, device='cpu')
        value = torch.randn(shape, dtype=torch.float16, device='cpu')
        self.assertRaises(RuntimeError, lambda: F.scaled_dot_product_attention(query, key, value))

    @parametrize("kernel", [SDPBackend.MATH, SDPBackend.FLASH_ATTENTION, SDPBackend.EFFICIENT_ATTENTION])
    def test_invalid_inputs_1_dimensional_inputs(self, device, kernel: SDPBackend):
        with sdpa_kernel(backends=[kernel]):
            # 1 dimensional input
            shape = (1, 4)
            query = torch.randn(4, dtype=torch.float16, device=device)
            key = torch.randn(shape, dtype=torch.float16, device=device)
            value = torch.randn(shape, dtype=torch.float16, device=device)
            self.assertRaises(RuntimeError, lambda: F.scaled_dot_product_attention(query, key, value))

    @onlyCUDA
    @skipIfRocm  # Missing EFFICIENT_ATTENTION
    @unittest.skipIf(not PLATFORM_SUPPORTS_MEM_EFF_ATTENTION, "Fused SDPA was not built for this system")
    def test_fused_kernels_nested_broadcasting_error_cases(self, device):
        # one of k,v needs to be broadcasted and other has non consistent seq_len dim
        rand_nested_tensor = partial(rand_sdpa_tensor, type="nested", device=device, dtype=torch.float32)
        batch, num_heads, head_dim = 32, 8, 64
        seq_lens_q = torch.randint(low=1, high=32, size=(batch,)).tolist()
        seq_lens_v = torch.randint(low=1, high=32, size=(batch,)).tolist()

        q_shape = SdpaShape(batch, num_heads, seq_lens_q, head_dim)
        k_shape = SdpaShape(1, num_heads, 1, head_dim)
        v_shape = SdpaShape(batch, num_heads, seq_lens_v, head_dim)

        query = rand_nested_tensor(q_shape).transpose(1, 2)
        key = rand_nested_tensor(k_shape).transpose(1, 2)
        value = rand_nested_tensor(v_shape).transpose(1, 2)

        with sdpa_kernel(backends=[SDPBackend.EFFICIENT_ATTENTION]):
            with self.assertRaisesRegex(RuntimeError, "No available kernel"):
                torch.nn.functional.scaled_dot_product_attention(
                    query, key, value, attn_mask=None, dropout_p=0.0, is_causal=False)

    @onlyCUDA
    @unittest.skipIf(not PLATFORM_SUPPORTS_FLASH_ATTENTION, "Fused SDPA was not built for this system")
    def test_nested_fails_on_padding_head_dim(self, device):
        dtype = torch.bfloat16
        seq_len_list = [2, 4, 5, 6, 7]
        shape = SdpaShape(5, 8, seq_len_list, 57)
        make_tensor = partial(rand_sdpa_tensor, shape=shape, type="nested", device=device, dtype=dtype)
        q, k, v = make_tensor().transpose(1, 2), make_tensor().transpose(1, 2), make_tensor().transpose(1, 2)

        with sdpa_kernel(backends=[SDPBackend.FLASH_ATTENTION]):
            with self.assertWarnsRegex(UserWarning, "For NestedTensor inputs, Flash attention requires"):
                self.assertRaises(RuntimeError, lambda: torch.nn.functional.scaled_dot_product_attention(
                    q, k, v, None, 0.0, False))

    @onlyCUDA
    @unittest.skipIf(not PLATFORM_SUPPORTS_FUSED_ATTENTION or not isLessThanSM80Device,
                     "Current platform does not support fused SDPA or is an SM80+ device.")
    def test_mem_efficient_fail_bfloat16_less_than_sm80(self, device):
        dtype = torch.bfloat16
        size = SdpaShape(16, 16, 32, 32)
        make_tensor = partial(torch.rand, size, device=device, dtype=dtype)
        q, k, v = make_tensor(), make_tensor(), make_tensor()
        with sdpa_kernel(backends=[SDPBackend.EFFICIENT_ATTENTION]):
            with self.assertWarnsRegex(UserWarning, "Expected query, key and value to all be of dtype: {Half, Float}"):
                self.assertRaises(RuntimeError, lambda: torch.nn.functional.scaled_dot_product_attention(
                    q, k, v, None, 0.0, False))

    @onlyCUDA
    @unittest.skipIf(not PLATFORM_SUPPORTS_FLASH_ATTENTION, "Does not support flash attention")
    def test_flash_atteention_large_bf16_nan_values(self, device):
        query = torch.full((1, 1, 1, 64), 133120.0, dtype=torch.bfloat16, device="cuda")
        key = torch.full((1, 1, 1, 64), 133120.0, dtype=torch.bfloat16, device="cuda")
        value = torch.full((1, 1, 1, 64), 133120.0, dtype=torch.bfloat16, device="cuda")

        with sdpa_kernel(SDPBackend.FLASH_ATTENTION):
            out = torch.nn.functional.scaled_dot_product_attention(query, key, value)

        self.assertFalse(torch.isnan(out).any(), "Output should not contain NaNs!")

    @onlyCUDA
    @unittest.skipIf(not PLATFORM_SUPPORTS_FUSED_ATTENTION, "Fused SDPA was not built for this system")
    @parametrize("fused_kernel", [SDPBackend.FLASH_ATTENTION, SDPBackend.EFFICIENT_ATTENTION] if
                 PLATFORM_SUPPORTS_FLASH_ATTENTION else [SDPBackend.EFFICIENT_ATTENTION])
    def test_fused_kernels_seq_len_0_inputs(self, device, fused_kernel):
        rand_nested_tensor = partial(rand_sdpa_tensor, type="nested", device=device, dtype=torch.float16)
        batch, num_heads, head_dim = 32, 16, 64
        seq_lens = torch.randint(low=1, high=32, size=(batch,))
        # make sure some seq_lens are 0
        num_zeros = 10
        indices = torch.randint(low=0, high=batch, size=(num_zeros,))
        seq_lens.scatter_(0, indices, 0)

        shape = SdpaShape(batch, num_heads, seq_lens.tolist(), head_dim)
        query = rand_nested_tensor(shape)
        key = rand_nested_tensor(shape)
        value = rand_nested_tensor(shape)

        query = query.transpose(1, 2)
        key = key.transpose(1, 2)
        value = value.transpose(1, 2)

        with sdpa_kernel(backends=[fused_kernel]):
            with self.assertRaisesRegex(RuntimeError, "No available kernel"):
                torch.nn.functional.scaled_dot_product_attention(
                    query, key, value, attn_mask=None, dropout_p=0.0, is_causal=False)

    @onlyCUDA
    @unittest.skipIf(not PLATFORM_SUPPORTS_FLASH_ATTENTION, "Fused SDPA was not built for this system")
    def test_fused_kernels_nested_broadcasting_requires_grad_failure(self, device):
        rand_nested_tensor = partial(rand_sdpa_tensor, type="nested", device=device, dtype=torch.float16, requires_grad=True)
        batch, num_heads, head_dim, head_dim_v = 32, 16, 64, 64
        seq_lens = torch.randint(low=1, high=32, size=(batch,)).tolist()
        q_shape = SdpaShape(1, num_heads, 1, head_dim)
        k_shape = SdpaShape(batch, num_heads, seq_lens, head_dim)
        v_shape = SdpaShape(batch, 1, seq_lens, head_dim_v)

        # create a dense query
        query = torch.randn(q_shape, device=device, dtype=torch.float16, requires_grad=True)
        key = rand_nested_tensor(k_shape)
        value = rand_nested_tensor(v_shape)

        query = query.transpose(1, 2)
        key = key.transpose(1, 2)
        value = value.transpose(1, 2)

        with sdpa_kernel(backends=[SDPBackend.FLASH_ATTENTION]):
            with self.assertWarnsRegex(UserWarning, "Both fused kernels do not support training with broadcasted NT inputs"):
                with self.assertRaisesRegex(RuntimeError, "No available kernel"):
                    torch.nn.functional.scaled_dot_product_attention(
                        query, key, value, attn_mask=None, dropout_p=0.0, is_causal=False)

    @onlyCUDA
    @unittest.skipIf(not PLATFORM_SUPPORTS_FLASH_ATTENTION, "Does not support flash attention")
    def test_flash_attention_fail_with_non_square_causal_attention(self, device):
        dtype = torch.bfloat16
        q_shape = SdpaShape(1, 1, 8, 16)
        kv_shape = SdpaShape(1, 1, 12, 16)
        make_q = partial(torch.rand, q_shape, device=device, dtype=dtype)
        make_kv = partial(torch.rand, kv_shape, device=device, dtype=dtype)
        q, k, v = make_q(), make_kv(), make_kv()
        warning_str = "Flash attention does not support the is_causal flag when seqlen_q != seqlen_k."
        with sdpa_kernel(backends=[SDPBackend.FLASH_ATTENTION]):
            with self.assertWarnsRegex(UserWarning, warning_str):
                self.assertRaises(RuntimeError, lambda: torch.nn.functional.scaled_dot_product_attention(
                    q, k, v, None, 0.0, is_causal=True))

def _get_block_size_n(device, head_dim, is_dropout, is_causal):
    # This should match the block sizes in the CUDA kernel
    assert head_dim <= 256
    major, minor = torch.cuda.get_device_capability(device)
    is_sm8x = major == 8 and minor > 0  # Only include sm86 and sm89, exclude sm80 (A100)
    is_sm80 = major == 8 and minor == 0
    is_sm90 = major == 9 and minor == 0
    if head_dim <= 32:
        return 128
    if head_dim <= 64:
        return 128 if not is_dropout else 64
    elif head_dim <= 96:
        return 64
    elif head_dim <= 128:
        if is_sm8x:
            return 64 if (not is_dropout and is_causal) else 32
        else:
            return 64 if not is_dropout else 32
    elif head_dim <= 160:
        if is_sm8x:
            return 64
        else:
            return 32
    elif head_dim <= 192:
        return 64
    elif head_dim <= 224:
        return 64
    elif head_dim <= 256:
        return 64


def pad_last_dim(input_tensor, alignment_size, slice: bool = False):
    last_dim_size = input_tensor.size(-1)
    if (last_dim_size % alignment_size == 0):
        return input_tensor, last_dim_size
    pad_count = alignment_size - (last_dim_size % alignment_size)
    padded_tensor = F.pad(input_tensor, (0, pad_count))
    if slice:
        return padded_tensor[..., :last_dim_size], last_dim_size
    return padded_tensor, last_dim_size


class TestSDPA(NNTestCase):
    """ Used to test generic functionality of scaled_dot_product_attention
    Summary:
        If you are adding a new test to this class, make sure that it runs
        for both cpu and cuda. If you're test is only applicable to cuda,
        add it to TestSDPACudaOnly.
    """
    @parametrize("contiguous_inputs", [True, False])
    def test_sdp_math_gradcheck(self, device, contiguous_inputs: bool):

        batch_size, seq_len, num_heads, head_dim = 4, 4, 2, 16
        shape = SdpaShape(batch_size, num_heads, seq_len, head_dim)
        make_tensor = partial(rand_sdpa_tensor, type="dense", device=device,
                              dtype=torch.float64, requires_grad=True, packed=True)

        qkv = make_tensor(shape)
        query, key, value = qkv.chunk(3, dim=-1)

        query = query.view(batch_size, -1, num_heads, head_dim).transpose(1, 2)
        key = key.view(batch_size, -1, num_heads, head_dim).transpose(1, 2)
        value = value.view(batch_size, -1, num_heads, head_dim).transpose(1, 2)

        if contiguous_inputs:
            query = query.contiguous()
            key = key.contiguous()
            value = value.contiguous()

        with sdpa_kernel(backends=[SDPBackend.MATH]):
            assert gradcheck(lambda *args, **kwargs:
                             wrapper_set_seed(torch.nn.functional.scaled_dot_product_attention, *args, **kwargs),
                             (query, key, value, None, 0.0, False)
                             )

    @parametrize("kernel", [SDPBackend.MATH])
    def test_scaled_dot_product_attention_math_with_negative_scale(self, device, kernel: SDPBackend):
        # https://github.com/pytorch/pytorch/issues/105190.
        def ref(x):
            v1 = torch.matmul(x, x.transpose(-1, -2))
            v2 = v1 / -0.0001
            v3 = v2.softmax(dim=-1)
            v4 = torch.matmul(v3, x)
            return v4

        x = torch.randn(1, 3, 64, 64, device=device)
        ref_result = ref(x)
        with sdpa_kernel(backends=[kernel]):
            sdp_math = torch.nn.functional.scaled_dot_product_attention(x, x, x, scale=-1.0 / 0.0001)
        self.assertEqual(ref_result, sdp_math)


class TestSDPACpuOnly(NNTestCase):
    """ Used to test CPU only functionality of scaled_dot_product_attention """

    @parametrize("type", ["dense", "nested"])
    @parametrize("dropout", [0.0, 0.7])
    @parametrize("dtype", [torch.float64, torch.float32, torch.bfloat16, torch.half])
    @skipIfTorchDynamo()
    def test_fused_sdp_choice_cpu(self, device, type: str, dropout: float, dtype: torch.dtype):
        # Test that cpu and nestedtensor cpu return MATH backend
        make_tensor = partial(rand_sdpa_tensor, type=type, device=device, dtype=dtype)
        size = SdpaShape(2, 8, 128, 64)
        q, k, v = make_tensor(size), make_tensor(size), make_tensor(size)
        if type == "nested" \
                or dropout > 0.0 \
                or dtype not in [torch.float32, torch.float64, torch.bfloat16, torch.float16]:
            assert torch._fused_sdp_choice(q, k, v, dropout_p=dropout) == SDPBackend.MATH.value
        else:
            assert torch._fused_sdp_choice(q, k, v, dropout_p=dropout) == SDPBackend.FLASH_ATTENTION.value

    @parametrize("fused_kernel", [SDPBackend.FLASH_ATTENTION])
    @parametrize("dtype", [torch.float64, torch.float32, torch.bfloat16, torch.float16])
    @parametrize("batch_size", [2, 12])
    @parametrize("q_seq_len", [11, 514, 1030])
    @parametrize("kv_seq_len", [17, 514])
    @parametrize("n_head", [1, 3])
    @parametrize("head_dim", [8])
    @parametrize("mask_dim", [2, 4])
    @parametrize("bool_mask", [False, True])
    @parametrize("train", [True, False])
    @parametrize("casual", [True, False])
    @parametrize("set_attn_mask", [True, False])
    def test_scaled_dot_product_fused_attention_mask_vs_math_cpu(
        self,
        device,
        fused_kernel,
        dtype,
        batch_size,
        q_seq_len,
        kv_seq_len,
        n_head,
        head_dim,
        mask_dim,
        bool_mask,
        train,
        casual,
        set_attn_mask,
    ):
        tol = Tolerances(1e-5, 5e-6)
        if dtype is torch.bfloat16:
            tol = Tolerances(5e-2, 5e-2)
        if dtype is torch.float16:
            tol = Tolerances(1e-2, 1e-2)
        for mask_shape in itertools.product(
            [q_seq_len, 1], [kv_seq_len, 1]
        ) if mask_dim == 2 else itertools.product(
            [batch_size, 1], [n_head, 1], [q_seq_len, 1], [kv_seq_len, 1]
        ):
            make_tensor = partial(rand_sdpa_tensor, type="dense", device=device, dtype=dtype, requires_grad=False)
            q_shape = SdpaShape(batch_size, n_head, q_seq_len, head_dim)
            kv_shape = SdpaShape(batch_size, n_head, kv_seq_len, head_dim)
            q = make_tensor(q_shape)
            k = make_tensor(kv_shape)
            v = make_tensor(kv_shape)
            q2, k2, v2 = q.clone(), k.clone(), v.clone()

            if train:
                q.requires_grad_(True)
                k.requires_grad_(True)
                v.requires_grad_(True)
                q2.requires_grad_(True)
                k2.requires_grad_(True)
                v2.requires_grad_(True)

            if dtype in [torch.bfloat16, torch.float16]:
                q2, k2, v2 = q2.float(), k2.float(), v2.float()
            # (B, nh, T, hs)
            q = q.view(batch_size, q_seq_len, n_head, head_dim).transpose(1, 2)
            k = k.view(batch_size, kv_seq_len, n_head, head_dim).transpose(1, 2)
            v = v.view(batch_size, kv_seq_len, n_head, head_dim).transpose(1, 2)
            if set_attn_mask and not casual:
                if bool_mask:
                    attn_mask = torch.randint(0, 2, size=mask_shape, dtype=torch.bool, device=device)
                else:
                    attn_mask = torch.randn(mask_shape, dtype=dtype, device=device)
            else:
                attn_mask = None
            q2 = q2.view(batch_size, q_seq_len, n_head, head_dim).transpose(1, 2)
            k2 = k2.view(batch_size, kv_seq_len, n_head, head_dim).transpose(1, 2)
            v2 = v2.view(batch_size, kv_seq_len, n_head, head_dim).transpose(1, 2)

            with sdpa_kernel(backends=[fused_kernel]):
                actual = torch.nn.functional.scaled_dot_product_attention(
                    q, k, v, attn_mask=attn_mask, dropout_p=0.0, is_causal=casual)
            with sdpa_kernel(backends=[SDPBackend.MATH]):
                if not bool_mask and dtype in [torch.bfloat16, torch.float16] and attn_mask is not None:
                    attn_mask = attn_mask.float()
                math_ref = torch.nn.functional.scaled_dot_product_attention(
                    q2, k2, v2, attn_mask=attn_mask, dropout_p=0.0, is_causal=casual)

            if dtype in [torch.bfloat16, torch.float16]:
                math_ref = math_ref.to(dtype)

            self.assertFalse(torch.isnan(math_ref).any())
            self.assertFalse(torch.isnan(actual).any())

            self.assertEqual(actual, math_ref, atol=tol.atol, rtol=tol.rtol)

            if train:
                actual.sum().backward()
                math_ref.sum().backward()

                grad_q_actual, grad_k_actual, grad_v_actual = q.grad, k.grad, v.grad
                grad_q_ref, grad_k_ref, grad_v_ref = q2.grad, k2.grad, v2.grad

                self.assertEqual(grad_q_actual, grad_q_ref, atol=tol.atol, rtol=tol.rtol)
                self.assertEqual(grad_k_actual, grad_k_ref, atol=tol.atol, rtol=tol.rtol)
                self.assertEqual(grad_v_actual, grad_v_ref, atol=tol.atol, rtol=tol.rtol)

    def test_sdpa_with_inf(self, device):
        # https://github.com/pytorch/pytorch/issues/127055.
        full = torch.full((600, 600), float("-inf"), device=device)
        mask = torch.triu(full, diagonal=1) + torch.tril(full, diagonal=-10)
        make_tensor = partial(rand_sdpa_tensor, type="dense", device=device, dtype=torch.float32, requires_grad=False)
        input_shape = SdpaShape(1, 600, 2, 8)
        q = make_tensor(input_shape)
        k = make_tensor(input_shape)
        v = make_tensor(input_shape)
        with sdpa_kernel(backends=[SDPBackend.MATH]):
            math_ref = torch.nn.functional.scaled_dot_product_attention(q, k, v, attn_mask=mask)
        with sdpa_kernel(backends=[SDPBackend.FLASH_ATTENTION]):
            actual = torch.nn.functional.scaled_dot_product_attention(q, k, v, attn_mask=mask)
        self.assertEqual(math_ref, actual)

    def test_sdpa_backward_with_gradient(self, device):
        # https://github.com/pytorch/pytorch/issues/133671.
        def sdpa_helper():
            torch.manual_seed(777)
            query = (
                torch.empty(size=[2, 2, 49, 32], dtype=torch.float32, device=device)
                .uniform_(-1, 1)
                .requires_grad_(True)
            )
            key = (
                torch.empty(size=[2, 2, 49, 32], dtype=torch.float32, device=device)
                .uniform_(-1, 1)
                .requires_grad_(True)
            )
            value = (
                torch.empty(size=[2, 2, 49, 32], dtype=torch.float32, device=device)
                .uniform_(-1, 1)
                .requires_grad_(True)
            )
            res = torch.nn.functional.scaled_dot_product_attention(
                query, key, value, None, 0.0, False
            )
            res_grad = (
                torch.empty_like(res, device=device)
                .uniform_(-1, 1)
            )
            res.backward(res_grad, retain_graph=True)
            return res, query.grad, key.grad, value.grad
        with sdpa_kernel(backends=[SDPBackend.MATH]):
            res_ref, query_grad_ref, key_grad_ref, value_grad_ref = sdpa_helper()
        with sdpa_kernel(backends=[SDPBackend.FLASH_ATTENTION]):
            res_actual, query_grad_actual, key_grad_actual, value_grad_actual = sdpa_helper()
        self.assertEqual(res_ref, res_actual)
        self.assertEqual(query_grad_ref, query_grad_actual)
        self.assertEqual(key_grad_ref, key_grad_actual)
        self.assertEqual(value_grad_ref, value_grad_actual)

    @unittest.skipIf(not PLATFORM_SUPPORTS_FUSED_ATTENTION, "Fused SDPA was not built for this system")
    @parametrize("backend", [SDPBackend.EFFICIENT_ATTENTION, SDPBackend.FLASH_ATTENTION])
    @parametrize("seq_len", [32, 64, 128])
    @parametrize("head_dim", [16, 32])
    @parametrize("dtype", [torch.float32, torch.float16])
    def test_fully_masked_out_rows(self, backend, device, seq_len, head_dim, dtype):
        def attention_inputs(seq_len, head_dim, device, dtype, mask_every_n_rows=4):
            query = torch.rand(1, 1, seq_len, head_dim, requires_grad=True, device=device, dtype=dtype)
            key = torch.rand(1, 1, seq_len, head_dim, requires_grad=True, device=device, dtype=dtype)
            value = torch.rand(1, 1, seq_len, head_dim, requires_grad=True, device=device, dtype=dtype)

            # Create a mask with deterministic row masking
            mask = torch.ones(1, 1, seq_len, seq_len, dtype=torch.bool, device=device)

            # Mask every nth row
            mask[0, 0, ::mask_every_n_rows, :] = False

            # Create a fixed pattern for element-wise masking
            element_mask = torch.zeros(seq_len, seq_len, dtype=torch.bool, device=device)
            element_mask[torch.arange(seq_len)[:, None] % 5 == torch.arange(seq_len) % 5] = True

            # Combine row masking and element-wise masking
            mask = mask & element_mask.unsqueeze(0).unsqueeze(0)

            return query, key, value, mask

        def compute_output_and_grads(query, key, value, mask, backend):
            with sdpa_kernel(backend):
                masked_out = scaled_dot_product_attention(query, key, value, attn_mask=mask)
                loss = masked_out.sum()
            grads = torch.autograd.grad(loss, [query, key, value])
            return masked_out, grads

        if backend == SDPBackend.FLASH_ATTENTION and "cuda" in str(device):
            unittest.skip("FlashAttention does not support masks on cuda")
            return
        if backend == SDPBackend.EFFICIENT_ATTENTION and "cpu" in str(device):
            unittest.skip("EfficientAttention does not support masks on cpu")
            return
        query, key, value, mask = attention_inputs(seq_len, head_dim, device, dtype)

        # Compute results for the tested backend
        backend_out, backend_grads = compute_output_and_grads(query, key, value, mask, backend)

        # Compute results for the Math backend
        math_out, math_grads = compute_output_and_grads(query, key, value, mask, SDPBackend.MATH)

        # Compare outputs
        torch.testing.assert_close(backend_out, math_out, atol=5e-3, rtol=0)
        self.assertFalse(backend_out.isnan().any())
        self.assertFalse(math_out.isnan().any())
        # Compare gradients
        for bg, mg in zip(backend_grads, math_grads):
            torch.testing.assert_close(bg, mg, atol=3e-3, rtol=0)
            self.assertFalse(bg.isnan().any())
            self.assertFalse(mg.isnan().any())

        # Check if masked rows are zero in output
        mask_sum = mask.sum(dim=-1, keepdim=True)
        masked_rows = (mask_sum == 0).expand_as(backend_out)
        self.assertTrue((mask_sum == 0).sum() > 0, "No fully masked out rows found")
        assert torch.all(backend_out[masked_rows] == 0), \
            f"Non-zero values in fully masked rows for {backend=}"

        # Check if gradients for masked rows are zero
        grad_query = backend_grads[0]
        assert torch.all(grad_query[masked_rows] == 0), f"Non-zero gradients in fully masked rows for {backend=}"

    @parametrize("dtype", [torch.float32, torch.float16])
    @parametrize("fill_val", [float("inf")])
    def test_non_masked_rows_nan_props(self, device, dtype, fill_val):
        query = torch.randn(1, 2, 4, 16, device=device, dtype=dtype)
        # a single NaN in the query input
        query[0, 1, 2, 3] = fill_val
        query = query.detach().requires_grad_(True)
        key = torch.randn(1, 2, 4, 16, device=device, dtype=dtype, requires_grad=True)
        value = torch.randn(1, 2, 4, 16, device=device, dtype=dtype, requires_grad=True)

        out = torch.nn.functional.scaled_dot_product_attention(query, key, value)
        self.assertTrue(torch.isnan(out).any())
        out.sum().backward()
        self.assertTrue(torch.isnan(query.grad).any())

    @parametrize("kernel", [SDPBackend.MATH])
    def test_scaled_dot_product_attention_math_with_negative_scale(self, device, kernel: SDPBackend):
        # https://github.com/pytorch/pytorch/issues/105190.
        def ref(x):
            v1 = torch.matmul(x, x.transpose(-1, -2))
            v2 = v1 / -0.0001
            v3 = v2.softmax(dim=-1)
            v4 = torch.matmul(v3, x)
            return v4

        x = torch.randn(1, 3, 64, 64, device=device)
        ref_result = ref(x)
        with sdpa_kernel(backends=[kernel]):
            sdp_math = torch.nn.functional.scaled_dot_product_attention(x, x, x, scale=-1.0 / 0.0001)
        self.assertEqual(ref_result, sdp_math)

class TestSDPACudaOnly(NNTestCase):
    """ Used to test CUDA only functionality of scaled_dot_product_attention
    Quarks:
        There is some trickiness with this function. Its runtime behavior
        is dependent on the CUDA architecture you are testing it on. See
        `PLATFORM_SUPPORTS_FUSED_ATTENTION` at the top of the file.
        Summary:
            Math: always supported
            FlashAttention: Supported on sm80 or newer hardware
            MemEfficientAttention: Supported on sm50 or newer hardware
    """
    _do_cuda_memory_leak_check = True
    _do_cuda_non_default_stream = True

    # TODO USED FOR TESTING THE SCORES, e.g. testing ALIBI we don't need this now
    def normalize_flash_attn_S(
        self,
        attn_unnorm,
        q,
        k,
        v,
        query_padding_mask=None,
        key_padding_mask=None,
        attn_bias=None,
        is_dropout=False,
        causal=False,
        window_size=(-1, -1),  # -1 means infinite window size
        scale=None,
    ):
        """
        Arguments:
            q: (batch_size, seqlen_q, nheads, head_dim)
            k, v: (batch_size, seqlen_k, nheads, head_dim)
            key_padding_mask: (batch_size, seqlen_q)
            attn_bias: broadcastable to (batch_size, nheads, seqlen_q, seqlen_k)
        Output:
            softmax_lse: (batch_size, nheads, seqlen_q)
            softmax_max: (batch_size, nheads, seqlen_q)
        """
        q = q.transpose(1, 2)
        k = k.transpose(1, 2)
        v = v.transpose(1, 2)
        if causal:
            window_size = (window_size[0], 0)
        q, k, v = q.float(), k.float(), v.float()
        _, seqlen_q, _, head_dim = q.shape
        seqlen_k = k.shape[1]
        b = q.shape[0]
        from torch.nn.attention.bias import _calculate_scale
        scale = _calculate_scale(head_dim, scale)
        scores = torch.matmul(q.transpose(1, 2) * scale, k.permute(0, 2, 3, 1))
        if key_padding_mask is not None:
            scores.masked_fill_(~key_padding_mask.view(b, 1, 1, -1), float("-inf"))
        if window_size[0] >= 0 or window_size[1] >= 0:
            local_mask = self.construct_local_mask(
                seqlen_q,
                seqlen_k,
                window_size,
                query_padding_mask,
                key_padding_mask,
                q.device,
            )
            scores.masked_fill_(local_mask, float("-inf"))
        if attn_bias is not None:
            scores = scores + attn_bias.to(dtype=scores.dtype)
        block_size_n = _get_block_size_n(scores.device, head_dim, is_dropout, causal)
        scores_block = scores.split(block_size_n, dim=-1)
        lse_block = torch.stack([torch.logsumexp(s, dim=-1) for s in scores_block], dim=-1)
        lse = torch.logsumexp(lse_block, dim=-1)
        # lse could be -inf (i.e. all values in scores are -inf), and we want to set those to inf
        # so that when we do torch.exp(m - lse), we get 0.0 instead of NaN.
        lse[lse == float("-inf")] = float("inf")
        scores_max_block = torch.stack([torch.amax(s, dim=-1) for s in scores_block], dim=-1)
        cummax_block = torch.cummax(scores_max_block.flip(-1), dim=-1).values.flip(-1).unbind(dim=-1)
        attn_unnorm_block = attn_unnorm.split(block_size_n, dim=-1)
        attn_norm = torch.cat(
            [
                a * (torch.exp(m - lse)).unsqueeze(-1)
                for a, m in zip(attn_unnorm_block, cummax_block)
            ],
            dim=-1,
        )
        if query_padding_mask is not None:
            attn_norm.masked_fill_(~query_padding_mask.view(b, 1, -1, 1), 0.0)
            # attn_norm.masked_fill_(rearrange(~query_padding_mask, "b s -> b 1 s 1"), 0.0)
        return attn_norm.to(dtype=attn_unnorm.dtype)

    def construct_local_mask(self, seqlen_q, seqlen_k, window_size, query_padding_mask, key_padding_mask, device):
        # row_idx = rearrange(torch.arange(seqlen_q, device=device, dtype=torch.long), "s -> s 1")
        row_idx = torch.arange(seqlen_q, device=device, dtype=torch.long).view(-1, 1)
        col_idx = torch.arange(seqlen_k, device=device, dtype=torch.long)
        sk = (
            seqlen_k
            if key_padding_mask is None
            else key_padding_mask.sum(-1).view(-1, 1, 1, 1)
            # else rearrange(key_padding_mask.sum(-1), "b -> b 1 1 1")
        )
        sq = (
            seqlen_q
            if query_padding_mask is None
            else query_padding_mask.sum(-1).view(-1, 1, 1, 1)
            # else rearrange(query_padding_mask.sum(-1), "b -> b 1 1 1")
        )
        if window_size[0] < 0:
            return col_idx > row_idx + sk - sq + window_size[1]
        else:
            sk = torch.full_like(col_idx, seqlen_k) if key_padding_mask is None else sk
            return torch.logical_or(
                col_idx > torch.minimum(row_idx + sk - sq + window_size[1], sk),
                col_idx < row_idx + sk - sq - window_size[0],
            )

    def convert_flash_attn_S_to_softmax(
        self,
        S,
        seqlen_q,
        seqlen_k,
        query_padding_mask,
        key_padding_mask,
        causal=False,
        window_size=(-1, -1),  # -1 means infinite window size
    ):
        """FlashAttention stores the S matrix in a different way.
        Arguments:
            S: (batch_size, nheads, seqlen_q, seqlen_k)
            query_padding_mask: (batch_size, seqlen_q)
            key_padding_mask: (batch_size, seqlen_k)
        """
        if TEST_WITH_ROCM:
            return S
        b = S.shape[0]

        if causal:
            window_size = (window_size[0], 0)
        seqlen_q_rounded, seqlen_k_rounded = S.shape[-2:]
        S_converted = S
        if window_size[0] >= 0 or window_size[1] >= 0:
            local_mask = self.construct_local_mask(
                seqlen_q,
                seqlen_k,
                window_size,
                query_padding_mask,
                key_padding_mask,
                S.device,
            )
            local_mask = F.pad(
                local_mask,
                (0, seqlen_k_rounded - seqlen_k, 0, seqlen_q_rounded - seqlen_q),
                value=True,
            )
            S_converted = S_converted.masked_fill(local_mask, 0.0)

        # Need to zero out things not in attention_mask in case S was initialized with random values
        # and some of those values aren't overwritten.
        seqlen_q_og = (
            query_padding_mask.shape[-1] if query_padding_mask is not None else seqlen_q_rounded
        )
        if query_padding_mask is not None:
            query_padding_mask = F.pad(query_padding_mask, (0, seqlen_q_rounded - seqlen_q_og))
            # S_converted = S_converted.masked_fill(rearrange(~query_padding_mask, "b s -> b 1 s 1"), 0.0)
            S_converted = S_converted.masked_fill(~query_padding_mask.view(b, 1, -1, 1), 0.0)
        seqlen_k_og = key_padding_mask.shape[-1] if key_padding_mask is not None else seqlen_k
        if key_padding_mask is not None:
            key_padding_mask = F.pad(key_padding_mask, (0, seqlen_k_rounded - seqlen_k_og))
            S_converted = S_converted.masked_fill(~key_padding_mask.view(b, 1, 1, -1), 0.0)
            # S_converted = S_converted.masked_fill(rearrange(~key_padding_mask, "b s -> b 1 1 s"), 0.0)
        S_converted = F.pad(S_converted, (0, 0, 0, seqlen_q_og - seqlen_q_rounded))
        S_converted = F.pad(S_converted, (0, seqlen_k_og - seqlen_k_rounded))
        return S_converted[:, :, :seqlen_q, :seqlen_k]

    @skipIfRocm  # No cuDNN Attention
    @unittest.skipIf(not PLATFORM_SUPPORTS_CUDNN_ATTENTION, "cuDNN Attention is not supported on this system")
    def test_cudnn_attention_different_dk_dv(self, device):
        dtype = torch.bfloat16
        make_tensor = partial(torch.rand, device=device, dtype=dtype, requires_grad=True)
        batch, num_heads, head_dim_k, head_dim_v = 32, 16, 128, 64
        seq_len = 640
        q_shape = SdpaShape(batch, num_heads, seq_len, head_dim_k)
        k_shape = SdpaShape(batch, num_heads, seq_len, head_dim_k)
        v_shape = SdpaShape(batch, num_heads, seq_len, head_dim_v)
        query, key, value = make_tensor(q_shape), make_tensor(k_shape), make_tensor(v_shape)

        with sdpa_kernel(backends=[SDPBackend.CUDNN_ATTENTION]):
            actual = torch.nn.functional.scaled_dot_product_attention(
                query, key, value, attn_mask=None, dropout_p=0.0, is_causal=False)
        with sdpa_kernel(backends=[SDPBackend.MATH]):
            math_ref = torch.nn.functional.scaled_dot_product_attention(
                query.contiguous().to(torch.float32),
                key.contiguous().to(torch.float32),
                value.contiguous().to(torch.float32),
                attn_mask=None, dropout_p=0.0, is_causal=False)

        self.assertEqual(actual.contiguous(), math_ref.contiguous().to(dtype), atol=1e-3, rtol=1e-2)

    @skipIfRocm  # No cuDNN Attention
    @unittest.skipIf(not PLATFORM_SUPPORTS_CUDNN_ATTENTION, "cuDNN Attention is not supported on this system")
    def test_cudnn_attention_fail_d128(self, device):
        # Test that cuDNN attention dispatching correctly bails out on d > 128
        b, h = 1, 2
        s_q, s_kv = 128, 128
        d_qk, d_v = 128, 144

        q = torch.randn(b, h, s_q, d_qk, device=device, dtype=torch.bfloat16)
        k = torch.randn(b, h, s_kv, d_qk, device=device, dtype=torch.bfloat16)
        v = torch.randn(b, h, s_kv, d_v, device=device, dtype=torch.bfloat16)

        with sdpa_kernel(backends=[SDPBackend.CUDNN_ATTENTION]):
            with self.assertRaisesRegex(RuntimeError, "No available kernel."):
                o = torch.nn.functional.scaled_dot_product_attention(q, k, v)

    @skipIfRocm  # No cuDNN Attention
    @unittest.skipIf(not PLATFORM_SUPPORTS_CUDNN_ATTENTION, "cudnn Attention is not supported on this system")
    def test_cudnn_attention_trivial_output_transpose(self, device):
        # see also: https://github.com/pytorch/pytorch/issues/134001
        x = torch.randn(2, 4, 1, 64, device='cuda', dtype=torch.float16, requires_grad=True)
        x2 = x.transpose(1, 2)
        with torch.nn.attention.sdpa_kernel(torch.nn.attention.SDPBackend.CUDNN_ATTENTION):
            o = torch.nn.functional.scaled_dot_product_attention(x2, x2, x2).transpose(1, 2).reshape(2, 64, 4)
        o.backward(o)
        x_cpu = x.clone().cpu().detach()
        x_cpu.requires_grad = True
        x2_cpu = x_cpu.transpose(1, 2)
        o = torch.nn.functional.scaled_dot_product_attention(x2_cpu, x2_cpu, x2_cpu).transpose(1, 2).reshape(2, 64, 4)
        o.backward(o)
        torch.testing.assert_close(x.grad, x_cpu.grad.cuda(), atol=7e-3, rtol=7e-3)

    @unittest.skipIf(not PLATFORM_SUPPORTS_MEM_EFF_ATTENTION, "Fused SDPA was not built for this system")
    @parametrize("mask_dim", [1, 2, 3, 4])
    def test_mem_efficient_attention_mask_variants(self, device, mask_dim: List[int]):
        dtype = torch.float16
        make_tensor = partial(torch.rand, device=device, dtype=dtype, requires_grad=True)
        batch, num_heads, head_dim = 8, 8, 64
        seq_len_q, seq_len_kv = 64, 15
        query = make_tensor(SdpaShape(batch, num_heads, seq_len_q, head_dim))
        kv_shape = SdpaShape(batch, num_heads, seq_len_kv, head_dim)
        key, value = make_tensor(kv_shape), make_tensor(kv_shape)

        if mask_dim == 1:
            mask = torch.randn((seq_len_kv,), device=device, dtype=dtype)
        elif mask_dim == 2:
            mask = torch.randn((seq_len_q, seq_len_kv), device=device, dtype=dtype)
        elif mask_dim == 3:
            mask = torch.randn((num_heads, seq_len_q, seq_len_kv), device=device, dtype=dtype)
        elif mask_dim == 4:
            mask = torch.randn((batch, num_heads, seq_len_q, seq_len_kv), device=device, dtype=dtype)
        with sdpa_kernel(backends=[SDPBackend.EFFICIENT_ATTENTION]):
            out = F.scaled_dot_product_attention(query, key, value, mask)
        out.sum().backward()

    @unittest.skipIf(not PLATFORM_SUPPORTS_MEM_EFF_ATTENTION, "Fused SDPA was not built for this system")
    @parametrize("dtype", [torch.float, torch.float16])
    def test_mem_eff_attention_non_contiguous_mask(self, device, dtype):
        make_tensor = partial(torch.rand, device=device, dtype=dtype, requires_grad=True)
        batch, num_heads, head_dim = 8, 8, 64
        seq_len_q, seq_len_kv = 64, 16
        query = make_tensor(SdpaShape(batch, num_heads, seq_len_q, head_dim))
        kv_shape = SdpaShape(batch, num_heads, seq_len_kv, head_dim)
        key, value = make_tensor(kv_shape), make_tensor(kv_shape)
        mask = torch.randn((batch, num_heads, seq_len_q, seq_len_kv), device=device, dtype=dtype)
        mask = torch.as_strided(mask, (batch, num_heads, seq_len_q, seq_len_kv), (0, 0, 0, 1))
        with sdpa_kernel(backends=[SDPBackend.EFFICIENT_ATTENTION]):
            out = F.scaled_dot_product_attention(query, key, value, mask)
        out.sum().backward()

    @unittest.skipIf(not PLATFORM_SUPPORTS_MEM_EFF_ATTENTION, "Fused SDPA was not built for this system")
    @parametrize("dtype", [torch.float, torch.float16])
    def test_mem_eff_attention_long_sequence_mask(self, device, dtype):
        if torch.cuda.get_device_properties('cuda').total_memory < 80 * 2**30:
            unittest.skip("This test requires substatnial GPU memory.")
            return
        make_tensor = partial(torch.rand, device=device, dtype=dtype, requires_grad=True)
        batch, num_heads, head_dim = 1, 32, 64
        seq_len_q, seq_len_kv = 8192, 8192
        query = make_tensor(SdpaShape(batch, num_heads, seq_len_q, head_dim))
        kv_shape = SdpaShape(batch, num_heads, seq_len_kv, head_dim)
        key, value = make_tensor(kv_shape), make_tensor(kv_shape)
        mask = torch.randn((batch, num_heads, seq_len_q, seq_len_kv), device=device, dtype=dtype)
        with sdpa_kernel(backends=[SDPBackend.EFFICIENT_ATTENTION]):
            out = F.scaled_dot_product_attention(query, key, value, mask)
        out.sum().backward()

    @unittest.skipIf(not PLATFORM_SUPPORTS_MEM_EFF_ATTENTION, "Fused SDPA was not built for this system")
    def test_mem_eff_attention_non_contig_mask_bug(self, device):
        # Without the fix this produces `AssertionError: assert 0.07352933287620544 < 1e-07`
        # Shapes taken from repro
        query_size = (3, 16, 1, 128)
        query_strides = (2304, 128, 2048, 1)
        key_size = (3, 16, 14, 128)
        key_strides = (3584, 0, 256, 1)
        value_size = (3, 16, 14, 128)
        value_strides = (3584, 0, 256, 1)
        attention_mask_size = (3, 1, 1, 14)
        attn_mask_strides = (14, 14, 14, 1)

        # Calculate the number of elements needed for each tensor
        query_num_elements = max(size * stride for size, stride in zip(query_size, query_strides))
        key_num_elements = max(size * stride for size, stride in zip(key_size, key_strides))
        value_num_elements = max(size * stride for size, stride in zip(value_size, value_strides))
        attention_mask_num_elements = max(size * stride for size, stride in zip(attention_mask_size, attn_mask_strides))

        # Create the tensors with the specified sizes and strides
        query = torch.randn(query_num_elements, device=device).as_strided(query_size, query_strides)
        key = torch.randn(key_num_elements, device=device).as_strided(key_size, key_strides)
        value = torch.randn(value_num_elements, device=device).as_strided(value_size, value_strides)
        bias = torch.randn(attention_mask_num_elements, device=device).as_strided(attention_mask_size, attn_mask_strides)

        with sdpa_kernel(backends=[SDPBackend.EFFICIENT_ATTENTION]):
            out = F.scaled_dot_product_attention(query, key, value, bias)
            out_contig = F.scaled_dot_product_attention(query, key, value, bias.contiguous())

        max_diff = (out - out_contig).abs().mean()
        self.assertTrue(max_diff.item() < 1e-7)

    @unittest.skipIf(not PLATFORM_SUPPORTS_FLASH_ATTENTION, "Fused SDPA was not built for this system")
    def test_singelton_head_dim_stride_ne_1(self, device):
        query = torch.tensor([[[[1, 2]]]], dtype=torch.float16, device=device)
        query = query.transpose(-1, -2)
        key = torch.tensor([[[[1]]]], dtype=torch.float16, device=device)
        value = torch.tensor([[[[1]]]], dtype=torch.float16, device=device)

        with torch.backends.cuda.sdp_kernel(enable_math=False, enable_flash=True, enable_mem_efficient=False):
            scaled_dot_product_attention(query, key, value)

    @unittest.skipIf(not PLATFORM_SUPPORTS_MEM_EFF_ATTENTION, "Fused SDPA was not built for this system")
    @parametrize("type", ["dense", "nested"])
    @parametrize("is_contiguous", [True, False])
    def test_scaled_dot_product_attention_fused_kernels_packed(self, device, type: str, is_contiguous: bool):
        if TEST_WITH_ROCM and type == 'nested':
            self.skipTest("ROCM does not support efficient attention on nested tensors, for now")
        make_tensor = partial(rand_sdpa_tensor, type=type, device=device, dtype=torch.float16, packed=True)

        batch_size, seq_len, num_heads, head_dim = 32, 64, 16, 64
        shape = SdpaShape(batch_size, num_heads, seq_len, head_dim)

        # Test Packed
        qkv = make_tensor(shape)
        query, key, value = qkv.chunk(3, dim=-1)

        query = query.view(batch_size, -1, num_heads, head_dim).transpose(1, 2)
        value = value.view(batch_size, -1, num_heads, head_dim).transpose(1, 2)
        key = key.view(batch_size, -1, num_heads, head_dim).transpose(1, 2)

        if is_contiguous:
            query = query.contiguous()
            key = key.contiguous()
            value = value.contiguous()

        with sdpa_kernel(backends=[SDPBackend.EFFICIENT_ATTENTION]):
            actual = torch.nn.functional.scaled_dot_product_attention(
                query, key, value, attn_mask=None, dropout_p=0.0, is_causal=False)
        with sdpa_kernel(backends=[SDPBackend.MATH]):
            math_ref = torch.nn.functional.scaled_dot_product_attention(
                query.contiguous(), key.contiguous(), value.contiguous(),
                attn_mask=None, dropout_p=0.0, is_causal=False)

        self.assertEqual(actual.contiguous(), math_ref.contiguous(), atol=2e-3, rtol=1e-2)

    @skipIfRocm  # Missing nested and EFFICIENT_ATTENTION
    @unittest.skipIf(not PLATFORM_SUPPORTS_FUSED_ATTENTION, "Fused SDPA was not built for this system")
    @parametrize("type", ["dense", "nested"])
    @parametrize("fused_kernel", [SDPBackend.FLASH_ATTENTION, SDPBackend.EFFICIENT_ATTENTION] if
                 PLATFORM_SUPPORTS_FLASH_ATTENTION else [SDPBackend.EFFICIENT_ATTENTION])
    def test_scaled_dot_product_attention_fused_kernels_packed_accuracy(self, device, type: str, fused_kernel: str):
        def rand_nt(shape):
            batch, seq_len, num_heads, head_dim = shape
            tensors = [6 * torch.rand((seq_len, 3 * num_heads * head_dim), device=device, dtype=torch.float32) - 3
                       for _ in range(batch)]
            return (torch.nested.nested_tensor(tensors, device=device, dtype=torch.float32),
                    torch.nested.nested_tensor(tensors, device=device, dtype=torch.float16))

        def rand_tensor(shape):
            batch, seq_len, num_heads, head_dim = shape
            tensor = 6 * torch.rand((batch, seq_len, 3 * num_heads * head_dim), device=device, dtype=torch.float32) - 3
            return tensor, tensor.to(dtype=torch.float16)

        batch_size, seq_len, num_heads, head_dim = 16, 8, 4, 64
        shape = (batch_size, seq_len, num_heads, head_dim)

        # Test Packed
        qkv, qkv_low_precision = rand_tensor(shape) if type == "dense" else rand_nt(shape)
        query, key, value = qkv.chunk(3, dim=-1)
        query_lp, key_lp, value_lp = qkv_low_precision.chunk(3, dim=-1)

        query = query.view(batch_size, -1, num_heads, head_dim).transpose(1, 2)
        key = key.view(batch_size, -1, num_heads, head_dim).transpose(1, 2)
        value = value.view(batch_size, -1, num_heads, head_dim).transpose(1, 2)

        query_lp = query_lp.view(batch_size, -1, num_heads, head_dim).transpose(1, 2)
        key_lp = key_lp.view(batch_size, -1, num_heads, head_dim).transpose(1, 2)
        value_lp = value_lp.view(batch_size, -1, num_heads, head_dim).transpose(1, 2)

        with sdpa_kernel(backends=[fused_kernel]):
            actual = torch.nn.functional.scaled_dot_product_attention(
                query_lp, key_lp, value_lp, attn_mask=None, dropout_p=0.0, is_causal=False)

        with sdpa_kernel(backends=[SDPBackend.MATH]):
            math_ref_lp = torch.nn.functional.scaled_dot_product_attention(
                query_lp.contiguous(), key_lp.contiguous(), value_lp.contiguous(),
                attn_mask=None, dropout_p=0.0, is_causal=False)

            math_query = query.contiguous()
            math_key = key.contiguous()
            math_value = value.contiguous()

            math_ref = torch.nn.functional.scaled_dot_product_attention(
                math_query, math_key, math_value, attn_mask=None, dropout_p=0.0, is_causal=False)

        actual_test = actual
        math_ref_test = math_ref
        math_ref_lp_test = math_ref_lp

        if actual_test.is_nested:
            actual_test = torch.nested.to_padded_tensor(actual_test.contiguous(), padding=0.0)
            math_ref_test = torch.nested.to_padded_tensor(math_ref_test, padding=0.0)
            math_ref_lp_test = torch.nested.to_padded_tensor(math_ref_lp_test, padding=0.0)

        actual_test = actual_test.to(dtype=torch.float32).contiguous()
        math_ref_test = math_ref_test.to(dtype=torch.float32).contiguous()
        math_ref_lp_test = math_ref_lp_test.to(dtype=torch.float32).contiguous()

        self.assertEqual(math_ref_test, math_ref_lp_test, atol=7e-3, rtol=7e-3)
        self.assertEqual(actual_test, math_ref_test, atol=7e-3, rtol=7e-3)

    @unittest.skipIf(not PLATFORM_SUPPORTS_MEM_EFF_ATTENTION, "Efficient Attention was not built for this system")
    @parametrize("contiguous_inputs", [True, False])
    @parametrize("is_causal", [True, False])
    def test_sdp_mem_efficient_grad_against_math(self, device, contiguous_inputs: bool, is_causal: bool):
        batch_size, seq_len, num_heads, head_dim = 4, 4, 2, 16
        make_tensor = partial(rand_sdpa_tensor, type="dense", device=device,
                              dtype=torch.float64, requires_grad=True, packed=True)

        qkv = make_tensor(SdpaShape(batch_size, num_heads, seq_len, head_dim))
        qkv_lp = qkv.detach().clone().to(torch.float32).requires_grad_()

        query, key, value = qkv.chunk(3, dim=-1)
        query_lp, key_lp, value_lp = qkv_lp.chunk(3, dim=-1)

        query = query.view(batch_size, -1, num_heads, head_dim).transpose(1, 2)
        key = key.view(batch_size, -1, num_heads, head_dim).transpose(1, 2)
        value = value.view(batch_size, -1, num_heads, head_dim).transpose(1, 2)

        query_lp = query_lp.view(batch_size, -1, num_heads, head_dim).transpose(1, 2)
        key_lp = key_lp.view(batch_size, -1, num_heads, head_dim).transpose(1, 2)
        value_lp = value_lp.view(batch_size, -1, num_heads, head_dim).transpose(1, 2)

        if contiguous_inputs:
            query = query.contiguous()
            key = key.contiguous()
            value = value.contiguous()

            query_lp = query_lp.contiguous()
            key_lp = key_lp.contiguous()
            value_lp = value_lp.contiguous()

        with sdpa_kernel(backends=[SDPBackend.MATH]):
            out = torch.nn.functional.scaled_dot_product_attention(query, key, value, None, 0.0, is_causal)

        with sdpa_kernel(backends=[SDPBackend.EFFICIENT_ATTENTION]):
            out_lp = torch.nn.functional.scaled_dot_product_attention(
                query_lp, key_lp, value_lp, None, 0.0, is_causal)

        rand_upward = torch.rand_like(out)
        rand_upward_lp = rand_upward.to(torch.float32)

        out.backward(rand_upward)
        out_lp.backward(rand_upward_lp)

        # Cast up and compare
        self.assertEqual(qkv.grad, qkv_lp.grad.to(torch.float64), atol=1e-5, rtol=1e-5)

    @unittest.skipIf(not PLATFORM_SUPPORTS_FLASH_ATTENTION, "Flash Attention was not built for this system")
    @parametrize("contiguous_inputs", [True, False])
    @parametrize("is_causal", [True, False])
    @parametrize("dtype", [torch.float16, torch.bfloat16])
    def test_sdp_flash_attention_grad_against_math(self, device, contiguous_inputs: bool, is_causal: bool, dtype: torch.dtype):
        batch_size, seq_len, num_heads, head_dim = 4, 4, 2, 16
        make_tensor = partial(rand_sdpa_tensor, type="dense", device=device,
                              dtype=torch.float64, requires_grad=True, packed=True)

        qkv = make_tensor(SdpaShape(batch_size, num_heads, seq_len, head_dim))
        qkv_lp = qkv.detach().clone().to(dtype).requires_grad_()

        query, key, value = qkv.chunk(3, dim=-1)
        query_lp, key_lp, value_lp = qkv_lp.chunk(3, dim=-1)

        query = query.view(batch_size, -1, num_heads, head_dim).transpose(1, 2)
        key = key.view(batch_size, -1, num_heads, head_dim).transpose(1, 2)
        value = value.view(batch_size, -1, num_heads, head_dim).transpose(1, 2)

        query_lp = query_lp.view(batch_size, -1, num_heads, head_dim).transpose(1, 2)
        key_lp = key_lp.view(batch_size, -1, num_heads, head_dim).transpose(1, 2)
        value_lp = value_lp.view(batch_size, -1, num_heads, head_dim).transpose(1, 2)

        if contiguous_inputs:
            query = query.contiguous()
            key = key.contiguous()
            value = value.contiguous()

            query_lp = query_lp.contiguous()
            key_lp = key_lp.contiguous()
            value_lp = value_lp.contiguous()

        with sdpa_kernel(backends=[SDPBackend.MATH]):
            out = torch.nn.functional.scaled_dot_product_attention(query, key, value, None, 0.0, is_causal)

        with sdpa_kernel(backends=[SDPBackend.FLASH_ATTENTION]):
            out_lp = torch.nn.functional.scaled_dot_product_attention(
                query_lp, key_lp, value_lp, None, 0.0, is_causal)

        rand_upward = torch.rand_like(out)
        rand_upward_lp = rand_upward.to(dtype)

        out.backward(rand_upward)
        out_lp.backward(rand_upward_lp)

        # Cast up and compare
        # Since we are doing the compute on fp16 we have to bump the tolerance
        # Bump down the tolearnce for blfoat16
        atol = 7e-4 if dtype == torch.float16 else 7e-3
        rtol = 7e-4 if dtype == torch.float16 else 7e-3
        if TEST_WITH_ROCM:
            atol = 9e-4 if dtype == torch.float16 else 9e-3
        self.assertEqual(qkv.grad, qkv_lp.grad.to(torch.float64), atol=atol, rtol=rtol)

    @skipIfRocm  # Missing nested and EFFICIENT_ATTENTION
    @unittest.skipIf(not PLATFORM_SUPPORTS_FUSED_ATTENTION, "Platform does not support fused SDPA")
    @parametrize("type", ["dense", "nested"])
    def test_fused_sdp_choice(self, device, type: str):
        batch_size, seq_len, num_heads, head_dim = 2, 128, 8, 64
        shape = SdpaShape(batch_size, num_heads, seq_len, head_dim)
        make_tensor = partial(rand_sdpa_tensor, device=device, dtype=torch.float16, packed=True, requires_grad=True)

        qkv = make_tensor(shape, type=type)
        query, key, value = qkv.chunk(3, dim=-1)

        query = query.view(batch_size, -1, num_heads, head_dim).transpose(1, 2)
        value = value.view(batch_size, -1, num_heads, head_dim).transpose(1, 2)
        key = key.view(batch_size, -1, num_heads, head_dim).transpose(1, 2)

        if type != "nested" and PLATFORM_SUPPORTS_CUDNN_ATTENTION and SM90OrLater:
            self.assertEqual(torch._fused_sdp_choice(query, key, value), SDPBackend.CUDNN_ATTENTION.value)
        elif PLATFORM_SUPPORTS_FLASH_ATTENTION:
            self.assertEqual(torch._fused_sdp_choice(query, key, value), SDPBackend.FLASH_ATTENTION.value)
        elif type != "nested" and PLATFORM_SUPPORTS_CUDNN_ATTENTION:  # e.g., we're on Windows
            self.assertEqual(torch._fused_sdp_choice(query, key, value), SDPBackend.CUDNN_ATTENTION.value)
        else:
            self.assertEqual(torch._fused_sdp_choice(query, key, value), SDPBackend.EFFICIENT_ATTENTION.value)

        # Change dtype to float32 so that efficient attention should get chosen
        make_tensor = partial(rand_sdpa_tensor, device=device, dtype=torch.float32, packed=True)

        qkv = make_tensor(shape, type=type)
        query, key, value = qkv.chunk(3, dim=-1)

        query = query.view(batch_size, -1, num_heads, head_dim).transpose(1, 2)
        value = value.view(batch_size, -1, num_heads, head_dim).transpose(1, 2)
        key = key.view(batch_size, -1, num_heads, head_dim).transpose(1, 2)

        assert torch._fused_sdp_choice(query, key, value) == SDPBackend.EFFICIENT_ATTENTION.value

    @skipIfRocm  # Missing triton.float32 ("triton" prefix is to locate skipped UTs), and deterministic algo
    @unittest.skipIf(not PLATFORM_SUPPORTS_MEM_EFF_ATTENTION, "Platform does not support fused SDPA")
    @parametrize("warn_only", [True, False])
    def test_sdp_choice_with_determinism(self, device, warn_only):
        batch_size, seq_len, num_heads, head_dim = 1, 64, 8, 64
        shape = SdpaShape(batch_size, num_heads, seq_len, head_dim)
        make_tensor = partial(rand_sdpa_tensor, type="dense", device=device, dtype=torch.float32, packed=False)
        query, key, value = make_tensor(shape), make_tensor(shape), make_tensor(shape)

        with use_deterministic_algorithims(True, warn_only=warn_only):
            with sdpa_kernel(backends=[SDPBackend.EFFICIENT_ATTENTION, SDPBackend.MATH]):
                assert torch._fused_sdp_choice(query, key, value) == SDPBackend.EFFICIENT_ATTENTION.value

    @skipIfRocm  # Missing deterministic algo
    @unittest.skipIf(not PLATFORM_SUPPORTS_FUSED_ATTENTION, "Fused SDPA was not built for this system")
    @parametrize("fused_kernel", PLATFORM_SPECIFIC_SDPA)
    @parametrize("warn_only", [True, False])
    def test_fused_backwards_throws_determinism_warning(self, device, warn_only, fused_kernel):
        batch_size, seq_len, num_heads, head_dim = 1, 64, 8, 64
        shape = SdpaShape(batch_size, num_heads, seq_len, head_dim)
        make_tensor = partial(rand_sdpa_tensor, type="dense", device=device, dtype=torch.float16, packed=False, requires_grad=True)
        query, key, value = make_tensor(shape), make_tensor(shape), make_tensor(shape)

        kernel_name = "Memory Efficient attention" if fused_kernel == SDPBackend.EFFICIENT_ATTENTION else \
            "Flash Attention" if fused_kernel == SDPBackend.FLASH_ATTENTION else "cuDNN Attention"
        warning_context = (
            self.assertWarnsRegex(
                UserWarning,
                f"{kernel_name} defaults to a non-deterministic algorithm.",
            )
            if warn_only
            else contextlib.nullcontext()
        )
        with use_deterministic_algorithims(True, warn_only=warn_only):
            with sdpa_kernel(backends=[fused_kernel]):
                with warning_context:
                    if warn_only or fused_kernel != SDPBackend.CUDNN_ATTENTION:
                        torch.nn.functional.scaled_dot_product_attention(query, key, value).sum().backward()
                    else:
                        # cuDNN attention has no deterministic fallback
                        self.assertRaises(RuntimeError, lambda:
                                          torch.nn.functional.scaled_dot_product_attention(query, key, value).sum().backward())

    @unittest.skip("This test is not behaving deterministaclly non-deterministaclly on CI/CD")
    @unittest.skipIf(not PLATFORM_SUPPORTS_FLASH_ATTENTION, "Platform does not support fused SDPA")
    def test_mem_eff_backwards_determinism(self, device):
        # Need big seq_len to ensure that num_splits > 1
        dtype = torch.float32
        batch_size, seq_len, n_heads, head_dim = 1, 1024, 8, 64
        query = torch.rand(batch_size, n_heads, seq_len, head_dim,
                           device=device, dtype=dtype, requires_grad=True)
        key = torch.rand(batch_size, n_heads, seq_len, head_dim, device=device,
                         dtype=dtype, requires_grad=True)
        value = torch.rand(batch_size, n_heads, seq_len, head_dim,
                           device=device, dtype=dtype, requires_grad=True)

        with sdpa_kernel(backends=[SDPBackend.EFFICIENT_ATTENTION]):
            # Run once to establish baseline
            out = F.scaled_dot_product_attention(query, key, value)
            upward_grad = torch.rand_like(out)
            out.backward(upward_grad)
            intial_query_grad = query.grad

            # Re-run the op with the same upward grad and check that the backward is
            # not deterministic
            diff_anwser_once = False
            for _ in range(100):
                query.grad = None
                out = F.scaled_dot_product_attention(query, key, value)
                out.backward(upward_grad)
                if not torch.equal(intial_query_grad, query.grad):
                    diff_anwser_once = True
                    break
            self.assertTrue(diff_anwser_once)

        with use_deterministic_algorithims(True, warn_only=False):
            query.grad = None
            out = F.scaled_dot_product_attention(query, key, value)
            upward_grad = torch.rand_like(out)
            out.backward(upward_grad)
            intial_query_grad = query.grad

            # Re-run the op with the same upward grad and check that the backward is
            # deterministic now that we have enforced it
            diff_anwser_once = False
            for _ in range(100):
                query.grad = None
                out = F.scaled_dot_product_attention(query, key, value)
                out.backward(upward_grad)
                if not torch.equal(intial_query_grad, query.grad):
                    diff_anwser_once = True
                    break
            self.assertFalse(diff_anwser_once)

    # verified passing successfully on H100
    @unittest.skipIf(not PLATFORM_SUPPORTS_MEM_EFF_ATTENTION, "Does not support SDPA")
    @unittest.skipIf(IS_JETSON, "causing sigkill on Jetson")
    @parametrize("batch_size", [1, 8])
    @parametrize("seq_len_q", [8, 103, 1024, 2048] if MEM_EFF_CAPABILITY_MATCHES_SM80
                 else [4, 8, 256, 512])
    @parametrize("seq_len_k", [8, 103, 1024, 2048] if MEM_EFF_CAPABILITY_MATCHES_SM80
                 else [4, 8, 256, 512])
    @parametrize("head_dim", [8, 16, 96, 128] if MEM_EFF_CAPABILITY_MATCHES_SM80
                 else [8, 16, 32, 64])
    @parametrize("is_causal", [False, True])
    @parametrize("dropout_p", [0.0, 0.22])
    @parametrize("dtype", [torch.float16, torch.bfloat16, torch.float32] if MEM_EFF_CAPABILITY_MATCHES_SM80
                 else [torch.float16, torch.float32])
    @parametrize("scale", [None, "l1"])
    def test_mem_efficient_attention_vs_math_ref_grads(self, device, batch_size: int, seq_len_q: int, seq_len_k: int,
                                                       head_dim: int, is_causal: bool, dropout_p: float, dtype: torch.dtype,
                                                       scale: str):
        def _get_mem_eff_drop_mask(batch_size, n_heads, q_len, kv_len, p, seed, offset, device=device):
            mask = torch.empty((batch_size, n_heads, q_len, kv_len), device=device, dtype=torch.float32)
            rand_uniform = torch._fill_mem_eff_dropout_mask_(mask, p, seed, offset)
            mask = (rand_uniform > p).to(torch.float32)
            return mask
        if max(seq_len_q, seq_len_k) >= 2048 and torch.cuda.get_device_properties('cuda').total_memory < 40 * 2**30:
            unittest.skip("Reference implementation OOM")
            return
        if TEST_WITH_ROCM and seq_len_q * seq_len_k * head_dim * batch_size > 1024 * 1024 * 128:
            torch.cuda.empty_cache()  # Prevent memory fragmentation
        if TEST_WITH_ROCM and is_causal and seq_len_q != seq_len_k:
            self.skipTest("ROCm does not accept is_casual when seq_len_q != seq_len_k")
        seed = 42
        scale = scale if scale is None else (1 / head_dim)
        n_heads = 4
        query = torch.rand(batch_size, n_heads, seq_len_q, head_dim,
                           device=device, dtype=dtype, requires_grad=True)
        key = torch.rand(batch_size, n_heads, seq_len_k, head_dim, device=device,
                         dtype=dtype, requires_grad=True)
        value = torch.rand(batch_size, n_heads, seq_len_k, head_dim,
                           device=device, dtype=dtype, requires_grad=True)

        higher_precision_dtype = torch.float64
        query_ref, key_ref, value_ref = query_key_value_clones(query, key, value, dtype=higher_precision_dtype)

        # Create real output
        with sdpa_kernel(backends=[SDPBackend.EFFICIENT_ATTENTION]):
            # Set the seed and run the kernel
            torch.manual_seed(seed)
            out = F.scaled_dot_product_attention(query, key, value, dropout_p=dropout_p, is_causal=is_causal, scale=scale)

        if dropout_p == 0.0:
            with sdpa_kernel(backends=[SDPBackend.MATH]):
                # High Precision Math Reference
                out_ref = F.scaled_dot_product_attention(query_ref, key_ref, value_ref,
                                                         dropout_p=dropout_p, is_causal=is_causal, scale=scale)
                # Low Precision Math Reference
                out_lp_ref = F.scaled_dot_product_attention(query, key, value,
                                                            dropout_p=dropout_p, is_causal=is_causal, scale=scale)
        else:
            if seq_len_q > 1024:
                self.skipTest("Will call _fill_mem_eff_dropout_mask with too many threads!")
            # Create the dropout_mask
            torch.manual_seed(seed)
            dropout_mask = _get_mem_eff_drop_mask(batch_size, n_heads, seq_len_q, seq_len_k, dropout_p, seed, 0, device=device)
            # High Precision Math Reference
            out_ref = torch.ops.aten._scaled_dot_product_attention_math(
                query_ref, key_ref, value_ref, dropout_p=dropout_p, is_causal=is_causal, scale=scale, dropout_mask=dropout_mask)[0]
            # Low Precision Math Reference
            out_lp_ref = torch.ops.aten._scaled_dot_product_attention_math(
                query, key, value, dropout_p=dropout_p, is_causal=is_causal, scale=scale,
                dropout_mask=dropout_mask)[0]

        upstream_grad = torch.rand_like(out, requires_grad=False)

        grads = torch.autograd.grad(out, (query, key, value), upstream_grad)
        grads_ref_lp = torch.autograd.grad(out_lp_ref, (query, key, value), upstream_grad)
        grads_ref = torch.autograd.grad(out_ref, (query_ref, key_ref, value_ref), upstream_grad)

        fudge_factors = {
            'out': 3.0 ,
            'grad_query': 150.0 ,
            'grad_key': 25.0,
            'grad_value': 8.5,
        }
        if TEST_WITH_ROCM:
            fudge_factors['grad_key'] = 45.0
            fudge_factors['grad_query'] = 360.0
            if seq_len_k >= 1024:
                fudge_factors['grad_key'] = 70.0
            if seq_len_k >= 2048:
                fudge_factors['grad_key'] = 160.0
                fudge_factors['grad_query'] = 650.0
            if dtype == torch.float32:
                fudge_factors['grad_key'] = 90.0

        check_out_and_grad(
            (out_ref, out_lp_ref, out),
            *zip(grads_ref, grads_ref_lp, grads),
            fudge_factors=fudge_factors,
        )

    @unittest.skipIf(not PLATFORM_SUPPORTS_MEM_EFF_ATTENTION, "Does not support SDPA")
    @unittest.skipIf(IS_JETSON, "causing sigkill on Jetson")
    @parametrize("batch_size", [1, 8])
    @parametrize("seq_len_q", [8, 312, 1024, 2048] if MEM_EFF_CAPABILITY_MATCHES_SM80
                 else [8, 152, 512])
    @parametrize("seq_len_k", [8, 408, 1024, 2048] if MEM_EFF_CAPABILITY_MATCHES_SM80
                 else [8, 37, 512])
    @parametrize("head_dim", [8, 16, 96, 128] if MEM_EFF_CAPABILITY_MATCHES_SM80
                 else [8, 16, 32, 64])
    @parametrize("is_causal", [False])
    @parametrize("dropout_p", [0.0, 0.22])
    @parametrize("dtype", [torch.float16, torch.bfloat16, torch.float32] if MEM_EFF_CAPABILITY_MATCHES_SM80
                 else [torch.float16, torch.float32])
    @parametrize("scale", [None, "l1"])
    def test_mem_efficient_attention_attn_mask_vs_math_ref_grads(self, device, batch_size: int, seq_len_q: int,
                                                                 seq_len_k: int, head_dim: int, is_causal: bool,
                                                                 dropout_p: float, dtype: torch.dtype,
                                                                 scale: str):
        def _get_mem_eff_drop_mask(batch_size, n_heads, q_len, kv_len, p, seed, offset, device=device):
            mask = torch.empty((batch_size, n_heads, q_len, kv_len), device=device, dtype=torch.float32)
            rand_uniform = torch._fill_mem_eff_dropout_mask_(mask, p, seed, offset)
            mask = (rand_uniform > p).to(torch.float32)
            return mask
        if max(seq_len_q, seq_len_k) >= 2048 and torch.cuda.get_device_properties('cuda').total_memory < 40 * 2**30:
            unittest.skip("Reference implementation OOM")
            return
        if TEST_WITH_ROCM and dtype == torch.float32:
            unittest.skip("Skip fp32 attn_mask gradients on ROCM, for now.")
            return
        if TEST_WITH_ROCM and seq_len_q * seq_len_k * head_dim * batch_size > 1024 * 1024 * 128:
            torch.cuda.empty_cache()  # Prevent memory fragmentation
        seed = 42
        scale = scale if scale is None else (1 / head_dim)
        n_heads = 4
        query = torch.rand(batch_size, n_heads, seq_len_q, head_dim,
                           device=device, dtype=dtype, requires_grad=True)
        key = torch.rand(batch_size, n_heads, seq_len_k, head_dim, device=device,
                         dtype=dtype, requires_grad=True)
        value = torch.rand(batch_size, n_heads, seq_len_k, head_dim,
                           device=device, dtype=dtype, requires_grad=True)

        attn_mask = torch.rand(seq_len_q, seq_len_k, device=device, dtype=dtype, requires_grad=True)


        higher_precision_dtype = torch.float64 if dtype == torch.float32 else torch.float32
        query_ref, key_ref, value_ref = query_key_value_clones(query, key, value, dtype=higher_precision_dtype)
        attn_mask_ref = attn_mask.detach().to(higher_precision_dtype).requires_grad_(True)

        # Create real output
        with sdpa_kernel(backends=[SDPBackend.EFFICIENT_ATTENTION]):
            # Set the seed and run the kernel
            torch.manual_seed(seed)
            out = F.scaled_dot_product_attention(query, key, value, attn_mask, dropout_p=dropout_p,
                                                 is_causal=is_causal, scale=scale)

        if dropout_p == 0.0:
            with sdpa_kernel(backends=[SDPBackend.MATH]):
                # High Precision Math Reference
                out_ref = F.scaled_dot_product_attention(query_ref, key_ref, value_ref, attn_mask_ref,
                                                         dropout_p=dropout_p, is_causal=is_causal, scale=scale)
                # Low Precision Math Reference
                out_lp_ref = F.scaled_dot_product_attention(query, key, value, attn_mask,
                                                            dropout_p=dropout_p, is_causal=is_causal, scale=scale)
        else:
            if seq_len_q > 1024:
                self.skipTest("Will call _fill_mem_eff_dropout_mask with too many threads!")
            # Create the dropout_mask
            torch.manual_seed(seed)
            dropout_mask = _get_mem_eff_drop_mask(batch_size, n_heads, seq_len_q,
                                                  seq_len_k, dropout_p, seed, 0, device=device)
            # High Precision Math Reference
            out_ref = torch.ops.aten._scaled_dot_product_attention_math(
                query_ref, key_ref, value_ref, attn_mask_ref, dropout_p=dropout_p, is_causal=is_causal,
                scale=scale, dropout_mask=dropout_mask)[0]
            # Low Precision Math Reference
            out_lp_ref = torch.ops.aten._scaled_dot_product_attention_math(
                query, key, value, attn_mask,
                dropout_p=dropout_p, is_causal=is_causal, scale=scale,
                dropout_mask=dropout_mask)[0]

        upstream_grad = torch.rand_like(out, requires_grad=False)

        grads = torch.autograd.grad(out, (query, key, value, attn_mask), upstream_grad)
        grads_ref_lp = torch.autograd.grad(out_lp_ref, (query, key, value, attn_mask), upstream_grad)
        grads_ref = torch.autograd.grad(out_ref, (query_ref, key_ref, value_ref, attn_mask_ref), upstream_grad)

        fudge_factors = {
            "out": 4,
            "grad_query": 150.0,
            "grad_key": 25.0,
            "grad_value": 8.0,
            "grad_attn_mask": 45.0,
        }
        if TEST_WITH_ROCM:
            fudge_factors['grad_key'] = 45.0
            fudge_factors['grad_query'] = 360.0
            if seq_len_k >= 1024:
                fudge_factors['grad_key'] = 70.0
            if seq_len_k >= 2048:
                fudge_factors['grad_key'] = 160.0
                fudge_factors['grad_query'] = 650.0
            if dtype == torch.float32:
                fudge_factors['grad_key'] = 90.0

        check_out_and_grad(
            (out_ref, out_lp_ref, out),
            *zip(grads_ref, grads_ref_lp, grads),
            fudge_factors=fudge_factors,
        )

    @unittest.skipIf(not PLATFORM_SUPPORTS_FLASH_ATTENTION, "Does not support SDPA or pre-SM80 hardware")
    @unittest.skipIf(IS_JETSON, "causing sigkill on Jetson")
    @parametrize("batch_size", [1, 8])
    @parametrize("seq_len_q", [4, 143, 2048])
    @parametrize("seq_len_k", [4, 127, 579, 2048])
    @parametrize("head_dim", [8, 203, 256])
    @parametrize("is_causal", [True, False])
    @parametrize("dropout_p", [0.0, 0.22, 0.48])
    @parametrize("dtype", [torch.float16, torch.bfloat16])
    @parametrize("scale", [None, "l1"])
    @parametrize("enable_gqa", [True, False] if not TEST_WITH_ROCM else [False])
    @parametrize("n_heads", [[16, 8], [10, 2]])
    def test_flash_attention_vs_math_ref_grads(self, device, batch_size: int, seq_len_q: int, seq_len_k: int,
                                               head_dim: int, is_causal: bool, dropout_p: float, dtype: torch.dtype,
                                               scale: str, enable_gqa: bool, n_heads: List[int]):
        if isSM8XDevice and head_dim in range(193, 256 + 1):
            self.skipTest("Flash attention on sm86, sm87, and sm89 for headdim > 192 currently disabled")
        if is_causal and seq_len_q != seq_len_k:
            self.skipTest("Flash V2 does not accept is_casual when seq_len_q != seq_len_k")
        if TEST_WITH_ROCM and seq_len_q >= 1024 and seq_len_k >= 1024 and batch_size > 1:
            torch.cuda.empty_cache()  # Prevent memory fragmentation
        if max(seq_len_q, seq_len_k) >= 2048 and torch.cuda.get_device_properties('cuda').total_memory < 40 * 2**30:
            unittest.skip("Reference implementation OOM")
            return

        scale = scale if scale is None else (1 / head_dim)
        num_heads_q = num_heads_kv = 4
        if enable_gqa:
            num_heads_q = n_heads[0]
            num_heads_kv = n_heads[1]

        query = torch.rand(batch_size, num_heads_q, seq_len_q, head_dim,
                           device=device, dtype=dtype, requires_grad=True)
        key = torch.rand(batch_size, num_heads_kv, seq_len_k, head_dim, device=device,
                         dtype=dtype, requires_grad=True)
        value = torch.rand(batch_size, num_heads_kv, seq_len_k, head_dim,
                           device=device, dtype=dtype, requires_grad=True)

        higher_precision_dtype = torch.float64 if dtype == torch.float32 else torch.float32
        query_ref, key_ref, value_ref = query_key_value_clones(query, key, value, dtype=higher_precision_dtype)

        is_dropout = dropout_p > 0.0

        if not is_dropout:
            with sdpa_kernel(backends=[SDPBackend.FLASH_ATTENTION]):
                out = F.scaled_dot_product_attention(
                    query, key, value, dropout_p=dropout_p, is_causal=is_causal, scale=scale, enable_gqa=enable_gqa)
            with sdpa_kernel(backends=[SDPBackend.MATH]):
                # High Precision Math Reference
                out_ref = F.scaled_dot_product_attention(
                    query_ref, key_ref, value_ref, is_causal=is_causal, scale=scale, enable_gqa=enable_gqa)
                # Low Precision Math Reference
                out_lp_ref = F.scaled_dot_product_attention(
                    query, key, value, is_causal=is_causal, scale=scale, enable_gqa=enable_gqa)
        else:
            # Problem: We pad sizes in the composite region of the top level SDPA. But we need the
            # Debug mask when have dropout. So I am going to manualy pad up here when testing dropout
            q_padded, q_og_size = pad_last_dim(query, 8)
            k_padded, k_og_size = pad_last_dim(key, 8)
            v_padded, v_og_size = pad_last_dim(value, 8)
            # scale needs to be calculated on the og head_size
            if scale is None:
                scale = 1 / math.sqrt(q_og_size)
            output_tuple = torch.ops.aten._scaled_dot_product_flash_attention(
                q_padded, k_padded, v_padded, dropout_p=dropout_p, is_causal=is_causal, scale=scale, return_debug_mask=is_dropout)
            out = output_tuple[0]
            out = out[..., :v_og_size]
            # Build dropout_mask
            dbug_mask = output_tuple[-1]
            query_padding_mask = torch.ones(
                batch_size, seq_len_q, device=device, dtype=torch.bool)
            key_padding_mask = torch.ones(
                batch_size, seq_len_k, device=device, dtype=torch.bool)

            softmax_mask = self.convert_flash_attn_S_to_softmax(
                dbug_mask, seq_len_q, seq_len_k, query_padding_mask, key_padding_mask,
                causal=is_causal)[:, :, :seq_len_q, :seq_len_k]
            dropout_mask = softmax_mask >= 0
            # High Precision Math Reference
            out_ref = torch.ops.aten._scaled_dot_product_attention_math(
                query_ref, key_ref, value_ref, dropout_p=dropout_p, is_causal=is_causal,
                scale=scale, dropout_mask=dropout_mask, enable_gqa=enable_gqa)[0]
            # Low Precision Math Reference
            out_lp_ref = torch.ops.aten._scaled_dot_product_attention_math(
                query, key, value, dropout_p=dropout_p, is_causal=is_causal, scale=scale,
                dropout_mask=dropout_mask, enable_gqa=enable_gqa)[0]

        upstream_grad = torch.rand_like(out, requires_grad=False)

        # backward for flash attention on sm86, sm87, and sm89 for headdim >= 193 currently disabled
        if isSM8XDevice and head_dim in range(193, 256):
            self.assertRaises(RuntimeError, lambda: out.backward(upstream_grad))
            return

        grads = torch.autograd.grad(out, (query, key, value), upstream_grad)
        grads_ref_lp = torch.autograd.grad(out_lp_ref, (query, key, value), upstream_grad)
        grads_ref = torch.autograd.grad(out_ref, (query_ref, key_ref, value_ref), upstream_grad)

        fudge_factors = {
            'out': 4,
            'grad_query': 160.0,
            'grad_key': 16,
            'grad_value': 4,
        }
        if TEST_WITH_ROCM:
            fudge_factors['grad_key'] = 45.0
            fudge_factors['grad_query'] = 360.0
            if seq_len_k >= 1024:
                fudge_factors['grad_key'] = 70.0
            if seq_len_k >= 2048:
                fudge_factors['grad_key'] = 190.0
                fudge_factors['grad_query'] = 650.0
                if seq_len_q >= 2048:
                    fudge_factors['grad_query'] = 1100.0
            if dtype == torch.float32:
                fudge_factors['grad_key'] = 90.0

        check_out_and_grad(
            (out_ref, out_lp_ref, out),
            *zip(grads_ref, grads_ref_lp, grads),
<<<<<<< HEAD
            fudge_factors={
                'out': 4,
                'grad_query': 180.0,
                'grad_key': 16,
                'grad_value': 4,
            }
=======
            fudge_factors=fudge_factors,
>>>>>>> 3d243138
        )

    @unittest.skipIf(not PLATFORM_SUPPORTS_FLASH_ATTENTION, "Does not support SDPA or pre-SM80 hardware")
    @parametrize("batch_size", [1, 8])
    @parametrize("seq_len_q", [256, 1024])
    @parametrize("seq_len_k", [256, 1024])
    @parametrize("head_dim", [32, 64])
    @parametrize("is_causal", [True, False])
    @parametrize("dropout_p", [0.0, 0.22])
    @parametrize("dtype", [torch.float16])
    @parametrize("scale", [None, "l1"])
    @parametrize("fused_kernel", PLATFORM_SPECIFIC_SDPA)
    def test_fused_attention_vs_math_ref_grads_cudagraph(self, device, batch_size: int,
                                                         seq_len_q: int, seq_len_k: int,
                                                         head_dim: int,
                                                         is_causal: bool,
                                                         dropout_p: float,
                                                         dtype: torch.dtype,
                                                         scale: str,
                                                         fused_kernel: SDPBackend):
        def _get_mem_eff_drop_mask(batch_size, n_heads, q_len, kv_len, dropout_p, seed, offset, device=device):
            mask = torch.empty((batch_size, n_heads, q_len, kv_len), device=device, dtype=torch.float32)
            rand_uniform = torch._fill_mem_eff_dropout_mask_(mask, dropout_p, seed, offset)
            mask = (rand_uniform > dropout_p).to(torch.float32)
            return mask

        def get_dropout_mask(output, fused_kernel, batch_size, n_heads, q_len, kv_len, dropout_p, device=device):
            if fused_kernel == SDPBackend.EFFICIENT_ATTENTION:
                output_seed, output_offset = output_tuple[2], output_tuple[3]
                output_seed = output_seed.item()
                output_offset = output_offset.item()
                return _get_mem_eff_drop_mask(batch_size, n_heads, q_len, kv_len,
                                              dropout_p, output_seed, output_offset, device=device)
            else:
                # Build dropout_mask
                dbug_mask = output_tuple[-1]
                query_padding_mask = torch.ones(
                    batch_size, seq_len_q, device=device, dtype=torch.bool)
                key_padding_mask = torch.ones(
                    batch_size, seq_len_k, device=device, dtype=torch.bool)

                softmax_mask = self.convert_flash_attn_S_to_softmax(
                    dbug_mask, seq_len_q, seq_len_k, query_padding_mask, key_padding_mask,
                    causal=is_causal)[:, :, :seq_len_q, :seq_len_k]
                dropout_mask = softmax_mask >= 0
                return dropout_mask

        if fused_kernel == SDPBackend.FLASH_ATTENTION and is_causal and seq_len_q != seq_len_k:
            self.skipTest("Flash V2 does not accept is_casual when seq_len_q != seq_len_k")
        if TEST_WITH_ROCM and is_causal and seq_len_q != seq_len_k:
            self.skipTest("ROCm does not accept is_casual when seq_len_q != seq_len_k")

        seed = 42
        n_heads = 4
        query = torch.rand(batch_size, n_heads, seq_len_q, head_dim,
                           device=device, dtype=dtype, requires_grad=True)
        key = torch.rand(batch_size, n_heads, seq_len_k, head_dim, device=device,
                         dtype=dtype, requires_grad=True)
        value = torch.rand(batch_size, n_heads, seq_len_k, head_dim,
                           device=device, dtype=dtype, requires_grad=True)

        fused_op = (torch.ops.aten._scaled_dot_product_efficient_attention
                    if fused_kernel == SDPBackend.EFFICIENT_ATTENTION else torch.ops.aten._scaled_dot_product_flash_attention
                    if fused_kernel == SDPBackend.FLASH_ATTENTION else torch.ops.aten._scaled_dot_product_cudnn_attention)

        higher_precision_dtype = torch.float64 if dtype == torch.float32 else torch.float32
        query_ref, key_ref, value_ref = query_key_value_clones(query, key, value, dtype=higher_precision_dtype)

        # warmup
        s = torch.cuda.Stream()
        s.wait_stream(torch.cuda.current_stream())
        # Set the global seed before capture
        torch.manual_seed(seed)
        kwargs = {"dropout_p": dropout_p, "is_causal": is_causal}
        if fused_kernel == SDPBackend.EFFICIENT_ATTENTION:
            kwargs["compute_log_sumexp"] = True
            kwargs["attn_bias"] = None
        if fused_kernel == SDPBackend.FLASH_ATTENTION:
            kwargs['return_debug_mask'] = dropout_p > 0.0
        if fused_kernel == SDPBackend.CUDNN_ATTENTION:
            kwargs["compute_log_sumexp"] = True
            kwargs["attn_bias"] = None
            if "return_debug_mask" in kwargs:
                kwargs.pop("return_debug_mask")
        with torch.cuda.stream(s):
            # Create real output
            output_tuple = fused_op(query, key, value, **kwargs)

        torch.cuda.current_stream().wait_stream(s)
        out = output_tuple[0]
        upstream_grad = torch.rand_like(out, requires_grad=False)
        s.wait_stream(torch.cuda.current_stream())
        with torch.cuda.stream(s):
            out.backward(upstream_grad)
        for x in (query, key, value):
            x.grad = None
        g = torch.cuda.CUDAGraph()
        # Create real output
        with torch.cuda.graph(g):
            tmp = torch.rand_like(query, device=query.device)  # test non-zero intragraph offset
            # Create real output
            output_tuple = fused_op(query, key, value, **kwargs)
            assert all(not isinstance(o, torch.Tensor) or o.is_cuda for o in output_tuple)
        g.replay()
        out_first = output_tuple[0].clone()
        g.replay()
        out = output_tuple[0]
        if dropout_p == 0.0:
            self.assertEqual(out_first, out, atol=0, rtol=0)
        else:
            # replays produce different results
            self.assertNotEqual(out_first, out)

        with sdpa_kernel(backends=[SDPBackend.MATH]):
            if dropout_p == 0.0:
                # High Precision Math Reference
                out_ref = F.scaled_dot_product_attention(query_ref, key_ref, value_ref,
                                                         dropout_p=dropout_p, is_causal=is_causal)
                # Low Precision Math Reference
                out_lp_ref = F.scaled_dot_product_attention(query, key, value,
                                                            dropout_p=dropout_p, is_causal=is_causal)
            # cuDNN attention doesn't support returning dropout mask
            elif fused_kernel != SDPBackend.CUDNN_ATTENTION:
                # Create the dropout_mask
                dropout_mask = get_dropout_mask(output_tuple, fused_kernel, batch_size,
                                                n_heads, seq_len_q, seq_len_k, dropout_p, device)
                # High Precision Math Reference
                out_ref = torch.ops.aten._scaled_dot_product_attention_math(
                    query_ref, key_ref, value_ref, dropout_p=dropout_p, is_causal=is_causal,
                    dropout_mask=dropout_mask)[0]
                # Low Precision Math Reference
                out_lp_ref = torch.ops.aten._scaled_dot_product_attention_math(
                    query, key, value, dropout_p=dropout_p, is_causal=is_causal,
                    dropout_mask=dropout_mask)[0]

        g1 = torch.cuda.CUDAGraph()
        with torch.cuda.graph(g1):
            grads = torch.autograd.grad(out, (query, key, value), upstream_grad)
        g1.replay()
        if fused_kernel != SDPBackend.CUDNN_ATTENTION or dropout_p == 0.0:
            grads_ref_lp = torch.autograd.grad(out_lp_ref, (query, key, value), upstream_grad)
            grads_ref = torch.autograd.grad(out_ref, (query_ref, key_ref, value_ref), upstream_grad)

            check_out_and_grad(
                (out_ref, out_lp_ref, out),
                *zip(grads_ref, grads_ref_lp, grads),
                fudge_factors={
                    'out': 3.0,
                    'grad_query': 100.0,
                    'grad_key': 8.0,
                    'grad_value': 3.0,
                }
            )


    @skipIfRocm  # Nested Tensor
    @unittest.skipIf(not PLATFORM_SUPPORTS_FUSED_ATTENTION, "Fused SDPA was not built for this system")
    @parametrize("fused_kernel", [SDPBackend.FLASH_ATTENTION, SDPBackend.EFFICIENT_ATTENTION] if
                 PLATFORM_SUPPORTS_FLASH_ATTENTION else [SDPBackend.EFFICIENT_ATTENTION])
    def test_fused_kernels_seq_len_1_inputs(self, device, fused_kernel):
        rand_nested_tensor = partial(rand_sdpa_tensor, type="nested", device=device, dtype=torch.float16)
        batch, num_heads, head_dim = 32, 16, 64
        seq_lens = torch.randint(low=1, high=32, size=(batch,))
        # make sure some seq_lens are 1
        num_ones = 10
        indices = torch.randint(low=0, high=batch, size=(num_ones,))
        seq_lens.scatter_(0, indices, 1)

        shape = SdpaShape(batch, num_heads, seq_lens.tolist(), head_dim)
        query = rand_nested_tensor(shape)
        key = rand_nested_tensor(shape)
        value = rand_nested_tensor(shape)

        query = query.transpose(1, 2)
        key = key.transpose(1, 2)
        value = value.transpose(1, 2)

        with sdpa_kernel(backends=[fused_kernel]):
            actual = torch.nn.functional.scaled_dot_product_attention(
                query, key, value, attn_mask=None, dropout_p=0.0, is_causal=False)
        with sdpa_kernel(backends=[SDPBackend.MATH]):
            math_ref = torch.nn.functional.scaled_dot_product_attention(
                query.contiguous().to(torch.float32),
                key.contiguous().to(torch.float32),
                value.contiguous().to(torch.float32),
                attn_mask=None, dropout_p=0.0, is_causal=False)

        self.assertEqual(actual.contiguous(), math_ref.contiguous().to(torch.float16), atol=1e-3, rtol=1e-2)

    @skipIfRocm  # Nested tensor
    @unittest.skipIf(not PLATFORM_SUPPORTS_FUSED_ATTENTION, "Fused SDPA was not built for this system")
    @parametrize("kernel", [SDPBackend.FLASH_ATTENTION, SDPBackend.EFFICIENT_ATTENTION] if
                 PLATFORM_SUPPORTS_FLASH_ATTENTION else [SDPBackend.EFFICIENT_ATTENTION])
    @parametrize("expand_q_batch", [True, False])
    @parametrize("expand_k_batch", [True, False])
    @parametrize("expand_v_batch", [True, False])
    @parametrize("expand_q_num_heads", [True, False])
    @parametrize("expand_k_num_heads", [True, False])
    @parametrize("expand_v_num_heads", [True, False])
    def test_fused_kernels_nested_broadcasting(
        self,
        device,
        kernel,
        expand_q_batch,
        expand_k_batch,
        expand_v_batch,
        expand_q_num_heads,
        expand_k_num_heads,
        expand_v_num_heads,
    ):
        is_efficient = kernel == SDPBackend.EFFICIENT_ATTENTION
        dtype = torch.float32 if is_efficient else torch.float16
        rand_nested_tensor = partial(rand_sdpa_tensor, type="nested", device=device, dtype=dtype)
        batch, num_heads, head_dim = 32, 8, 64
        head_dim_v = 32 if is_efficient else head_dim
        seq_lens_q = (torch.randint(low=1, high=5, size=(1,)).item()
                      if expand_q_batch
                      else torch.randint(low=1, high=32, size=(batch,)).tolist())
        seq_lens_kv = (torch.randint(low=1, high=5, size=(1,)).item()
                       if (expand_k_batch or expand_v_batch)
                       else torch.randint(low=1, high=32, size=(batch,)).tolist())

        batch_q = 1 if expand_q_batch else batch
        batch_k = 1 if expand_k_batch else batch
        batch_v = 1 if expand_v_batch else batch

        # handle case where all batch_sizes are 1
        batch = max(batch_q, batch_k, batch_v)

        num_heads_q = 1 if expand_q_num_heads else num_heads
        num_heads_k = 1 if expand_k_num_heads else num_heads
        num_heads_v = 1 if expand_v_num_heads else num_heads

        # handle case where all num_heads are 1
        num_heads = max(num_heads_q, num_heads_k, num_heads_v)

        q_shape = SdpaShape(batch_q, num_heads_q, seq_lens_q, head_dim)
        k_shape = SdpaShape(batch_k, num_heads_k, seq_lens_kv, head_dim)
        v_shape = SdpaShape(batch_v, num_heads_v, seq_lens_kv, head_dim_v)

        query = rand_nested_tensor(q_shape)
        key = rand_nested_tensor(k_shape)
        value = rand_nested_tensor(v_shape)

        def _broadcast(t, batch_broadcasted, num_heads_broadcasted):
            if batch_broadcasted and num_heads_broadcasted:
                # (1, seq_len, 1, head_dim) -> (batch, seq_len, num_heads, head_dim)
                result = torch.nested.nested_tensor(
                    [t[0].expand(-1, num_heads, t.size(-1)) for _ in range(batch)], dtype=torch.float32)
            elif batch_broadcasted:
                # (1, seq_len, num_heads, head_dim) -> (batch, seq_len, num_heads, head_dim)
                result = torch.nested.nested_tensor([t[0] for _ in range(batch)], dtype=torch.float32)
            elif num_heads_broadcasted:
                # (batch, seq_len, 1, head_dim) -> (batch, seq_len, num_heads, head_dim)
                result = torch.nested.nested_tensor([x.expand(-1, num_heads, t.size(-1))
                                                    for x in t.unbind()], dtype=torch.float32)
            else:
                result = t.to(torch.float32)
            return result

        query_expanded = _broadcast(query, expand_q_batch, expand_q_num_heads).transpose(1, 2)
        key_expanded = _broadcast(key, expand_k_batch, expand_k_num_heads).transpose(1, 2)
        value_expanded = _broadcast(value, expand_v_batch, expand_v_num_heads).transpose(1, 2)

        query = query.transpose(1, 2)
        key = key.transpose(1, 2)
        value = value.transpose(1, 2)

        with sdpa_kernel(backends=[kernel]):
            actual = torch.nn.functional.scaled_dot_product_attention(
                query, key, value, attn_mask=None, dropout_p=0.0, is_causal=False)
        with sdpa_kernel(backends=[SDPBackend.MATH]):
            math_ref = torch.nn.functional.scaled_dot_product_attention(
                query_expanded.contiguous(), key_expanded.contiguous(), value_expanded.contiguous(),
                attn_mask=None, dropout_p=0.0, is_causal=False)

        self.assertEqual(actual.contiguous(), math_ref.contiguous().to(dtype), atol=1.5e-3, rtol=1e-2)

    @skipIfRocm  # Nested tensor
    @unittest.skipIf(not PLATFORM_SUPPORTS_MEM_EFF_ATTENTION, "Fused SDPA was not built for this system")
    def test_fused_kernels_nested_broadcasting_query_dense(self, device):
        rand_nested_tensor = partial(rand_sdpa_tensor, type="nested", device=device, dtype=torch.float32)
        batch, num_heads, head_dim, head_dim_v = 32, 16, 64, 96
        seq_lens = torch.randint(low=1, high=32, size=(batch,)).tolist()
        q_shape = (1, 1, num_heads, head_dim)
        k_shape = SdpaShape(batch, num_heads, seq_lens, head_dim)
        v_shape = SdpaShape(batch, 1, seq_lens, head_dim_v)

        # create a dense query
        query = torch.randn(q_shape, device=device, dtype=torch.float32)
        key = rand_nested_tensor(k_shape)
        value = rand_nested_tensor(v_shape)

        # (1, 1, num_heads, head_dim) -> (batch, 1, num_heads, head_dim)
        query_expanded = torch.nested.nested_tensor([query.squeeze(0) for _ in range(batch)]).transpose(1, 2)
        # (batch, seq_lens, 1, head_dim) -> (batch, seq_lens, num_heads, head_dim)
        value_expanded = torch.nested.nested_tensor(
            [t.expand(-1, num_heads, head_dim_v) for t in value.unbind()]).transpose(1, 2)

        query = query.transpose(1, 2)
        key = key.transpose(1, 2)
        value = value.transpose(1, 2)

        with sdpa_kernel(backends=[SDPBackend.EFFICIENT_ATTENTION]):
            actual = torch.nn.functional.scaled_dot_product_attention(
                query, key, value, attn_mask=None, dropout_p=0.0, is_causal=False)
        with sdpa_kernel(backends=[SDPBackend.MATH]):
            math_ref = torch.nn.functional.scaled_dot_product_attention(
                query_expanded.contiguous(), key.contiguous(), value_expanded.contiguous(),
                attn_mask=None, dropout_p=0.0, is_causal=False)

        self.assertEqual(actual.contiguous(), math_ref.contiguous(), atol=1e-3, rtol=1e-2)

    @skipIfRocm  # Nested tensor
    @unittest.skipIf(not PLATFORM_SUPPORTS_FLASH_ATTENTION, "Does not support SDPA or pre-SM80 hardware")
    @parametrize("batch_size", [8, 32])
    @parametrize("max_seq_len_q", [32, 256])
    @parametrize("max_seq_len_kv", [32, 256])
    @parametrize("head_dim", [8, 64])
    @parametrize("dropout_p", [0.0, 0.1])
    @parametrize("dtype", [torch.float16])
    @parametrize("scale", [None, "l1"])
    @parametrize("is_causal", [True, False])
    def test_flash_attention_vs_math_ref_grads_nestedtensor(self, device, batch_size: int, max_seq_len_q: int, max_seq_len_kv: int,
                                                            head_dim: int, dropout_p: float, dtype: torch.dtype,
                                                            scale: str, is_causal: bool):
        if is_causal:
            # TODO we should support this
            self.assertRaisesRegex(RuntimeError, "Nested tensors for query / key are not supported when is_causal=True")
            return
        scale = scale if scale is None else (1 / head_dim)
        n_heads = 4
        seq_lens_q = torch.randint(low=1, high=max_seq_len_q, size=(batch_size,))
        # Set one entry to max length
        seq_lens_q[torch.randint(0, batch_size, size=(1,))] = max_seq_len_q
        seq_lens_kv = torch.randint(low=1, high=max_seq_len_kv, size=(batch_size,))
        seq_lens_kv[torch.randint(0, batch_size, size=(1,))] = max_seq_len_kv

        def rand_nt(sequence_list, num_heads, head_dim):
            tensors = [torch.rand((num_heads, seq_len, head_dim)) for seq_len in sequence_list]
            return torch.nested.nested_tensor(tensors, requires_grad=True, device=device, dtype=dtype)

        query = rand_nt(seq_lens_q, n_heads, head_dim)
        key = rand_nt(seq_lens_kv, n_heads, head_dim)
        value = rand_nt(seq_lens_kv, n_heads, head_dim)

        # Run the math kernel on low precision references
        query_ref_lp = query.clone().detach().requires_grad_(True)
        key_ref_lp = key.clone().detach().requires_grad_(True)
        value_ref_lp = value.clone().detach().requires_grad_(True)

        query_ref = query.clone().detach().to(torch.float32).requires_grad_(True)
        key_ref = key.clone().detach().to(torch.float32).requires_grad_(True)
        value_ref = value.clone().detach().to(torch.float32).requires_grad_(True)

        is_dropout = dropout_p > 0.0

        if not is_dropout:
            with sdpa_kernel(backends=[SDPBackend.FLASH_ATTENTION]):
                out = F.scaled_dot_product_attention(query, key, value, dropout_p=dropout_p, is_causal=is_causal, scale=scale)
            with sdpa_kernel(backends=[SDPBackend.MATH]):
                # High Precision Math Reference
                out_ref = F.scaled_dot_product_attention(
                    query_ref, key_ref, value_ref, is_causal=is_causal, scale=scale)
                # Low Precision Math Reference
                out_lp_ref = F.scaled_dot_product_attention(
                    query_ref_lp, key_ref_lp, value_ref_lp, is_causal=is_causal, scale=scale)
        else:
            # Create real output
            output_tuple = torch.ops.aten._scaled_dot_product_flash_attention(
                query, key, value, dropout_p=dropout_p, is_causal=is_causal,
                scale=scale, return_debug_mask=is_dropout)
            out = output_tuple[0]
            dbug_mask = output_tuple[-1]

            query_padding_mask = torch.arange(max_seq_len_q).unsqueeze(0).expand(
                batch_size, max_seq_len_q
            ) < seq_lens_q.unsqueeze(-1)
            query_padding_mask = query_padding_mask.to("cuda")

            key_padding_mask = torch.arange(max_seq_len_kv).unsqueeze(0).expand(
                batch_size, max_seq_len_kv
            ) < seq_lens_kv.unsqueeze(-1)
            key_padding_mask = key_padding_mask.to("cuda")

            softmax_mask = self.convert_flash_attn_S_to_softmax(
                dbug_mask, max_seq_len_q, max_seq_len_kv, query_padding_mask, key_padding_mask, causal=is_causal)
            dropout_mask = softmax_mask >= 0
            nt_stack = []
            for tensor_component in range(batch_size):
                batch_stack = []
                for head in range(n_heads):
                    batch_stack.append(dropout_mask[tensor_component, head,
                                                    0:seq_lens_q[tensor_component],
                                                    0:seq_lens_kv[tensor_component]].unsqueeze(0))
                nt_stack.append(torch.cat(batch_stack))
            nested_dropout_mask = torch.nested.nested_tensor(nt_stack)
            # High Precision Math Reference
            out_ref = torch.ops.aten._scaled_dot_product_attention_math(
                query_ref, key_ref, value_ref, dropout_p=dropout_p,
                is_causal=is_causal, scale=scale, dropout_mask=nested_dropout_mask)[0]
            # Low Precision Math Reference
            out_lp_ref = torch.ops.aten._scaled_dot_product_attention_math(
                query_ref_lp, key_ref_lp, value_ref_lp, dropout_p=dropout_p, is_causal=is_causal, scale=scale,
                dropout_mask=nested_dropout_mask)[0]

        upstream_grad = out.detach().clone().contiguous()

        out.backward(upstream_grad)
        out_ref.backward(upstream_grad.to(out_ref.dtype))
        out_lp_ref.backward(upstream_grad.to(out_lp_ref.dtype))

        dropout_fudge_factor = 1.0 if dropout_p == 0.0 else 2.0
        check_out_and_grad(
            (out_ref, out_lp_ref, out),
            (query_ref, query_ref_lp, query),
            (key_ref, key_ref_lp, key),
            (value_ref, value_ref_lp, value),
            fudge_factors={
                'out': 1.5 * dropout_fudge_factor,
                'grad_query': 12.0 * dropout_fudge_factor,
                'grad_key': 1.5 * dropout_fudge_factor,
                'grad_value': 2.0 * dropout_fudge_factor,
            }
        )


class TestAttnBias(NNTestCase):

    def run_test(
        self,
        device,
        make_q,
        make_kv,
        attn_bias=None,
        forw_tolerances: Optional[Tolerances] = None,
        grad_tolerances: Optional[Tolerances] = None,
        backend=None,
        causal_variant=None,
    ):
        if backend is not None:
            torch._dynamo.reset()

        query, key, value = make_q(), make_kv(), make_kv()
        query_prototype, key_prototype, value_prototype = query_key_value_clones(query, key, value)

        realized = attn_bias._materialize(device) if attn_bias is not None else None
        pytorch_output = scaled_dot_product_attention(
            query, key, value, attn_mask=realized, dropout_p=0.0, is_causal=False
        )

        sdpa_op = (
            torch.compile(scaled_dot_product_attention, backend=backend)
            if backend is not None
            else scaled_dot_product_attention
        )
        sdpa_output = sdpa_op(
            query_prototype,
            key_prototype,
            value_prototype,
            attn_mask=attn_bias,
            dropout_p=0.0,
            is_causal=False,
            scale=None,
        )

        dOut = torch.randn_like(pytorch_output)
        pytorch_output.backward(dOut)
        sdpa_output.backward(dOut)

        # Use default assert_close tolerances for dtypes
        if forw_tolerances is None:
            forw_tolerances = Tolerances(atol=None, rtol=None)
        if grad_tolerances is None:
            grad_tolerances = Tolerances(atol=None, rtol=None)

        torch.testing.assert_close(pytorch_output, sdpa_output, rtol=forw_tolerances.rtol, atol=forw_tolerances.atol)
        torch.testing.assert_close(query.grad, query_prototype.grad, rtol=grad_tolerances.rtol, atol=grad_tolerances.atol)
        torch.testing.assert_close(key.grad, key_prototype.grad, rtol=grad_tolerances.rtol, atol=grad_tolerances.atol)
        torch.testing.assert_close(value.grad, value_prototype.grad, rtol=grad_tolerances.rtol, atol=grad_tolerances.atol)

    @skipIfRocm  # No support for the second variant for now
    @parametrize("causal_variant", [CausalVariant.UPPER_LEFT, CausalVariant.LOWER_RIGHT])
    @parametrize(
        "shape",
        [(16, 16, 128, 128, 16), (16, 16, 128, 256, 32), (16, 16, 256, 128, 32), (1, 1, 23, 56, 15)],
    )
    def test_causal_variants(self, device, causal_variant: CausalVariant, shape: List[Tuple[int]]):
        make_tensor = partial(
            torch.rand, device=device, dtype=torch.float16, requires_grad=True
        )

        bsz, num_heads, seq_len_q, seq_len_kv, head_dim = shape
        make_q_tensor = partial(make_tensor, SdpaShape(bsz, num_heads, seq_len_q, head_dim))
        make_kv_tensor = partial(make_tensor, SdpaShape(bsz, num_heads, seq_len_kv, head_dim))
        if causal_variant == CausalVariant.LOWER_RIGHT and seq_len_q > seq_len_kv:
            self.skipTest(
                "Lower right causal mask will produce NaNs in the output when seq_len_q > seq_len_kv!"
            )

        forw_tol = Tolerances(1e-3, 1e-3)
        grad_tol = Tolerances(5e-3, 5e-3)

        if causal_variant == CausalVariant.UPPER_LEFT:
            attn_bias = causal_upper_left(seq_len_q, seq_len_kv)
        else:
            attn_bias = causal_lower_right(seq_len_q, seq_len_kv)

        with sdpa_kernel(backends=[SDPBackend.EFFICIENT_ATTENTION,
                                   SDPBackend.FLASH_ATTENTION,
                                   SDPBackend.MATH,
                                   SDPBackend.CUDNN_ATTENTION]):
            self.run_test(device, make_q_tensor, make_kv_tensor, attn_bias, forw_tol, grad_tol, backend=None)

    @skipIfRocm  # CausalVariant
    @parametrize("causal_variant", [CausalVariant.UPPER_LEFT, CausalVariant.LOWER_RIGHT])
    @parametrize(
        "shape",
        [(16, 16, 128, 128, 16), (16, 16, 128, 256, 32), (16, 16, 256, 128, 32), (1, 1, 23, 56, 15)],
    )
    @unittest.skipIf(IS_WINDOWS, "torch.compile is not supported on windows")
    @skipIfTorchDynamo("This function already calls torch.compile.")
    def test_causal_variants_compile(self, device, causal_variant: CausalVariant, shape: List[Tuple[int]]):
        cnts = CompileCounterWithBackend("aot_eager")
        make_tensor = partial(
            torch.rand, device=device, dtype=torch.float16, requires_grad=True
        )

        bsz, num_heads, seq_len_q, seq_len_kv, head_dim = shape
        make_q_tensor = partial(make_tensor, SdpaShape(bsz, num_heads, seq_len_q, head_dim))
        make_kv_tensor = partial(make_tensor, SdpaShape(bsz, num_heads, seq_len_kv, head_dim))
        if causal_variant == CausalVariant.LOWER_RIGHT and seq_len_q > seq_len_kv:
            self.skipTest(
                "Lower right causal mask will produce NaNs in the output when seq_len_q > seq_len_kv!"
            )
        forw_tol = Tolerances(1e-3, 1e-3)
        grad_tol = Tolerances(5e-3, 5e-3)

        if causal_variant == CausalVariant.UPPER_LEFT:
            attn_bias = causal_upper_left(seq_len_q, seq_len_kv)
        else:
            attn_bias = causal_lower_right(seq_len_q, seq_len_kv)

        with sdpa_kernel(backends=[SDPBackend.EFFICIENT_ATTENTION,
                                   SDPBackend.FLASH_ATTENTION,
                                   SDPBackend.MATH,
                                   SDPBackend.CUDNN_ATTENTION]):
            self.run_test(device, make_q_tensor, make_kv_tensor, attn_bias, forw_tol, grad_tol, backend=cnts)
        self.assertEqual(cnts.frame_count, 1, "Compiled graph should have 1 frame!")

    @skipIfRocm
    @parametrize("shape", [(16, 16, 128, 128, 16), (16, 16, 128, 256, 32), (16, 16, 256, 128, 32), (1, 1, 23, 56, 15)])
    def test_is_causal_equals_upper_left(self, device, shape: List[Tuple[int]]):
        make_tensor = partial(
            torch.rand, device=device, dtype=torch.float16, requires_grad=True
        )

        bsz, num_heads, seq_len_q, seq_len_kv, head_dim = shape
        make_q_tensor = partial(make_tensor, SdpaShape(bsz, num_heads, seq_len_q, head_dim))
        make_kv_tensor = partial(make_tensor, SdpaShape(bsz, num_heads, seq_len_kv, head_dim))

        forw_tol = Tolerances(1e-3, 1e-3)
        grad_tol = Tolerances(5e-3, 5e-3)

        query = make_q_tensor()
        key = make_kv_tensor()
        value = make_kv_tensor()
        attn_bias = causal_upper_left(seq_len_q, seq_len_kv)

        out_attn_bias = scaled_dot_product_attention(query, key, value, attn_mask=attn_bias, dropout_p=0.0)
        out_is_causal = scaled_dot_product_attention(query, key, value, is_causal=True, dropout_p=0.0)
        torch.testing.assert_close(out_attn_bias, out_is_causal, rtol=forw_tol.rtol, atol=forw_tol.atol)

    def test_is_causal_and_mask_fails(self, device):
        make_tensor = partial(
            torch.rand, device=device, dtype=torch.float16, requires_grad=True
        )
        make_q_tensor = partial(make_tensor, SdpaShape(16, 16, 128, 16))
        make_kv_tensor = partial(make_tensor, SdpaShape(16, 16, 128, 16))

        query = make_q_tensor()
        key = make_kv_tensor()
        value = make_kv_tensor()
        attn_bias = causal_upper_left(128, 128)

        with self.assertRaisesRegex(ValueError, "CausalBias should not be used with causal=True"):
            scaled_dot_product_attention(query, key, value, attn_mask=attn_bias, is_causal=True, dropout_p=0.0)

@unittest.skipIf(TEST_XPU, "XPU does not support cppextension currently")
@unittest.skipIf(IS_FBCODE, "Ninja is required to load C++ extensions and it's not compatible with Buck ")
class TestSDPAPrivateUse1Only(NNTestCase):
    @classmethod
    def setUpClass(cls):
        remove_build_path()
        cls.module = torch.utils.cpp_extension.load(
            name="custom_device_extension",
            sources=[
                f"{'test/' if not os.getcwd().endswith('test') else ''}cpp_extensions/open_registration_extension.cpp",
            ],
            extra_include_paths=["cpp_extensions"],
            extra_cflags=["-g"],
            verbose=True,
        )
        # register torch.foo module and foo device to torch
        torch.utils.rename_privateuse1_backend("foo")
        torch.utils.generate_methods_for_privateuse1_backend(for_storage=True)
        torch._register_device_module("foo", generate_faked_module())

    @skipIfTorchDynamo()
    def test_fused_sdp_choice_privateuseone(self):
        batch_size, seq_len, num_heads, head_dim = 4, 256, 2, 128
        make_tensor = partial(torch.rand, device="cpu", dtype=torch.float16)
        shape = SdpaShape(batch_size, num_heads, seq_len, head_dim)
        q_cpu, k_cpu, v_cpu = make_tensor(shape), make_tensor(shape), make_tensor(shape)
        q_privateuse1 = q_cpu.to("foo")
        k_privateuse1 = k_cpu.to("foo")
        v_privateuse1 = v_cpu.to("foo")
        assert torch._fused_sdp_choice(q_privateuse1, k_privateuse1, v_privateuse1) == SDPBackend.OVERRIDEABLE.value

    def test_scaled_dot_product_fused_attention_overrideable(self):
        batch_size, seq_len, num_heads, head_dim = 4, 256, 2, 128
        make_tensor = partial(torch.rand, device="cpu", dtype=torch.float16)
        shape = SdpaShape(batch_size, num_heads, seq_len, head_dim)
        q_cpu, k_cpu, v_cpu = make_tensor(shape), make_tensor(shape), make_tensor(shape)
        q_privateuse1 = q_cpu.to("foo")
        k_privateuse1 = k_cpu.to("foo")
        v_privateuse1 = v_cpu.to("foo")
        actual = torch.nn.functional.scaled_dot_product_attention(
            q_privateuse1, k_privateuse1, v_privateuse1, attn_mask=None, dropout_p=0.0)

    def test_scaled_dot_product_fused_attention_overrideable_backward(self):
        batch_size, seq_len, num_heads, head_dim = 4, 256, 2, 128
        make_tensor = partial(torch.rand, device="cpu", dtype=torch.float16, requires_grad=True)
        shape = (batch_size, num_heads, seq_len, head_dim)
        q_cpu, k_cpu, v_cpu = make_tensor(shape), make_tensor(shape), make_tensor(shape)
        attn_mask = make_tensor((batch_size, num_heads, seq_len, seq_len))
        q_privateuse1 = q_cpu.to("foo")
        k_privateuse1 = k_cpu.to("foo")
        v_privateuse1 = v_cpu.to("foo")
        attn_mask_privateuse1 = attn_mask.to("foo")
        output, logsumexp, cum_seq_q, cum_seq_k, max_q, max_k, philox_seed, philox_offset, debug_attn_mask = \
            torch.ops.aten._scaled_dot_product_fused_attention_overrideable(
                q_privateuse1, k_privateuse1, v_privateuse1, attn_bias=attn_mask_privateuse1)

        rand_upward = torch.rand(shape, device="cpu", dtype=torch.float16, requires_grad=False)
        rand_upward_privateuse1 = rand_upward.to("foo")
        grad_input_mask = [True, True, True, True]
        grad_q, grad_k, grad_v, grad_attn_mask = torch.ops.aten._scaled_dot_product_fused_attention_overrideable_backward(
            rand_upward_privateuse1, q_privateuse1, k_privateuse1, v_privateuse1, attn_mask_privateuse1,
            grad_input_mask, output, logsumexp, cum_seq_q, cum_seq_k, max_q, max_k, dropout_p=0.0,
            is_causal=False, philox_seed=philox_seed, philox_offset=philox_offset)

if NOTEST_CPU:
    device_types = ("cuda", )
else:
    device_types = ("cpu", "cuda")

instantiate_device_type_tests(TestTransformers, globals(), only_for=device_types)
instantiate_device_type_tests(TestSDPAFailureModes, globals(), only_for=device_types)
instantiate_device_type_tests(TestSDPA, globals(), only_for=device_types)
instantiate_device_type_tests(TestSDPACudaOnly, globals(), only_for=("cuda"))
instantiate_device_type_tests(TestSDPACpuOnly, globals(), only_for=("cpu"))
instantiate_device_type_tests(TestAttnBias, globals(), only_for=device_types)

if __name__ == '__main__':
    run_tests()<|MERGE_RESOLUTION|>--- conflicted
+++ resolved
@@ -3196,7 +3196,7 @@
 
         fudge_factors = {
             'out': 4,
-            'grad_query': 160.0,
+            'grad_query': 180.0,
             'grad_key': 16,
             'grad_value': 4,
         }
@@ -3216,16 +3216,7 @@
         check_out_and_grad(
             (out_ref, out_lp_ref, out),
             *zip(grads_ref, grads_ref_lp, grads),
-<<<<<<< HEAD
-            fudge_factors={
-                'out': 4,
-                'grad_query': 180.0,
-                'grad_key': 16,
-                'grad_value': 4,
-            }
-=======
             fudge_factors=fudge_factors,
->>>>>>> 3d243138
         )
 
     @unittest.skipIf(not PLATFORM_SUPPORTS_FLASH_ATTENTION, "Does not support SDPA or pre-SM80 hardware")
