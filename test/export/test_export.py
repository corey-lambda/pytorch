--- conflicted
+++ resolved
@@ -715,64 +715,6 @@
                 foo, bad_example_inp, dynamic_shapes=dynamic_shapes, strict=False
             )
 
-<<<<<<< HEAD
-    def test_unbacked_to_cond(self):
-        class M(torch.nn.Module):
-            def forward(self, a):
-                az = a.nonzero()
-
-                def true_fn(x):
-                    return (x + 1).sum()
-
-                def false_fn(x):
-                    return (x + 3).sum()
-
-                r = torch.cond(az.size(0) > 3, true_fn, false_fn, (az,))
-                return r * 2
-
-        M()(torch.randn(7))
-        torch.export.export(M(), (torch.randn(7),))
-
-    def test_unbacked_to_cond_passthrough(self):
-        class M(torch.nn.Module):
-            def forward(self, a):
-                az = a.nonzero()
-
-                def true_fn(x):
-                    return x + 1
-
-                def false_fn(x):
-                    return x + 3
-
-                r = torch.cond(az.size(0) > 3, true_fn, false_fn, (az,))
-                return r * 2
-
-        M()(torch.randn(7))
-        torch.export.export(M(), (torch.randn(7),))
-
-    @torch._dynamo.config.patch(capture_scalar_outputs=True)
-    def test_cond_contains_unbacked_no_escape(self):
-        class M(torch.nn.Module):
-            def forward(self, a, b1, b2, c):
-                def true_fn(x):
-                    return x * b1.item()
-
-                def false_fn(x):
-                    return x * b2.item()
-
-                r = torch.cond(a, true_fn, false_fn, (c,))
-                return r * 2
-
-        args = (
-            torch.tensor(True),
-            torch.tensor([4]),
-            torch.tensor([4]),
-            torch.randn(10, requires_grad=True),
-        )
-        torch.export.export(M(), args)
-
-=======
->>>>>>> b46a1b9e
     def test_state_tensors(self):
         class M(torch.nn.Module):  # simple with register buffer
             def __init__(self) -> None:
