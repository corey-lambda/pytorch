--- conflicted
+++ resolved
@@ -11,8 +11,6 @@
 from torch.testing._internal.inductor_utils import HAS_CPU
 
 
-<<<<<<< HEAD
-=======
 def init_fake_distributed():
     # Fake distributed
     WORLD_SIZE = 2
@@ -74,7 +72,6 @@
     return m, torch.rand(2, 20, requires_grad=True)
 
 
->>>>>>> 22ba180e
 def init_module_bw_hooks(allow_eager):
     def bw_pre_hook(mod, gO):
         assert allow_eager or torch._dynamo.is_compiling()
@@ -166,8 +163,6 @@
         self.assertEqual(out.untyped_storage().size(), x.untyped_storage().size())
         self.assertEqual(out, expected)
 
-<<<<<<< HEAD
-=======
     @torch.no_grad()
     def test_unsafe_set_version_counter1(self):
         cnt = CompileCounter()
@@ -251,7 +246,6 @@
         self.assertEqual(w1, x1)
         self.assertEqual(w1.grad, x1.cos())
 
->>>>>>> 22ba180e
     def test_module_backward_hooks_eager(self):
         m1, inp1 = init_module_bw_hooks(True)
         out1 = steps(m1, inp1)
@@ -332,8 +326,6 @@
 
     # TODO(jansel): support bw hooks with graph break
 
-<<<<<<< HEAD
-=======
     def _assert_same_grad(self, a, b):
         self.assertEqual(type(a), type(b))
         self.assertEqual(a, b)
@@ -452,7 +444,6 @@
         self._assert_same_grad(inp1, inp2)
         self._assert_same_grad(out1, out2)
 
->>>>>>> 22ba180e
 
 if __name__ == "__main__":
     if HAS_CPU and not IS_MACOS:
