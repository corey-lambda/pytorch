# Owner(s): ["module: inductor"]
import contextlib
import copy
import dataclasses
import functools
import gc
import importlib
import itertools
import math
import operator
import os
import random
import re
import subprocess
import sys
import threading
import time
import typing
import unittest
import unittest.mock
import weakref
from pathlib import Path
from typing import Tuple
from unittest.mock import patch

import numpy as np

import torch
import torch._dynamo.config as dynamo_config
import torch._inductor.aoti_eager
import torch.nn as nn
from torch._dispatch.python import enable_python_dispatcher
from torch._dynamo.debug_utils import aot_graph_input_parser
from torch._dynamo.testing import (
    CompileCounterWithBackend,
    expectedFailureCodegenDynamic,
    rand_strided,
    same,
    skipIfPy312,
)
from torch._dynamo.utils import ifdynstaticdefault
from torch._inductor.aoti_eager import (
    aoti_compile_with_persistent_cache,
    aoti_eager_cache_dir,
    load_aoti_eager_cache,
)
from torch._inductor.codegen.common import DataTypePropagation, OptimizationContext
from torch._inductor.fx_passes import pad_mm
from torch._inductor.test_case import TestCase as InductorTestCase
from torch._inductor.utils import (
    add_scheduler_init_hook,
    run_and_get_code,
    run_and_get_cpp_code,
    run_and_get_triton_code,
    run_fw_bw_and_get_code,
)
from torch._inductor.virtualized import V
from torch._prims_common import is_integer_dtype
from torch.fx.experimental.proxy_tensor import make_fx
from torch.library import _scoped_library
from torch.nn import functional as F
from torch.testing import FileCheck, make_tensor
from torch.testing._internal.common_cuda import (
    PLATFORM_SUPPORTS_FLASH_ATTENTION,
    PLATFORM_SUPPORTS_MEM_EFF_ATTENTION,
    SM80OrLater,
    TEST_CUDNN,
    with_tf32_off,
)
from torch.testing._internal.common_device_type import (
    _has_sufficient_memory,
    expectedFailureXPU,
)
from torch.testing._internal.common_dtype import all_types, get_all_dtypes
from torch.testing._internal.common_utils import (
    DeterministicGuard,
    instantiate_parametrized_tests,
    IS_FBCODE,
    IS_MACOS,
    IS_X86,
    parametrize,
    serialTest,
    skipIfNNModuleInlined,
    skipIfRocm,
    skipIfWindows,
    skipIfXpu,
    subtest,
    TEST_WITH_ASAN,
    TEST_WITH_ROCM,
)
from torch.utils import _pytree as pytree
from torch.utils._python_dispatch import TorchDispatchMode
from torch.utils._pytree import tree_flatten, tree_unflatten
from torch.utils.weak import WeakTensorKeyDictionary


DO_PERF_TEST = os.environ.get("DO_PERF_TEST") == "1"

importlib.import_module("functorch")
importlib.import_module("filelock")

from torch._inductor import config, test_operators
from torch._inductor.compile_fx import (
    compile_fx,
    compile_fx_inner,
    complex_memory_overlap,
)
from torch._inductor.utils import has_torchvision_roi_align
from torch.testing._internal.common_utils import slowTest
from torch.testing._internal.inductor_utils import (
    GPU_TYPE,
    HAS_CPU,
    HAS_GPU,
    HAS_MULTIGPU,
    requires_gpu,
    skipCPUIf,
    skipCUDAIf,
)


HAS_AVX2 = "fbgemm" in torch.backends.quantized.supported_engines

aten = torch.ops.aten

requires_multigpu = functools.partial(
    unittest.skipIf, not HAS_MULTIGPU, f"requires multiple {GPU_TYPE} devices"
)
skip_if_x86_mac = functools.partial(
    unittest.skipIf, IS_MACOS and IS_X86, "Does not work on x86 Mac"
)
vec_dtypes = [torch.float, torch.bfloat16, torch.float16]

libtest = torch.library.Library("test", "FRAGMENT")  # noqa: TOR901
ids = set()

f32 = torch.float32
i64 = torch.int64
i32 = torch.int32


def _large_cumprod_input(shape, dim, dtype, device):
    # Construct a cumprod input which guaruntees not to overflow or underflow
    if is_integer_dtype(dtype):
        # Large products don't fit in integers, the best we can do
        # is random +/-1 values to test the sign of the result
        x = torch.randint(0, 1, shape, dtype=dtype, device=device)
        return x * 2 - 1

    comp_dtype = torch._prims_common.get_computation_dtype(dtype)
    batch_size = 256
    if comp_dtype != dtype:
        batch_size = math.floor(math.log2(torch.finfo(dtype).max) / 3)

    # Create random values with a uniform magnitude and uniform exponent
    num_batches = (shape[dim] + 2 * batch_size - 1) // (2 * batch_size)
    batch_shape = (
        shape[:dim]
        + (
            num_batches,
            batch_size,
        )
        + shape[dim + 1 :]
    )
    magnitude = 1 + torch.rand(batch_shape, dtype=comp_dtype, device=device)
    exponent = torch.randint(-1, 1, batch_shape, device=device).to(comp_dtype)
    batch = magnitude * exponent.exp2()

    # Alternate each batch of values with their reciprocals so the product
    # never gets too far away from 1
    t = torch.cat((batch, batch.reciprocal()), dim=dim + 1)
    t = t.flatten(dim, dim + 1)
    t = aten.slice(t, dim=dim, start=0, end=shape[dim])

    # Randomize sign
    sign = torch.randint(0, 1, shape, device=device) * 2 - 1
    return (t * sign).to(dtype)


def define_custom_op_for_test(id_, fn_cpu, fn_cuda, fn_xpu, fn_meta, tags=()):
    global libtest
    global ids
    if id_ not in ids:
        libtest.define(f"{id_}(Tensor self) -> Tensor", tags=tags)
        libtest.impl(id_, fn_cpu, "CPU")
        libtest.impl(id_, fn_cuda, "CUDA")
        libtest.impl(id_, fn_xpu, "XPU")
        libtest.impl(id_, fn_meta, "Meta")
        ids.add(id_)


def define_custom_op_2_for_test(id_, fn_cpu, fn_cuda, fn_xpu, fn_meta, tags=()):
    global libtest
    global ids
    if id_ not in ids:
        libtest.define(
            f"{id_}(Tensor self, float scale) -> (Tensor, Tensor)", tags=tags
        )
        libtest.impl(id_, fn_cpu, "CPU")
        libtest.impl(id_, fn_cuda, "CUDA")
        libtest.impl(id_, fn_xpu, "XPU")
        libtest.impl(id_, fn_meta, "Meta")
        ids.add(id_)


def define_custom_op_3_for_test(id_, fn_cpu, fn_cuda, fn_xpu, fn_meta, tags=()):
    global libtest
    global ids
    if id_ not in ids:
        libtest.define(f"{id_}(Tensor[] x) -> Tensor", tags=tags)
        libtest.impl(id_, fn_cpu, "CPU")
        libtest.impl(id_, fn_cuda, "CUDA")
        libtest.impl(id_, fn_xpu, "XPU")
        libtest.impl(id_, fn_meta, "Meta")
        ids.add(id_)


f32 = torch.float32


def register_ops_with_aoti_compile(ns, op_set, dispatch_key, torch_compile_op_lib_impl):
    for _op_name in op_set:
        qualified_op_name = f"{ns}::{_op_name}"
        _, overload_names = torch._C._jit_get_operation(qualified_op_name)
        for overload_name in overload_names:
            try:
                reg_op_name = qualified_op_name
                schema = torch._C._get_schema(qualified_op_name, overload_name)
                if schema.overload_name:
                    reg_op_name = f"{qualified_op_name}.{schema.overload_name}"
                torch_compile_op_lib_impl._impl_with_aoti_compile(  # noqa: F821
                    reg_op_name, dispatch_key
                )
            except Exception as e:
                continue


class TestCase(InductorTestCase):
    @classmethod
    def setUpClass(cls):
        super().setUpClass()
        cls._stack = contextlib.ExitStack()
        cls._stack.enter_context(
            config.patch(
                {
                    "debug": True,
                    "debug_index_asserts": True,
                    "cpp.min_chunk_size": 1,
                    "triton.autotune_pointwise": False,  # too slow
                    "implicit_fallbacks": False,
                    "generate_intermediate_hooks": True,
                }
            )
        )

    @classmethod
    def tearDownClass(cls):
        cls._stack.close()
        super().tearDownClass()

    def setUp(self):
        torch._dynamo.reset()
        torch._inductor.metrics.reset()
        super().setUp()
        self._start = time.perf_counter()

    def tearDown(self):
        super().tearDown()
        torch._dynamo.reset()
        if os.environ.get("ERROR_ON_SLOW") == "1":
            elapsed = time.perf_counter() - self._start
            assert elapsed < 120


class ToTuple(torch.nn.Module):
    def forward(self, x):
        return (x,)


@dataclasses.dataclass
class InputGen:
    n: int
    device: str

    def dense(self):
        return torch.randn((self.n, self.n), device=self.device)

    def transposed(self):
        return self.dense().transpose(0, 1)

    def strided(self):
        return torch.randn((self.n * 2, self.n * 3), device=self.device)[
            self.n :, self.n :: 2
        ]

    def broadcast1(self):
        return torch.randn((self.n,), device=self.device)

    def broadcast2(self):
        return torch.randn((1, self.n, 1), device=self.device)

    def broadcast3(self):
        return torch.randn((1,), device=self.device)

    def double(self):
        return torch.randn((self.n, self.n), device=self.device, dtype=torch.double)

    def int(self):
        return torch.arange(self.n, device=self.device, dtype=torch.int32)


def compute_grads(args, kwrags, results, grads):
    def gather_leaf_tensors(args, kwargs):
        args = pytree.arg_tree_leaves(*args, **kwargs)
        leaf_tensors = [
            arg for arg in args if isinstance(arg, torch.Tensor) and arg.requires_grad
        ]
        return leaf_tensors

    flat_results = pytree.tree_leaves(results)
    flat_diff_results = [
        r for r in flat_results if isinstance(r, torch.Tensor) and r.requires_grad
    ]
    assert len(flat_diff_results) > 0

    leaf_tensors = gather_leaf_tensors(args, kwrags)
    assert len(leaf_tensors) > 0
    return torch.autograd.grad(
        flat_diff_results,
        leaf_tensors,
        grads,
        allow_unused=True,
        retain_graph=True,
    )


def clone_preserve_strides(x, device=None):
    if not isinstance(x, torch.Tensor):
        return x
    buffer = torch.as_strided(
        x, (x.untyped_storage().size() // x.element_size(),), (1,), 0
    )
    if not device:
        buffer = buffer.clone()
    else:
        buffer = buffer.to(device, copy=True)
    out = torch.as_strided(buffer, x.size(), x.stride(), x.storage_offset())
    return out


def check_model(
    self: TestCase,
    model,
    example_inputs,
    kwargs=None,
    *,
    atol=None,
    rtol=None,
    grad_atol=None,
    grad_rtol=None,
    check_lowp=True,
    exact_dtype=True,
    nopython=True,
    copy_to_gpu=True,
    reference_in_float=True,
    assert_equal=True,
    check_gradient=False,
    check_has_compiled=True,
    output_process_fn_grad=lambda x: x,
):
    kwargs = kwargs or {}
    torch._dynamo.reset()

    ref_inputs = [clone_preserve_strides(x) for x in example_inputs]
    ref_kwargs = kwargs
    has_lowp_args = False

    if reference_in_float and exact_dtype:
        # Store expected dtypes so we can check actual result gives the correct types
        torch.manual_seed(0)
        try:
            eager_result = model(*ref_inputs, **ref_kwargs)
        except RuntimeError:
            # Eager model may fail if the dtype is not supported
            eager_result = None

        ref_inputs = [clone_preserve_strides(x) for x in example_inputs]
        expect_dtypes = [
            x.dtype if isinstance(x, torch.Tensor) else None
            for x in pytree.tree_leaves(eager_result)
        ]
        del eager_result

    ref_model = model
    if reference_in_float:
        # check_lowp is ignored here, it's kept just to be able to call `common` with extra arg
        def upcast_fn(x):
            nonlocal has_lowp_args
            if isinstance(x, torch.Tensor) and (
                x.dtype == torch.float16 or x.dtype == torch.bfloat16
            ):
                has_lowp_args = True
                return x.float()
            else:
                return x

        ref_inputs = list(map(upcast_fn, example_inputs))
        ref_kwargs = {k: upcast_fn(v) for k, v in kwargs.items()}
        if has_lowp_args and hasattr(model, "to"):
            ref_model = copy.deepcopy(model).to(torch.float)

    torch.manual_seed(0)

    correct = ref_model(*ref_inputs, **ref_kwargs)

    torch._inductor.metrics.reset()

    called = False

    def compile_fx_wrapper(model_, example_inputs_):
        nonlocal called
        called = True
        return compile_fx(model_, example_inputs_)

    def run(*ex, **kwargs):
        return model(*ex, **kwargs)

    run = torch._dynamo.optimize(compile_fx_wrapper, nopython=nopython)(run)

    torch.manual_seed(0)
    actual = run(*example_inputs, **kwargs)
    # if not called:
    #     exp = torch._dynamo.explain(run)(*example_inputs)
    #     print("Explain:", exp[0])
    #     for graph in exp[2]:
    #         print("Graph", graph)
    if check_has_compiled:
        assert called, "Ran graph without calling compile_fx"
    assert type(actual) == type(correct)
    if isinstance(actual, (tuple, list)):
        assert len(actual) == len(correct)
        assert all(
            type(actual_item) == type(correct_item)
            for actual_item, correct_item in zip(actual, correct)
        )

    correct_flat, correct_spec = tree_flatten(correct)
    actual_flat = pytree.tree_leaves(actual)

    def reference_to_expect(actual_flat, correct_flat):
        return tuple(
            (
                y.to(x.dtype)
                if isinstance(y, torch.Tensor) and y.dtype.is_floating_point
                else y
            )
            for x, y in zip(actual_flat, correct_flat)
        )

    if reference_in_float and exact_dtype:
        for expect_dtype, actual_result in zip(expect_dtypes, actual_flat):
            if expect_dtype is not None:
                assert (
                    actual_result.dtype == expect_dtype
                ), f"dtype mismatch, expected {expect_dtype} but got {actual_result.dtype}"

    if reference_in_float:
        correct_flat = reference_to_expect(actual_flat, correct_flat)
        correct = tree_unflatten(correct_flat, correct_spec)

    if assert_equal:
        self.assertEqual(
            actual,
            correct,
            atol=atol,
            rtol=rtol,
            equal_nan=True,
            exact_dtype=exact_dtype,
        )
        # In case of input mutations, check that inputs are the same
        self.assertEqual(
            ref_inputs,
            example_inputs,
            atol=atol,
            rtol=rtol,
            equal_nan=True,
            # our testing sometimes uses higher precision inputs for the reference
            exact_dtype=False,
        )
    else:
        for correct_val, actual_val in zip(correct_flat, actual_flat):
            if isinstance(correct_val, torch.Tensor):
                assert correct_val.device == actual_val.device
                assert correct_val.size() == actual_val.size()
                strides_equal, _ = torch._prims_common.check_significant_strides(
                    correct_val, actual_val
                )
                assert strides_equal
                assert correct_val.layout == actual_val.layout
                if exact_dtype:
                    assert correct_val.dtype == actual_val.dtype

    if check_gradient:
        actual = output_process_fn_grad(actual)
        correct = output_process_fn_grad(correct)
        actual_flat = pytree.tree_leaves(actual)
        correct_flat = pytree.tree_leaves(correct)

        # generate random unit norm gradients
        grads = [
            torch.rand(r.shape, device=r.device, dtype=r.dtype)
            for r in correct_flat
            if isinstance(r, torch.Tensor) and r.requires_grad
        ]
        for g in grads:
            g /= g.norm()

        correct_grad = compute_grads(ref_inputs, ref_kwargs, correct, grads)
        all_none_grads = all(x is None for x in correct_grad)
        if all_none_grads:
            # See Note [Detaching inputs that never need gradients]
            # There are a handful of ops that can return None gradients, into of zero gradients.
            # If all inputs to an AOTAutograd graph are supposed to get None gradients,
            # AOTAutograd will end up forcing all of the outputs of the forward to not require grad.
            # There's no easy fix to this (see the note above), although one option is to
            # force any derivative formulas in core to return tensors of zeros instead of None.
            flat_results = pytree.tree_leaves(actual)
            results_that_require_grad = [
                x
                for x in flat_results
                if isinstance(x, torch.Tensor) and x.requires_grad
            ]
            self.assertEqual(len(results_that_require_grad), 0)
        else:
            actual_grad = compute_grads(example_inputs, kwargs, actual, grads)

            if reference_in_float:
                expect_grad = reference_to_expect(actual_grad, correct_grad)
            else:
                expect_grad = correct_grad

            self.assertEqual(
                actual_grad,
                expect_grad,
                atol=grad_atol or atol,
                rtol=grad_rtol or rtol,
                equal_nan=True,
                exact_dtype=exact_dtype,
            )

    torch._dynamo.reset()


@torch._inductor.config.patch("triton.cudagraphs", False)
def check_model_gpu(
    self: TestCase,
    model,
    example_inputs,
    kwargs=None,
    *,
    atol=None,
    rtol=None,
    grad_atol=None,
    grad_rtol=None,
    check_lowp=True,
    exact_dtype=True,
    nopython=True,
    copy_to_gpu=True,
    reference_in_float=True,
    assert_equal=True,
    check_gradient=False,
    check_has_compiled=True,
    output_process_fn_grad=lambda x: x,
):
    kwargs = kwargs or {}
    if hasattr(model, "to"):
        model = model.to(device=GPU_TYPE)

    if copy_to_gpu:
        example_inputs = tuple(
            clone_preserve_strides(x, device=GPU_TYPE) for x in example_inputs
        )

    check_model(
        self,
        model,
        example_inputs,
        kwargs,
        atol=atol,
        rtol=rtol,
        grad_atol=grad_atol,
        grad_rtol=grad_rtol,
        exact_dtype=exact_dtype,
        nopython=nopython,
        reference_in_float=reference_in_float,
        assert_equal=assert_equal,
        check_gradient=check_gradient,
        check_has_compiled=check_has_compiled,
        output_process_fn_grad=output_process_fn_grad,
    )

    if check_lowp:

        def downcast_fn(x):
            if not isinstance(x, torch.Tensor) or not x.dtype == torch.float:
                return x
            return torch.empty_strided(
                x.size(), x.stride(), device=GPU_TYPE, dtype=torch.half
            ).copy_(x)

        example_inputs = list(map(downcast_fn, example_inputs))
        if hasattr(model, "to"):
            model = model.to(torch.half)
        if rtol is not None:
            rtol = max(2e-3, rtol)
        check_model(
            self,
            model,
            example_inputs,
            kwargs,
            atol=atol,
            rtol=rtol,
            grad_atol=grad_atol,
            grad_rtol=grad_rtol,
            exact_dtype=exact_dtype,
            nopython=nopython,
            reference_in_float=reference_in_float,
            assert_equal=assert_equal,
            check_gradient=check_gradient,
            check_has_compiled=check_has_compiled,
            output_process_fn_grad=output_process_fn_grad,
        )


check_model_cuda = check_model_gpu


def _run_and_assert_no_indirect_indexing(
    test_case, func, *args, has_wrapping=None, has_assert=False, **kwargs
):
    result, source_codes = run_and_get_code(func, *args, **kwargs)

    for code in source_codes:
        for line in code.split("\n"):
            stmt = None
            # Find indexing expressions
            if ".load(" in line:
                stmt = line.split(".load")[-1]
            elif "tl.store" in line:
                stmt = line.split(".store")[-1]
                stmt = ",".join(stmt.split(",")[:-2])  # Remove store value and mask
            elif ".store" in line:
                stmt = line.split(".store")[-1]
            elif "[" in line:
                stmt = line.split("[")[-1].split("]")[0]
            if "tl.make_block_ptr(" in line:
                continue

            if stmt is None:
                continue

            # indirect indexing involves a `tmp` variable
            test_case.assertTrue(
                "tmp" not in stmt,
                msg=f"Found indirect indexing in statement '{stmt}' from code:\n{code}",
            )
        if has_wrapping is not None:
            test_case.assertTrue(
                ("where" in code or "?" in code) is has_wrapping,
                msg=f"Wanted {has_wrapping=} but got\n{code}",
            )
    test_case.assertTrue(
        any(
            ("device_assert" in code or "TORCH_CHECK" in code) is has_assert
            for code in source_codes
        )
    )
    return result


def assertGeneratedKernelCountEqual(self: TestCase, expected: int):
    if config.triton.multi_kernel:
        # when multi_kernel is enabled, we generated both persistent reduction
        # and non-persistent reduction kernels for the same node schedule.
        # That will mess up with the kernel count. Just don't check it.
        return
    if config.cpp_wrapper:
        expected *= 2
    self.assertEqual(torch._inductor.metrics.generated_kernel_count, expected)


class SweepInputs2:
    input_gen_types1 = [
        "dense",
        "transposed",
        "strided",
        "broadcast1",
        "broadcast2",
        "broadcast3",
        "double",
        "int",
    ]
    input_gen_types2 = input_gen_types1
    gen = None

    @staticmethod
    def kernel(a, b):
        return (a + b,)

    @classmethod
    def gen_template(cls, name1, name2):
        def test(self):
            check_model(
                self,
                cls.kernel,
                (
                    getattr(cls.gen, name1)(),
                    getattr(cls.gen, name2)(),
                ),
            )

        test.__name__ = f"test_{cls.gen.device}_{name1}_{name2}"
        setattr(cls, test.__name__, test)

    @classmethod
    def populate(cls):
        for name1 in cls.input_gen_types1:
            for name2 in cls.input_gen_types2:
                cls.gen_template(name1, name2)


def is_cpp_backend(device):
    return getattr(device, "type", device) == "cpu" and config.cpu_backend == "cpp"


def is_halide_backend(device):
    if getattr(device, "type", device) == "cpu":
        return config.cpu_backend == "halide"
    return config.cuda_backend == "halide"


def skip_if_halide(fn):
    @functools.wraps(fn)
    def wrapper(self):
        if is_halide_backend(self.device):
            raise unittest.SkipTest("halide not supported")
        return fn(self)

    return wrapper


def skip_if_gpu_halide(fn):
    @functools.wraps(fn)
    def wrapper(self):
        if (
            is_halide_backend(self.device)
            and getattr(self.device, "type", self.device) == "cuda"
        ):
            raise unittest.SkipTest("halide not supported")
        return fn(self)

    return wrapper


@instantiate_parametrized_tests
class CommonTemplate:
    def test_bool(self):
        def fn(a, b):
            return (
                a + b,
                a * b,
                a & b,
                a | b,
                a ^ b,
                torch.logical_and(a, b),
                torch.logical_or(a, b),
                torch.logical_not(a),
                torch.sign(b),
            )

        self.common(
            fn,
            (
                torch.tensor([True, False, True, False]),
                torch.tensor([False, False, True, True]),
            ),
        )

    @skipCUDAIf(not SM80OrLater, "Requires sm80")
    @skip_if_halide  # aoti
    @skipIfWindows
    def test_aoti_eager_dtype_device_layout(self):
        ns = "aten"
        op_name = "tril_indices"
        dispatch_key = "CPU"
        device = "cpu"
        if self.device.lower() == "cuda":
            dispatch_key = "CUDA"
            device = "cuda"

        with _scoped_library("aten", "IMPL") as torch_compile_op_lib_impl:
            row = 128
            col = 256
            offset = 1
            dtype = torch.int32
            layout = torch.strided
            pin_memory = False
            ref = torch.tril_indices(
                row=row,
                col=col,
                offset=offset,
                dtype=dtype,
                layout=layout,
                pin_memory=pin_memory,
                device=device,
            )
            register_ops_with_aoti_compile(
                ns, [op_name], dispatch_key, torch_compile_op_lib_impl
            )
            res = torch.tril_indices(
                row=row,
                col=col,
                offset=offset,
                dtype=dtype,
                layout=layout,
                pin_memory=pin_memory,
                device=device,
            )
            self.assertEqual(ref, res)

    @skipCUDAIf(not SM80OrLater, "Requires sm80")
    @skip_if_halide  # aoti
    @skipIfWindows
    def test_aoti_eager_support_out(self):
        ns = "aten"
        op_name = "clamp"
        dispatch_key = "CPU"
        device = "cpu"
        if self.device.lower() == "cuda":
            dispatch_key = "CUDA"
            device = "cuda"

        inp_tensor = torch.randn(128, dtype=torch.float, device=device).fill_(1.0)
        min_tensor = inp_tensor - 0.05
        max_tensor = inp_tensor + 0.05
        with _scoped_library("aten", "IMPL") as torch_compile_op_lib_impl:
            ref_out_tensor = torch.randn(128, dtype=torch.float, device=device).fill_(
                -1
            )
            ref_tensor = torch.clamp(
                max=max_tensor, min=min_tensor, input=inp_tensor, out=ref_out_tensor
            )

            ref_out_tensor1 = torch.randn(128, dtype=torch.float, device=device).fill_(
                -1
            )
            ref_tensor1 = torch.clamp(
                max=max_tensor, out=ref_out_tensor1, min=min_tensor, input=inp_tensor
            )

            register_ops_with_aoti_compile(
                ns, [op_name], dispatch_key, torch_compile_op_lib_impl
            )

            res_out_tensor = torch.randn(128, dtype=torch.float, device=device).fill_(
                -1
            )
            res_tensor = torch.clamp(
                max=max_tensor, min=min_tensor, input=inp_tensor, out=res_out_tensor
            )

            self.assertEqual(ref_tensor, res_tensor)
            self.assertEqual(ref_out_tensor, res_out_tensor)

            res_out_tensor1 = torch.randn(128, dtype=torch.float, device=device).fill_(
                -1
            )
            res_tensor1 = torch.clamp(
                max=max_tensor, out=res_out_tensor1, min=min_tensor, input=inp_tensor
            )

            self.assertEqual(ref_tensor1, res_tensor1)
            self.assertEqual(ref_out_tensor1, res_out_tensor1)

    @skipCUDAIf(not SM80OrLater, "Requires sm80")
    @skip_if_halide  # aoti
    @skipIfWindows
    def test_aoti_eager_support_str(self):
        ns = "aten"
        op_name = "div"
        dispatch_key = "CPU"
        device = "cpu"
        if self.device.lower() == "cuda":
            dispatch_key = "CUDA"
            device = "cuda"

        a = torch.randn(128, dtype=torch.float, device=device)
        b = torch.randn(128, dtype=torch.float, device=device)
        rounding_mode_list = ["trunc", "floor"]
        with _scoped_library("aten", "IMPL") as torch_compile_op_lib_impl:
            # Get ref result from eager
            ref_value_list = []
            for rounding_mode in rounding_mode_list:
                ref_value = getattr(torch.ops.aten, op_name)(
                    a, b, rounding_mode=rounding_mode
                )
                ref_value_list.append(ref_value)

            register_ops_with_aoti_compile(
                ns, [op_name], dispatch_key, torch_compile_op_lib_impl
            )

            # Invoke the pre-compiled kernel and get result.
            res_value_list = []
            for rounding_mode in rounding_mode_list:
                res_value = getattr(torch.ops.aten, op_name)(
                    a, b, rounding_mode=rounding_mode
                )
                res_value_list.append(res_value)

            for ref_value, res_value in zip(ref_value_list, res_value_list):
                self.assertEqual(ref_value, res_value)

    @skipCUDAIf(not SM80OrLater, "Requires sm80")
    @skip_if_halide  # aoti
    @skipIfWindows
    def test_aoti_eager_cache_hit(self):
        ns = "aten"
        op_name = "abs"
        dispatch_key = "CPU"
        device = "cpu"
        if self.device.lower() == "cuda":
            dispatch_key = "CUDA"
            device = "cuda"

        input_tensor = torch.randn(128, dtype=torch.float, device=device)
        kernel_lib_path = aoti_compile_with_persistent_cache(
            ns,
            op_name,
            device,
            False,
            getattr(torch.ops.aten, op_name),
            (input_tensor,),
            {},
        )
        self.assertTrue(Path(kernel_lib_path).exists())

        from unittest import mock

        # Patch the aoti_compile_with_persistent_cache as None to ensure no new kernel is generated
        with mock.patch(
            "torch._inductor.aoti_eager.aoti_compile_with_persistent_cache", None
        ):
            with _scoped_library("aten", "IMPL") as torch_compile_op_lib_impl:
                # Get ref result from eager
                ref_value = getattr(torch.ops.aten, op_name)(input_tensor)

                register_ops_with_aoti_compile(
                    ns, [op_name], dispatch_key, torch_compile_op_lib_impl
                )

                # Invoke the pre-compiled kernel and get result.
                res_value = getattr(torch.ops.aten, op_name)(input_tensor)

                self.assertEqual(ref_value, res_value)

    @skipCUDAIf(not SM80OrLater, "Requires sm80")
    @skip_if_halide  # aoti
    @skipIfWindows
    def test_aoti_eager_with_persistent_cache(self):
        def fn(a):
            return torch.abs(a)

        ns = "aten"
        op_name = "abs"

        device = "cpu"
        if self.device.lower() == "cuda":
            device = "cuda"

        input_tensor = torch.randn(128, dtype=torch.float, device=device)
        kernel_lib_path = aoti_compile_with_persistent_cache(
            ns,
            op_name,
            input_tensor.device.type,
            False,
            fn,
            args=(input_tensor,),
            kwargs={},
        )
        self.assertTrue(len(kernel_lib_path) > 0)

        device_kernel_cache = aoti_eager_cache_dir(ns, device)
        kernel_conf = device_kernel_cache / f"{op_name}.json"
        self.assertTrue(kernel_conf.exists())

        json_data = load_aoti_eager_cache("aten", "abs", input_tensor.device.type)
        self.assertTrue(json_data is not None)
        self.assertTrue(isinstance(json_data, list))
        self.assertTrue(len(json_data) > 0)

        op_info = json_data[0]
        self.assertTrue(isinstance(op_info, dict))
        self.assertTrue("meta_info" in op_info)
        self.assertTrue("kernel_path" in op_info)
        kernel_libs_abs_path = []
        for item in json_data:
            kernel_path = device_kernel_cache / item["kernel_path"]
            kernel_libs_abs_path.append(kernel_path.as_posix())

        self.assertTrue(kernel_lib_path in kernel_libs_abs_path)

    @skipCUDAIf(not SM80OrLater, "Requires sm80")
    @skip_if_halide  # aoti
    @skipIfWindows
    def test_aoti_eager_with_scalar(self):
        namespace_name = "aten"
        op_name = "add"
        op_overload_name = "Tensor"
        op_name_with_overload = f"{op_name}.{op_overload_name}"

        dispatch_key = "CPU"
        device = torch.device("cpu")
        if self.device.lower() == "cuda":
            dispatch_key = "CUDA"
            device = torch.device("cuda")

        # Test the difference between scalar tensor and scalar
        a = torch.scalar_tensor(1.0, device=device)
        b = torch.scalar_tensor(2.0, device=device)

        kernel_lib_path = aoti_compile_with_persistent_cache(
            namespace_name,
            op_name_with_overload,
            a.device.type,
            False,
            torch.ops.aten.add,
            args=(a, b),
            kwargs={"alpha": 3.0},
        )
        self.assertTrue(Path(kernel_lib_path).exists())
        device_kernel_cache = aoti_eager_cache_dir(namespace_name, device.type)
        kernel_conf = device_kernel_cache / f"{op_name_with_overload}.json"
        self.assertTrue(kernel_conf.exists())
        json_data = load_aoti_eager_cache(
            namespace_name, op_name_with_overload, a.device.type
        )
        op_info = json_data[0]
        self.assertTrue(isinstance(op_info, dict))
        self.assertTrue("meta_info" in op_info)
        self.assertTrue(len(op_info["meta_info"]) == 3)
        # Scalar Tensor
        self.assertTrue("scalar_value" not in op_info["meta_info"][0])
        self.assertTrue(op_info["meta_info"][0]["sizes"] == [])
        self.assertTrue(op_info["meta_info"][0]["strides"] == [])
        # Scalar Tensor
        self.assertTrue("scalar_value" not in op_info["meta_info"][1])
        self.assertTrue(op_info["meta_info"][1]["sizes"] == [])
        self.assertTrue(op_info["meta_info"][1]["strides"] == [])
        # Scalar
        self.assertTrue("scalar_value" in op_info["meta_info"][2])
        self.assertTrue("sizes" not in op_info["meta_info"][2])
        self.assertTrue("strides" not in op_info["meta_info"][2])

        with _scoped_library("aten", "IMPL") as torch_compile_op_lib_impl:
            a = torch.randn(128, device=device)
            b = torch.randn(128, device=device)

            scalar_values = [1.0, 2.0, 3.0]
            ref_values = []
            for scalar_value in scalar_values:
                ref_values.append(torch.add(a, b, alpha=scalar_value))

            register_ops_with_aoti_compile(
                namespace_name, [op_name], dispatch_key, torch_compile_op_lib_impl
            )

            res_values = []
            for scalar_value in scalar_values:
                res_values.append(torch.add(a, b, alpha=scalar_value))

            self.assertEqual(len(ref_values), len(res_values))
            self.assertEqual(ref_values, res_values)

    @skipCUDAIf(not SM80OrLater, "Requires sm80")
    @skip_if_halide  # aoti
    @skipIfWindows
    def test_aoti_eager_override_registration(self):
        namespace_name = "aten"
        dispatch_key = "CPU"
        device = torch.device("cpu")
        if self.device.lower() == "cuda":
            dispatch_key = "CUDA"
            device = torch.device("cuda")

        unary_op_set = ["abs", "acos"]

        def fn(x, op_name=""):
            return getattr(torch, op_name)(x)

        # Invoke torch.compile directly to get referent results
        x = torch.randn(3, 4, device=device)

        ref_array = []
        for unary_op_name in unary_op_set:
            opt_fn = torch.compile(functools.partial(fn, op_name=unary_op_name))
            ref = opt_fn(x)
            ref_array.append(ref)

        with _scoped_library("aten", "IMPL") as torch_compile_op_lib_impl:
            register_ops_with_aoti_compile(
                namespace_name, unary_op_set, dispatch_key, torch_compile_op_lib_impl
            )

            res_array = []
            for unary_op_name in unary_op_set:
                res_array.append(getattr(torch, unary_op_name)(x))

            for ref, res in zip(ref_array, res_array):
                self.assertEqual(ref, res)

        a = torch.randn(128, device=device)
        min_tensor = torch.randn(128, device=device)
        max_tensor = min_tensor + 0.5

        ref_with_min = torch.ops.aten.clamp(a, min_tensor)
        ref_with_min_max = torch.ops.aten.clamp(a, min_tensor, max_tensor)

        with _scoped_library("aten", "IMPL") as torch_compile_op_lib_impl:
            register_ops_with_aoti_compile(
                namespace_name, ["clamp"], dispatch_key, torch_compile_op_lib_impl
            )
            res_with_min = torch.ops.aten.clamp(a, min_tensor)
            res_with_min_max = torch.ops.aten.clamp(a, min_tensor, max_tensor)
            self.assertEqual(ref_with_min, res_with_min)
            self.assertEqual(ref_with_min_max, res_with_min_max)

    def test_add_const_int(self):
        def fn(a):
            return (a + 1, torch.add(a, 1, alpha=2))

        for dtype in [torch.float32, torch.int32, torch.int64]:
            self.common(fn, (torch.arange(32, dtype=dtype),))

    def test_add_const_float(self):
        def fn(a):
            return (a + 1.5,)

        self.common(fn, (torch.randn(32),))

    def test_add_inplace_permuted(self):
        def fn(x, y):
            return x.add_(y)

        x = torch.ones([2, 12, 13, 17]).transpose(1, 2)
        y = torch.randn([2, 13, 1, 17])

        self.common(fn, (x, y))

    def test_add_complex(self):
        def fn(a, b, alpha):
            return torch.add(a, b, alpha=alpha)

        x = torch.tensor([1 + 1j, -1 + 1j, -2 + 2j, 3 - 3j, 0, 1j, 1, -1])
        y = torch.tensor([1 + 1j, -1 + 1j, -2 + 2j, 3 - 3j, 0, 1j, 1, -1])

        self.common(fn, (x, y, 2))

    def test_add_complex3(self):
        # fix https://github.com/pytorch/pytorch/issues/115071
        @torch.compile
        def fn(*args):
            a = torch.neg(args[0])
            b = torch.add(args[0], args[0])
            return (a, b)

        x = torch.randn(41, dtype=torch.complex64)
        y = x.clone()
        # should not inplace write to the input
        fn(x)
        self.assertEqual(x, y)

    def test_add_complex4(self):
        @torch.compile
        def fn(a, b):
            c = a + b
            d = a + b
            return c + d

        for dtype in [torch.complex32, torch.complex64, torch.complex128]:
            x = torch.tensor(
                [1 + 1j, -1 + 1j, -2 + 2j, 3 - 3j, 0, 1j, 1, -1],
                dtype=dtype,
                device=self.device,
            )
            y = torch.tensor(
                [1 + 1j, -1 + 1j, -2 + 2j, 3 - 3j, 0, 1j, 1, -1],
                dtype=dtype,
                device=self.device,
            )
            _, code = run_and_get_code(fn, x, y)
            self.assertEqual(
                " ".join(code).count(
                    "view_dtype" if config.cpp_wrapper else "aten.view"
                ),
                3,
            )

    def test_add_complex5(self):
        def fn(a, b, alpha):
            return torch.add(a, b, alpha=alpha)

        x = torch.tensor([[1 + 1j, -1 + 1j], [-2 + 2j, 3 - 3j]])
        y = torch.tensor([[1 + 1j, -1 + 1j], [-2 + 2j, 3 - 3j]])

        self.common(fn, (x, y, 2))

    def test_add_complex6(self):
        # Fix https://github.com/pytorch/pytorch/issues/125745.
        # Add complex tensors with broadcasting.
        def fn(a, b, alpha):
            return torch.add(a, b, alpha=alpha)

        x = torch.tensor([[1 + 1j, -1 + 1j, -2 + 2j, 3 - 3j]])
        y = torch.tensor([[1 + 1j]])

        self.common(fn, (x, y, 2))

    def test_concat_add_inplace(self):
        def fn(x, y, z):
            return torch.cat([x, y], dim=1).add_(z)

        x = torch.randn([2, 12, 14, 14])
        y = torch.randn([2, 12, 14, 14])
        z = torch.randn([2, 24, 14, 14])

        self.common(fn, (x, y, z))

    def test_abs(self):
        def fn(a):
            return (a / (torch.abs(a) + 1),)

        self.common(fn, (torch.randn(17),))

    def test_angle(self):
        def fn(a, b, c):
            return torch.angle(a), torch.angle(b), torch.angle(c)

        complex_input = torch.tensor(
            [1 + 1j, -1 + 1j, -2 + 2j, 3 - 3j, 0, 1j, 1, -1, float("nan")]
        )
        real_input = torch.tensor([-1.0, 0.0, 1.0, float("nan")])
        interger_real_input = torch.tensor([-1, 0, 1])
        self.common(fn, (complex_input, real_input, interger_real_input))

    def test_sgn(self):
        def fn(a):
            return torch.sgn(a), torch.sgn(a + 1) - 1

        self.common(fn, [torch.linspace(-10, 10, 41)])

    @skipCUDAIf(not SM80OrLater, "uses bfloat16 which requires SM >= 80")
    def test_scatter_bf16(self):
        def fn(inp, src, index):
            return inp.scatter_add(0, index, src)

        for dtype in [torch.int64, torch.bool, torch.bfloat16]:
            self.common(
                fn,
                [
                    torch.zeros(3, 5, dtype=dtype),
                    torch.ones((2, 5), dtype=dtype),
                    torch.tensor([[0, 1, 2, 0, 0]]),
                ],
            )

    def test_randn_generator(self):
        def fn(a, generator):
            return torch.randn([20, 20], generator=generator, device=a.device)

        self.common(fn, (torch.linspace(-10, 10, 41), None), assert_equal=False)

        # generator not yet supported in dynamo
        with self.assertRaisesRegex(torch._dynamo.exc.Unsupported, "Generator"):
            self.common(fn, (torch.linspace(-10, 10, 41), torch.Generator(self.device)))

    def test_sgn_extremal(self):
        def fn(a):
            return (torch.sgn(a),)

        self.common(fn, [torch.tensor([np.nan, np.inf, -np.inf, 0])])

    def test_max_min(self):
        def fn(a, b):
            return (torch.maximum(a, b), torch.minimum(a, b))

        self.common(fn, (torch.randn(8), torch.randn(8)))
        t1 = torch.randn(8)
        t1[0] = float("nan")
        t2 = torch.randn(8)
        t2[1] = float("nan")
        self.common(fn, (t1, t2))

    def test_neg_max_uint8(self):
        # https://github.com/pytorch/pytorch/issues/93380
        def fn(a, b):
            c = torch.neg(a)
            return torch.maximum(b, c)

        a = torch.randint(256, (1,), dtype=torch.uint8)
        b = torch.randint(256, (8390,), dtype=torch.uint8)
        self.common(fn, (a, b))

    def test_compar(self):
        def fn(x):
            return x.gt(3.5), x.ge(3.5), x.eq(3.5), x.le(2.5), x.lt(3.5), x.ne(3.5)

        a = torch.tensor([3])
        self.common(fn, (a,))

    def test_horizonal_fusion1(self):
        def fn(a, b, c):
            return (a + b, a - c, b * c)

        self.common(
            fn, (torch.randn(8, 16, 16), torch.randn(8, 16, 16), torch.randn(1, 16, 1))
        )

    def test_horizonal_fusion2(self):
        def fn(a, b, c):
            return a + 1, b + 2, c + 3

        self.common(fn, (torch.randn(8, 16, 8), torch.randn(8, 16), torch.randn(16, 8)))

    @skipIfWindows
    def test_vertical_fusion1(self):
        def fn(sa, ct, p):
            # From torchbench.pyhpc_equation_of_state
            v17 = -3.087032500374211e-7
            v18 = -1.988366587925593e-8
            v19 = -1.061519070296458e-11
            v20 = 1.550932729220080e-10
            t15 = v19 * ct
            t19 = v17 + ct * (v18 + t15) + v20 * sa
            t20 = 1.0 / t19
            t128 = t19 * p
            return t20 + t128

        self.common(
            fn,
            (
                torch.randn(204, 204, 26),
                torch.randn(204, 204, 26),
                torch.randn(26),
            ),
        )
        assertGeneratedKernelCountEqual(self, 1)

    @config.patch({"fx_graph_cache": False})
    @skipIfWindows
    def test_forced_buffer_realize(self):
        # Test torch._test_inductor_realize forces a buffer to be realized
        def fn(a):
            b = test_operators.realize(a * 2)
            return (b * 2,)

        self.common(fn, (torch.randn(10),))
        self.assertEqual(torch._inductor.metrics.ir_nodes_pre_fusion, 2)

    @config.patch({"fx_graph_cache": False})
    @skipIfWindows
    def test_scheduler_vertical_fusion1(self):
        realize = test_operators.realize

        def fn(sa, ct, p):
            # From torchbench.pyhpc_equation_of_state
            v17 = -3.087032500374211e-7
            v18 = -1.988366587925593e-8
            v19 = -1.061519070296458e-11
            v20 = 1.550932729220080e-10
            t15 = realize(v19 * ct)
            t19 = realize(v17 + ct * (v18 + t15) + v20 * sa)
            t20 = realize(1.0 / t19)
            t128 = realize(t19 * p)
            return t20 + t128

        self.common(
            fn,
            (
                torch.randn(204, 204, 26),
                torch.randn(204, 204, 26),
                torch.randn(26),
            ),
        )
        self.assertEqual(torch._inductor.metrics.ir_nodes_pre_fusion, 5)
        assertGeneratedKernelCountEqual(
            self, 1 if not is_cpp_backend(self.device) else 2
        )

    @skipIfWindows
    def test_index_propagation(self):
        def copy(x):
            i = torch.arange(x.size(0), device=x.device)
            return x[i]

        x = torch.randn(8, device=self.device)
        copy_opt = torch._dynamo.optimize("inductor")(copy)

        expect = copy(x)
        actual = _run_and_assert_no_indirect_indexing(self, copy_opt, x)
        self.assertEqual(expect, actual)

    @dynamo_config.patch("capture_dynamic_output_shape_ops", True)
    # https://github.com/halide/Halide/issues/8308
    @config.patch("halide.scheduler_cpu", "Mullapudi2016")
    @config.patch("halide.scheduler_cuda", "Li2018")
    @config.patch(implicit_fallbacks=True)
    @skipIfWindows
    def test_index_propagation_nested_indirect_indexing(self):
        def nested(x, repeats):
            rank = torch.arange(repeats.numel(), device=x.device)
            index = rank.repeat_interleave(repeats, dim=0)
            return torch.index_select(x, index=index, dim=0)

        example_inputs = (
            torch.randn((32, 64), device=self.device),
            repeats := torch.tensor([5, 10, 15], device=self.device),
        )
        torch._dynamo.mark_dynamic(repeats, 0)  # create backed symint

        nested_opt = torch._dynamo.optimize("inductor")(nested)

        expect = nested(*example_inputs)
        actual = nested_opt(*example_inputs)
        self.assertEqual(expect, actual)

    @skipIfWindows
    def test_index_propagation_flip(self):
        def flip(x):
            i = torch.arange(x.size(0) - 1, -1, -1, device=x.device)
            return x[i]

        x = torch.randn(8, device=self.device)
        flip_opt = torch._dynamo.optimize("inductor")(flip)

        expect = flip(x)
        actual = _run_and_assert_no_indirect_indexing(self, flip_opt, x)
        self.assertEqual(expect, actual)

    @skipIfWindows
    def test_index_propagation_floordiv(self):
        def repeat_interleave(x, n):
            # e.g. x=[1, 2, 3], n=2 => returns [1, 1, 2, 2, 3, 3]
            i = torch.arange(x.shape[0] * n, device=x.device)
            return x[i // n]

        x = torch.randn(8, 16, device=self.device)
        repeat_interleave_opt = torch._dynamo.optimize("inductor")(repeat_interleave)
        # With static shapes we can prove the bound, our dynamic shapes reasoning is not good enough
        has_assert = ifdynstaticdefault(False, True)
        # this should be collapsed to direct indexing
        actual = _run_and_assert_no_indirect_indexing(
            self, repeat_interleave_opt, x, 3, has_assert=has_assert
        )
        expect = torch.repeat_interleave(x, 3, dim=0)
        self.assertEqual(expect, actual)
        self.assertEqual(actual, repeat_interleave(x, 3))

    @skipIfWindows
    def test_index_propagation_remainder(self):
        def repeat(x, n):
            # e.g. x=[1, 2, 3], n=2 => returns [1, 2, 3, 1, 2, 3]
            i = torch.arange(x.shape[0] * n, device=x.device)
            return x[i % x.shape[0]]

        x = torch.randn(8, 16, device=self.device)
        repeat_opt = torch._dynamo.optimize("inductor")(repeat)

        # With static shapes we can prove the bound, our dynamic shapes reasoning is not good enough
        has_assert = ifdynstaticdefault(False, True)
        # this should be collapsed to direct indexing
        actual = _run_and_assert_no_indirect_indexing(
            self, repeat_opt, x, 3, has_wrapping=False, has_assert=has_assert
        )
        expect = x.repeat(3, 1)
        self.assertEqual(expect, actual)
        self.assertEqual(actual, repeat(x, 3))

    @skipIfWindows
    def test_index_propagation_abs(self):
        def reflection_pad_left(x, n):
            # e.g. x=[1, 2, 3], n=2 => returns [3, 2, 1, 2, 3]
            i = torch.arange(x.shape[0] + n, device=x.device)
            return x[(i - n).abs()]

        x = torch.randn(8, device=self.device)
        opt_fn = torch._dynamo.optimize("inductor")(reflection_pad_left)

        # With static shapes we can prove the bound, our dynamic shapes reasoning is not good enough
        has_assert = ifdynstaticdefault(False, True)
        # this should be collapsed to direct indexing
        actual = _run_and_assert_no_indirect_indexing(
            self, opt_fn, x, 3, has_wrapping=False, has_assert=has_assert
        )
        expect = reflection_pad_left(x, 3)
        self.assertEqual(expect, actual)

    @skipIfWindows
    def test_index_propagation_device_assert_masked(self):
        def fn(a):
            idx = torch.arange(a.size(0), device=a.device)
            padded_idx = torch.constant_pad_nd(idx, (1050, 0))
            padded_idx = torch.where(padded_idx >= 0, padded_idx, padded_idx)
            return a[padded_idx]

        self.common(fn, (torch.randn(1024),))

    @config.patch(debug_index_asserts=False)
<<<<<<< HEAD
    @config.patch("cpp.enable_tiling_heuristics", False)
=======
    @skipIfWindows
>>>>>>> e7b870c8
    def test_neg_index(self):
        def test(
            fn, inps, has_assert: bool, has_wrapping: bool, vectorize: bool = True
        ):
            fn_opt = torch.compile(fn)
            if is_halide_backend(self.device):
                pass  # no device asserts in halide
            elif self.device == "cpu":
                _, code = run_and_get_cpp_code(fn_opt, *inps)
                self.assertTrue(("?" in code or "blendv" in code) is has_wrapping)
                self.assertTrue(("TORCH_CHECK" in code) is has_assert)
                # Assert that we always vectorize the kernel regardless of wrapping / checks
                self.assertTrue(("loadu" in code) is vectorize)
            else:
                code = run_and_get_triton_code(fn_opt, *inps)
                self.assertTrue(("tl.where" in code) is has_wrapping)
                self.assertTrue(("device_assert" in code) is has_assert)

        def indirect(a, b):
            return a[b - 1]

        a = torch.rand(1024, device=self.device)
        b = torch.zeros(256, dtype=torch.long, device=self.device)
        test(indirect, (a, b), has_assert=True, has_wrapping=True)

        def direct(x):
            return x[:, -1]

        a = torch.rand(1, 64, 32, device=self.device)
        # Does not even generate a kernel as it's a view
        test(direct, (a,), has_assert=False, has_wrapping=False, vectorize=False)

        def flip(a, b):
            return a[b]

        a = torch.rand(1024, device=self.device)
        b = torch.arange(start=-1, end=-a.numel() - 1, step=-1, device=self.device)
        test(flip, (a, b), has_assert=True, has_wrapping=True)

        # Constant propagate a constant that's negative
        def flip_with_index_constant(a):
            b = torch.arange(start=-1, end=-a.numel() - 1, step=-1, device=a.device)
            return a[b]

        # Wrapping is constant-folded
        test(flip_with_index_constant, (a,), has_assert=False, has_wrapping=False)

        # Operation where we can't prove that the index is always positive or negative
        def pos_and_neg(a):
            b = torch.arange(start=1, end=-a.numel() - 1, step=-1, device=a.device)
            return a[b]

        # It has wrapping but no assert
        test(pos_and_neg, (a,), has_assert=False, has_wrapping=True)

        # We currently don't do constant propagation with float constants
        # We cannot prove this kind of asserts just with bounds. We would need
        # to lift IndexPropagation.shape_env to be accessible in all of Inductor
        def flip_with_index(a):
            b = 1.0 * torch.arange(
                start=-1, end=-a.numel() - 1, step=-1, device=a.device
            )
            b = b.int()
            return a[b]

        test(
            flip_with_index,
            (a,),
            has_assert=ifdynstaticdefault(False, True),
            has_wrapping=False,
            vectorize=True,
        )

        def unsafe_index(a, b):
            return aten._unsafe_index(a, (b,))

        test(unsafe_index, (a, b), has_assert=False, has_wrapping=True)

        def constant_propagation(a):
            b = torch.tensor([2], device=a.device)
            return a[b]

        test(
            constant_propagation,
            (a,),
            has_assert=ifdynstaticdefault(False, True),
            has_wrapping=False,
            vectorize=False,  # There's no loop to vectorize!
        )

        def constant_propagation_neg(a):
            b = torch.tensor([-2], device=a.device)
            return a[b]

        # In symbolic shapes, we know that we can access -2, so no assert is necessary!
        test(
            constant_propagation_neg,
            (a,),
            has_assert=False,
            has_wrapping=False,
            vectorize=False,  # There's no loop to vectorize!
        )

    @skipIfWindows
    def test_computed_buffer_inlining(self):
        def flip(x):
            idx = torch.arange(x.size(0) - 1, -1, -1, device=x.device)
            return x[idx], idx

        flip_opt = torch._dynamo.optimize("inductor")(flip)
        x = torch.randn(8, device=self.device)

        expect = flip(x)
        actual = _run_and_assert_no_indirect_indexing(self, flip_opt, x)
        self.assertEqual(expect, actual)

    def test__unsafe_masked_index(self):
        def fn(a, mask, idx):
            return aten._unsafe_masked_index(a, mask, idx, 1)

        self.common(
            fn,
            (
                torch.randn(8, device=self.device),
                torch.tensor([True, False, True], device=self.device),
                [torch.tensor([3, 9, -2], device=self.device)],
            ),
        )

    def test__unsafe_masked_index_put_accumulate(self):
        def fn(a, mask, idx, values):
            return aten._unsafe_masked_index_put_accumulate(a, mask, idx, values)

        self.common(
            fn,
            (
                torch.randn(8, device=self.device),
                torch.tensor([True, False, True], device=self.device),
                [torch.tensor([3, 9, -2], device=self.device)],
                torch.randn(3, device=self.device),
            ),
        )

    def test_sum1(self):
        def fn(a, b):
            return ((a + b).sum(-1),)

        self.common(fn, (torch.randn(8, 8), torch.randn(8, 8)))

    def test_sum2(self):
        def fn(a, b):
            return ((a + b).sum([1, 2]), (a + b).sum(-1))

        self.common(fn, (torch.randn(8, 9, 3, 21), torch.randn(8, 9, 3, 21)))

    def test_sum3(self):
        def fn(a, b):
            r1 = a + b
            r2 = r1.sum(-1)
            r3 = torch.squeeze(b) + 10
            return (r1, r2, r3)

        # Mismatched elements: 2 / 10 (20.0%)
        # Greatest absolute difference: 0.0029296875 at index (8,) (up to 1e-05 allowed)
        # Greatest relative difference: 0.0017482517482517483 at index (6,) (up to 0.001 allowed)
        self.common(fn, (torch.randn(10, 10), torch.randn(1, 10)), atol=1e-5, rtol=2e-3)

    def test_sum4(self):
        def fn(a):
            b = a + 1
            c = b.sum(-1)
            d = c + 3
            e = d.sum(-1)
            f = e + 5
            return (f, e, d, c, b)

        self.common(fn, (torch.randn(1, 16, 8, 8),))

    def test_sum5(self):
        def fn(a):
            b = a + 1
            c = b.sum(-1)
            d = c + 3
            e = d.sum(-1)
            f = e + 5
            return (f,)

        self.common(fn, (torch.randn(1, 17, 8, 9),))

    def test_reduction1(self):
        def fn(a):
            return (a.sum(), a.max(), a.min(), a.argmax(), a.argmin())

        self.common(fn, (torch.tensor([float("-inf"), 0.0, float("inf")]),))

    @skip_if_x86_mac()
    def test_reduction2(self):
        def fn(a):
            # FIXME: a.argmax
            return (a.sum(), a.max(), a.min(), a.argmin())

        self.common(fn, (torch.full((4,), float("inf")),))

    @skip_if_x86_mac()
    def test_reduction3(self):
        def fn(a):
            # FIXME: a.argmin
            return (a.sum(), a.max(), a.min(), a.argmax())

        self.common(fn, (torch.full((4,), float("-inf")),))

    def test_reduction4(self):
        if self.device == "cpu":
            raise unittest.SkipTest("Non-deterministic CPU results")

        def fn(a):
            return (a.argmax(-1), a.argmin(-1))

        inputs = (torch.ones(128), torch.ones(4, 4, 1))
        for i in inputs:
            self.common(fn, (i,), check_lowp=not is_halide_backend(self.device))

    @config.patch(unroll_reductions_threshold=1)
    def test_reduction5(self):
        if self.device == "cpu":
            raise unittest.SkipTest("Non-deterministic CPU results")

        def fn(a):
            return (a.sum(), a.max(), a.min(), a.argmax())

        self.common(fn, (torch.full((4,), float("-inf")),))

    @requires_gpu()
    def test_reduction_config_limit(self):
        """
        This unit-test tests whether we exceed cudaDeviceProperties.maxGridSize in
        triton reduction configs for large size hints. #128826 introduced a scaling XBLOCK
        feature to resolve the issue in reduction configs which may exceed the maxGridSize
        """
        from torch._inductor.runtime.runtime_utils import next_power_of_2
        from torch._inductor.runtime.triton_heuristics import triton_config_reduction

        size_hints = [67108864, 8192]
        for i in range(4):
            size_hints[0] = next_power_of_2(size_hints[0])
            triton_config_reduction(size_hints, 1, 2048, 1, 8)

    def test_prod(self):
        def fn(a):
            return a.prod(0), a.prod(1), a.prod()

        self.common(fn, (torch.rand((10, 10)),))
        self.common(fn, (torch.rand((1, 2050)),))

    def test_unroll_small_reduction(self):
        def fn(x):
            val1, index1 = x.min(-1)
            val2, index2 = x.max(-1)
            return (
                val1,
                index1,
                val2,
                index2,
                x.sum(-1),
                (x > 1).any(-1),
                (x > 0).all(-1),
                x.argmin(-1),
                x.argmax(-1),
                x.amin(-1),
                x.amax(-1),
                x.aminmax(),
            )

        with config.patch(unroll_reductions_threshold=8):
            # small sized reductions will get unrolled
            self.common(fn, (torch.randn(8, 3),))
        torch._dynamo.reset()
        with config.patch(unroll_reductions_threshold=1):
            # make sure things also work if they aren't unrolled
            self.common(fn, (torch.randn(8, 3),))

    def test_multilayer_sum_low_prec(self):
        # fp16 nyi for cpu
        if self.device == "cpu":
            raise unittest.SkipTest(f"requires {GPU_TYPE}")

        def fn(a):
            return torch.mean(a)

        self.common(fn, ((torch.rand((10, 3, 352, 352), dtype=torch.float16),)))

    def test_multilayer_prime_size(self):
        def fn(a):
            return torch.max(a), torch.sum(a)

        # Requires masked loading for the intermediate reduction
        sample = torch.full((3999971,), 0, dtype=torch.int64)
        sample[-1] = 1
        self.common(fn, (sample,))

    @skip_if_gpu_halide
    @skipCPUIf(IS_MACOS, "fails on macos")
    def test_multilayer_var(self):
        def fn(a):
            return torch.var(a)

        self.common(
            fn,
            ((torch.rand((10, 3, 352, 352), dtype=torch.float32),)),
            atol=1e-3,
            rtol=1e-3,
        )
        self.common(
            fn,
            ((torch.rand((14923), dtype=torch.float32),)),
            atol=1e-3,
            rtol=1e-3,
        )

    @skipCPUIf(IS_MACOS, "fails on macos")
    @skip_if_halide  # accuracy 4.7% off
    @skipIfWindows
    def test_multilayer_var_lowp(self):
        def fn(a):
            return torch.var(a)

        self.common(fn, (torch.rand((16, 16, 352, 352), dtype=torch.float16),))
        self.common(fn, (torch.rand((14923), dtype=torch.float16),))

    def test_split_cumsum(self):
        def fn(a):
            return torch.cumsum(a, -1)

        for dtype in get_all_dtypes(
            include_bfloat16=False,
            include_bool=True,
            include_complex=False,
            include_half=False,
        ):
            # Use low=0 since when the mean value is 0, cumsum at all points
            # tends towards zero which makes the relative error term blow up
            inp = make_tensor(10, 3, 352, 352, low=0, dtype=dtype, device=self.device)
            self.common(fn, (inp.view(-1),), rtol=1e-4, atol=1e-5, check_lowp=False)
            self.common(fn, (inp.view(10, -1),), rtol=1e-4, atol=1e-5, check_lowp=False)

    @skipCUDAIf(not SM80OrLater, "Requires sm80")
    @skipCUDAIf(TEST_WITH_ROCM, "Computation not done in float on ROCm")
    @skip_if_gpu_halide  # accuracy issue
    def test_split_cumsum_low_prec(self):
        if is_cpp_backend(self.device):
            raise unittest.SkipTest("ir.Scan nyi on CPU")

        def fn(a):
            return torch.cumsum(a.view(-1), 0)

        self.common(
            fn,
            (torch.rand((10, 3, 352, 352), dtype=torch.float16),),
            reference_in_float=True,
            check_lowp=False,
        )

    def test_consecutive_split_cumsum(self):
        def fn(a, b):
            a = a.view(-1)
            b = b.view(-1)
            return torch.cumsum(a, 0) + torch.cumsum(b, 0)

        a = make_tensor(10, 3, 352, 352, low=0, dtype=torch.float32, device=self.device)
        b = make_tensor(10, 3, 352, 352, low=0, dtype=torch.float64, device=self.device)
        self.common(fn, (a, b), rtol=1e-4, atol=1e-5, check_lowp=False)

    def test_split_cumprod(self):
        def fn(a):
            return torch.cumprod(a, -1)

        for dtype in [torch.float32, torch.float64, torch.int32, torch.int64]:
            inp = _large_cumprod_input(
                (10, 10000), dim=1, dtype=dtype, device=self.device
            )
            self.common(fn, (inp,), atol=1e-5, rtol=1e-4, check_lowp=False)

    @skipCUDAIf(not SM80OrLater, "Requires sm80")
    @skipCUDAIf(TEST_WITH_ROCM, "Computation not done in float on ROCm")
    @skip_if_gpu_halide  # accuracy issue
    def test_split_cumprod_low_prec(self):
        if is_cpp_backend(self.device):
            raise unittest.SkipTest("ir.Scan nyi on CPU")

        def fn(a):
            return torch.cumprod(a.view(-1), 0)

        for dtype in [torch.float16, torch.bfloat16]:
            inp = _large_cumprod_input(
                (10, 10000), dim=1, dtype=dtype, device=self.device
            )
            self.common(
                fn,
                (inp,),
                reference_in_float=True,
                check_lowp=False,
            )

    def test_consecutive_split_cumprod(self):
        def fn(a, b):
            return torch.cumprod(a, 0) + torch.cumprod(b, 0)

        a = _large_cumprod_input(
            (10000,), dim=0, dtype=torch.float32, device=self.device
        )
        b = _large_cumprod_input(
            (10000,), dim=0, dtype=torch.float64, device=self.device
        )
        self.common(fn, (a, b), atol=1e-5, rtol=1e-5, check_lowp=False)

    @skipCUDAIf(TEST_WITH_ROCM, "associative_scan is not supported on ROCm")
    @skip_if_halide  # scan ops
    def test_custom_scan_op(self):
        if self.device != "cuda":
            raise unittest.SkipTest("associative_scan only supported on GPU")

        def sum_combine(a, b):
            return a + b

        from torch._higher_order_ops.associative_scan import associative_scan

        a = torch.randn(100, 100, device=self.device)
        expect = torch.cumsum(a, 0)
        actual = associative_scan(sum_combine, a, 0)
        self.assertEqual(expect, actual)

        def logcumsum_combine(a, b):
            min_v = torch.minimum(a, b)
            max_v = torch.maximum(a, b)
            mask = (min_v != max_v) | ~min_v.isinf()
            return torch.where(mask, max_v + (min_v - max_v).exp().log1p(), a)

        expect = torch.logcumsumexp(a, 0)
        actual = associative_scan(logcumsum_combine, a, 0)
        self.assertEqual(expect, actual)

    @skip_if_halide  # scan ops
    def test_custom_scan_op_compiled(self):
        if self.device != "cuda":
            raise unittest.SkipTest("associative_scan only supported on GPU")

        from torch._higher_order_ops.associative_scan import associative_scan

        def sum_combine(a, b):
            return a + b

        def fn(a, b, dim):
            diff = (a - b).abs()
            sad = associative_scan(sum_combine, diff, dim)
            return sad.sum(dim)

        a = torch.randn(100, 100, device=self.device)
        b = torch.randn(100, 100, device=self.device)
        self.common(fn, (a, b, 0))
        cfn = torch.compile(fn)
        _, code = run_and_get_code(cfn, a, b, 0)

        # Check everything is fused into a single kernel
        FileCheck().check_not("run(").check_regex(
            r"triton_.*\.run\(arg[01]_1, arg[12]_1, buf1,"
        ).check_not("run(").run(code[0])

    @skipCUDAIf(TEST_WITH_ROCM, "associative_scan is not supported on ROCm")
    @skip_if_halide  # scan ops
    def test_custom_scan_op_multi_input(self):
        if self.device != "cuda":
            raise unittest.SkipTest("associative_scan only supported on GPU")

        def argmax_combine(a, b):
            a_value, a_index = a
            b_value, b_index = b
            mask = (a_value > b_value) | ((a_value == b_value) & (a_index > b_index))
            return (
                torch.where(mask, a_value, b_value),
                torch.where(mask, a_index, b_index),
            )

        from torch._higher_order_ops.associative_scan import associative_scan

        a = torch.randn(100, 100, device=self.device)
        expect = torch.cummax(a, 0)

        idx = torch.arange(100, device=self.device).view(100, 1).expand(100, 100)
        actual = associative_scan(argmax_combine, (a, idx), 0)
        self.assertEqual(expect, actual)

    @skipCUDAIf(TEST_WITH_ROCM, "associative_scan is not supported on ROCm")
    @skip_if_halide  # scan ops
    def test_custom_scan_would_split(self):
        if self.device != "cuda":
            raise unittest.SkipTest("associative_scan only supported on GPU")

        def combine_linear_recurrence(left, right):
            xl, fl = left
            xr, fr = right
            x = xl * fr + xr
            f = fl * fr
            return x, f

        def eager_scan(x, g):
            x, g = x.to(torch.float64), g.to(torch.float64)
            x_out = torch.empty_like(x)
            g_out = torch.empty_like(g)
            x_out[:, 0] = x[:, 0]
            g_out[:, 0] = g[:, 0]
            for i in range(1, x.shape[1]):
                x_out[:, i], g_out[:, i] = combine_linear_recurrence(
                    (x_out[:, i - 1], g_out[:, i - 1]),
                    (x[:, i], g[:, i]),
                )
            return x_out.float(), g_out.float()

        @torch.compile
        def compiled_scan(x, f):
            from torch._higher_order_ops.associative_scan import associative_scan

            x, f = associative_scan(combine_linear_recurrence, (x, f), dim=1)
            return x, f

        x = torch.randn(1, 129, 2, device=self.device)
        f = torch.randn(1, 129, 2, device=self.device)
        expect = eager_scan(x, f)
        actual = compiled_scan(x, f)
        self.assertEqual(expect, actual)

    def test_embedding_bag_byte_unpack(self):
        if self.device != "cpu":
            raise unittest.SkipTest(f"No {GPU_TYPE} implementation (it returns empty)")

        def fn(a):
            return torch.ops.quantized.embedding_bag_byte_unpack(a)

        M, N = 32, 64
        scales = torch.randn(M, 1).view(torch.uint8)
        offsets = torch.randn(M, 1).view(torch.uint8)
        data = torch.randint(0, 255, (M, N), dtype=torch.uint8)
        packed = torch.cat([data, scales, offsets], dim=-1)
        self.common(fn, [packed])

    def test_expanded_reduction(self):
        def fn(x, y):
            z = x * y
            return z.sum((0, 1))

        atol = None
        rtol = None

        # By default, inductor generate non-persistent reduction kernels in this
        # case. But when multi-kernel is enabled, inductor will pick the faster
        # of persistent reduction and non-persistent-reduction kernel.
        # In this case, inductor picked the persistent-reduction kernel.
        # The persistent reduction kernel happens to need looser tolerance.
        if config.triton.multi_kernel:
            atol = 1e-5
            rtol = 1e-5
        self.common(
            fn, (torch.randn(2, 197, 256), torch.randn(2, 1, 256)), atol=atol, rtol=rtol
        )

    @skip_if_gpu_halide
    def test_min_max_reduction(self):
        def fn(a, b):
            return (
                (a + b).max(),
                (a + b).min(),
                torch.amax(a + 1, keepdim=True),
                torch.amin(b + 1, keepdim=True),
            )

        dtypes = [torch.float, torch.float16]
        if not (self.device == "cuda" and not SM80OrLater):
            dtypes += [torch.bfloat16]
        for dtype in dtypes:
            self.common(fn, (torch.randn(8, 8).to(dtype), torch.randn(8, 8).to(dtype)))

    @skip_if_halide  # bug in nan handling
    def test_min_max_reduction_nan(self):
        def fn(a):
            return (torch.max(a), torch.min(a))

        t1 = torch.randn(32)
        t1[16] = float("nan")
        self.common(fn, (t1,))

    @skip_if_halide  # bug in nan handling
    def test_fmin_fmax(self):
        def fn(a, b):
            return (
                torch.fmin(a, b),
                torch.fmax(a, b),
                torch.fmax(a + 1, torch.tensor(0.0)),
            )

        self.common(
            fn,
            (
                torch.tensor(
                    [-10.0, 10.0, float("nan"), float("nan"), float("nan"), 3, 4]
                ),
                torch.tensor(
                    [float("nan"), float("nan"), -10.0, 10.0, float("nan"), 4, 3]
                ),
            ),
        )

    def test_sum_int(self):
        def fn(x):
            return 2 * x.sum(-1) + x.sum()

        dtypes = torch.bool, torch.uint8, torch.int
        inps = [torch.randint(2, (64,), dtype=dtype) for dtype in dtypes]
        for i in inps:
            self.common(fn, (i,), check_lowp=False)

    def test_sum_dtype(self):
        def fn(x):
            return x * x.sum(-1, dtype=torch.double) + x.sum(dtype=torch.double)

        self.common(fn, (torch.ones(32, 32) * 70,))

    def test_cumsum(self):
        def fn(x):
            return x.cumsum(0), x.cumsum(1)

        # Persistent reductions
        self.common(
            fn, (torch.rand(16, 32),), check_lowp=not is_halide_backend(self.device)
        )
        self.common(
            fn, (torch.rand(20, 30),), check_lowp=not is_halide_backend(self.device)
        )

        # Non-persistent reduction
        self.common(
            fn,
            (torch.rand(100, 4000),),
            check_lowp=not is_halide_backend(self.device),
            atol=1e-5,
            rtol=1e-5,
        )

    def test_cumsum_zero_dim(self):
        def fn(x):
            return x.cumsum(0), x.cumsum(-1)

        a = torch.rand(())
        self.common(fn, (a,))

    def test_cumsum_no_mask(self):
        def fn(x):
            return x.cumsum(-1)

        # Persistent reduction
        a = torch.rand((1, 1024))
        self.common(
            fn, (a,), check_lowp=not (TEST_WITH_ROCM or is_halide_backend(self.device))
        )

        # Non-persistent reduction
        b = torch.rand((1, 8192))
        self.common(
            fn,
            (b,),
            check_lowp=not (TEST_WITH_ROCM or is_halide_backend(self.device)),
            atol=1e-5,
            rtol=1e-5,
        )

    def test_cumprod_zero_dim(self):
        def fn(x):
            return x.cumprod(0), x.cumprod(-1)

        a = torch.rand(())
        self.common(fn, (a,))

    def test_cumsum_inf(self):
        def fn(x):
            return x.cumsum(-1)

        def make_tensor(shape):
            return torch.full(
                shape, float("inf"), device=self.device, dtype=torch.float64
            )

        cfn = torch.compile(fn)

        for n in [100, 10, 100]:
            inp = torch.full(
                (2, n), float("inf"), device=self.device, dtype=torch.float64
            )
            self.assertEqual(cfn(inp), fn(inp))

    def test_logcumsumexp(self):
        def fn(x):
            return x.logcumsumexp(0), x.logcumsumexp(1)

        # Persistent reductions
        self.common(
            fn,
            (torch.rand(16, 32),),
            check_lowp=not (TEST_WITH_ROCM or is_halide_backend(self.device)),
        )
        self.common(
            fn,
            (torch.rand(20, 30),),
            check_lowp=not (TEST_WITH_ROCM or is_halide_backend(self.device)),
        )

        # Non-persistent reduction
        self.common(
            fn,
            (torch.rand(100, 4000),),
            check_lowp=not (TEST_WITH_ROCM or is_halide_backend(self.device)),
            atol=1e-5,
            rtol=1e-5,
        )

    def test_logcumsumexp_zero_dim(self):
        def fn(x):
            return x.logcumsumexp(0), x.logcumsumexp(-1)

        a = torch.rand(())
        self.common(fn, (a,))

    def test_clamp(self):
        def fn(a, b):
            return (a.clamp(-0.1, 0.1), b.clamp(0), torch.clamp(a + b, max=0))

        self.common(fn, (torch.randn(8, 8), torch.randn(8, 8)))

    def test_clamp_type_promotion(self):
        def fn(a):
            b = torch.tensor(1.0, dtype=torch.double, device=self.device)
            c = torch.full((4,), 2, device=self.device)
            return a.clamp(min=b, max=c)

        self.common(fn, (torch.randint(4, (4,)),))

    @skip_if_gpu_halide
    def test_dist(self):
        def fn(a, b):
            return (
                torch.dist(a, b),
                torch.dist(a, b, p=1.2),
            )

        self.common(fn, (torch.randn(4, 4), torch.randn(4, 4)))

    @skipCUDAIf(not SM80OrLater, "Requires sm80")
    @skip_if_gpu_halide  # https://github.com/halide/Halide/issues/8311
    def test_dist_bf16(self):
        def fn(a, b):
            return torch.dist(a.to(torch.bfloat16), b.to(torch.bfloat16))

        self.common(fn, (torch.randn(4, 4), torch.randn(4, 4)))

    def test_arange1(self):
        def fn(x):
            rng1 = torch.arange(8 * 8, dtype=torch.float32, device=x.device).view(8, 8)
            rng2 = torch.arange(10, 18, device=x.device)
            tmp = x * rng1
            return tmp, tmp + rng2

        self.common(fn, (torch.randn(8, 8),))

    def test_arange2(self):
        def fn(x):
            rng1 = torch.arange(8, device=x.device)
            return (x + rng1,)

        self.common(fn, (torch.randint(4, (8, 8)),), check_lowp=False)

    def test_arange3(self):
        def fn(x):
            return x + torch.ops.aten.arange.start_step(
                0, 53, 4, dtype=torch.int64, device=x.device
            )

        self.common(fn, (torch.randn(14),))

    def test_arange4(self):
        def fn(x):
            return x - torch.arange(512, -512, -1.0, device=x.device)

        self.common(fn, (torch.randn(1024),))

    @skipIfWindows  # TODO: debug it on Windows
    def test_arange5(self):
        def fn(step, device):
            return torch.arange(512, -512, step, device=device)

        compiled_fn = torch._dynamo.optimize()(fn)

        # NOTE: use assertEqual to check dtypes which self.common doesn't do
        for step in (-1, -1.0):
            expect = fn(step, self.device)
            actual = compiled_fn(step, self.device)
            self.assertEqual(expect, actual)
        self.assertEqual(expect, actual)

    def test_arange6(self):
        def fn(x):
            return torch.arange(0.1, 8.0001, 1, dtype=x.dtype, device=x.device)

        # Test that float arguments are truncated to int when dtype is set explicitly
        make_arg = functools.partial(
            make_tensor, device=self.device, requires_grad=False
        )
        self.common(fn, (make_arg(1, dtype=torch.float32),))
        self.common(fn, (make_arg(1, dtype=torch.int64),))

    def test_linspace1(self):
        def fn(x):
            return torch.linspace(0.125, 0.875, 7, device=x.device) + x

        self.common(fn, (torch.randn(1, 7),))

    def test_linspace2(self):
        def fn(x):
            return torch.linspace(0, 2, 1, device=x.device) + x

        self.common(fn, (torch.randn(1, 1),))

    def test_linspace3(self):
        def fn(x):
            return torch.linspace(0, 2, 0, device=x.device)

        self.common(fn, (torch.Tensor([]),))

    def test_tensor1(self):
        def fn(x):
            return torch.tensor([1], device=x.device) + x, torch.tensor(
                5, device=x.device
            )

        self.common(fn, (torch.randn(10),))

    def test_tensor2(self):
        def fn(x):
            return torch.tensor(list(range(2, 40, 2)), device=x.device) + x

        self.common(fn, (torch.randn(1),))

    def test_tensor3(self):
        def fn(x):
            return (
                torch.tensor([], device=x.device),
                torch.tensor([1, 2], device=x.device) + 1,
                torch.tensor([1, 2, 3], device=x.device) + 2,
                torch.tensor([1, 2, 3, 4], device=x.device) + x,
            )

        self.common(fn, [torch.randn(4)])

    def test_views1(self):
        def fn1(x, y):
            return (x.view(size2) + y,)

        def fn2(x, y):
            return ((x + 1).view(size2) + y,)

        views = [
            ([5 * 7], [5, 7]),
            ([2 * 3 * 4 * 5 * 6 * 7], [2, 3, 4, 5, 6, 7]),
            ([2 * 3, 4, 5, 6 * 7], [2, 3, 4, 5, 6, 7]),
            ([10 * 5, 20], [10, 5, 20]),
            ([1, 10, 1], [10]),
            ([10, 1, 10, 1, 10], [10, 100]),
            ([2, 2, 2, 2], [4, 4]),
        ]
        for size1, size2 in views:
            self.common(fn1, (torch.randn(size1), torch.randn(size2)))
            self.common(fn2, (torch.randn(size1), torch.randn(size2)))

        for size2, size1 in views:
            self.common(fn1, (torch.randn(size1), torch.randn(size2)))
            self.common(fn2, (torch.randn(size1), torch.randn(size2)))

    def test_views2(self):
        def fn1(x):
            return (x.view(size2) + 1,)

        def fn2(x):
            return ((x * 2).view(size2) + 1,)

        for size1, size2 in [
            ([2, 2, 2, 2], [4, -1]),
            ([10, 1, 10, 1, 10], [-1, 100]),
            ([10 * 5, 20], [10, -1, 20]),
        ]:
            self.common(fn1, (torch.randn(size1),))
            self.common(fn2, (torch.randn(size1),))

    def test_views3(self):
        # example taken from hf_BigBird
        def forward(arg1, arg2):
            index = torch.ops.aten.index(arg1, [arg2])
            view_1 = torch.ops.aten.view(index, [1, 2232, 64])
            view_2 = torch.ops.aten.view(view_1, [1, 12, 62, 192])
            return view_2

        self.common(
            forward,
            (
                rand_strided((64, 64), (64, 1), torch.float32),
                rand_strided((2232,), (1,), torch.int64),
            ),
        )

    def test_views4(self):
        # example taken from hf_BigBird
        def forward(arg1, arg2):
            arg1 = arg1.index_select(0, arg2)
            arg1 = torch.ops.aten.view(arg1, [2, 3, 4, 5, 5])
            arg1 = torch.ops.aten.view(arg1, [2, 3, 2, 10, -1])
            return arg1

        self.common(
            forward,
            (
                torch.randn(12, 5, 5),
                torch.randint(0, 11, (24,)),
            ),
        )

    def test_views5(self):
        # tensor with shape 0 in any dimension
        def forward(x):
            y = x[:, 4:]
            return y.view(len(y), -1, 4)

        self.common(
            forward,
            (torch.randn(4, 4, 4, 4),),
        )

    def test_views6(self):
        def forward(x):
            x = torch.ops.aten.relu(x)
            s = torch.ops.aten.slice(x, 0, 0, 9223372036854775807)
            s = torch.ops.aten.slice(s, 1, 0, 9223372036854775807)
            s = torch.ops.aten.slice(s, 3, 0, 0)
            y = torch.ops.aten.view(s, [4, 2, -1])
            return y

        self.common(
            forward,
            (torch.randn(4, 2, 4, 4),),
        )

    def test_views7(self):
        # x.view(dtype)
        def forward(x, y):
            x = (x + 1).to(torch.float32)
            y = (y + 1).to(torch.int32)
            return x.view(torch.int32), y.view(torch.float32)

        self.common(
            forward,
            (
                torch.rand(2, 3, dtype=torch.float32),
                torch.randint(10, (2, 3), dtype=torch.int32),
            ),
        )

    def test_relu(self):
        def fn(a, b):
            return (torch.relu(a), torch.relu(a + b) / 10)

        self.common(fn, (torch.randn(8, 8), torch.randn(8, 8)))

    def test_exp(self):
        def fn(a, b):
            return (torch.exp(a), torch.exp(a + b))

        self.common(fn, (torch.randn(8, 8), torch.randn(8, 8)))

    def test_exp2(self):
        def fn(a, b):
            return (torch.exp2(a), torch.exp2(a + b), torch.pow(2, -torch.abs(a - b)))

        self.common(fn, (torch.randn(8, 8), torch.randn(8, 8)))

    def test_sigmoid(self):
        def fn(a, b):
            return (torch.sigmoid(a), torch.sigmoid(a + b))

        self.common(fn, (torch.randn(8, 8), torch.randn(8, 8)))

    def test_round(self):
        def fn(a, b):
            return torch.round(a), torch.round(b + 1), torch.round(a, decimals=2)

        # without manual_seed, there is some chance this test fails due to:
        # https://github.com/openai/triton/issues/530
        torch.manual_seed(0)

        # with *100 we are always getting a number exactly at .5 which we don't do right in half
        self.common(fn, (torch.randn(8, 8) * 100, torch.randn(8, 8) * 10))

    def test_round_correctness(self):
        if self.device == "cuda":
            raise unittest.SkipTest("need to debug tl.libdevice on A100/V100")

        def fn(a):
            return torch.round(a)

        self.common(
            fn,
            [torch.arange(-10, 10, 0.1, dtype=torch.float64)],
            check_lowp=False,
        )

    def test_builtins_round(self):
        def fn(x, i):
            return x[: round(i / 2 + 1)] + round(i / 2)

        cfn = torch.compile(fullgraph=True, dynamic=True)(fn)

        x = torch.zeros(5, dtype=torch.int, device=self.device)
        with torch.no_grad():
            for i in range(1, 6):
                self.assertEqual(cfn(x, i), fn(x, i))

    def test_builtins_round_float_ndigits_pos(self):
        def fn(x, i):
            return x + round(i / 2 * 123.4567, 1)

        cfn = torch.compile(fullgraph=True, dynamic=True)(fn)

        x = torch.zeros(2, device=self.device)
        i = 2

        with torch.no_grad():
            self.assertEqual(cfn(x, i), fn(x, i))

    def test_builtins_round_float_ndigits_zero(self):
        def fn(x, i):
            return x + round(i / 2 * 123.4567, 0)

        cfn = torch.compile(fullgraph=True, dynamic=True)(fn)

        x = torch.zeros(2, device=self.device)
        i = 2

        with torch.no_grad():
            self.assertEqual(cfn(x, i), fn(x, i))

    def test_builtins_round_float_ndigits_neg(self):
        def fn(x, i):
            return x + round(i / 2 * 123.4567, -1)

        cfn = torch.compile(fullgraph=True, dynamic=True)(fn)

        x = torch.zeros(2, device=self.device)
        i = 2

        with torch.no_grad():
            self.assertEqual(cfn(x, i), fn(x, i))

    def test_builtins_round_int_ndigits_pos(self):
        def fn(x, i):
            return x + round(i, 1)

        cfn = torch.compile(fullgraph=True, dynamic=True)(fn)

        x = torch.zeros(2, device=self.device)
        i = 123

        with torch.no_grad():
            self.assertEqual(cfn(x, i), fn(x, i))

    def test_builtins_round_int_ndigits_zero(self):
        def fn(x, i):
            return x + round(i, 0)

        cfn = torch.compile(fullgraph=True, dynamic=True)(fn)

        x = torch.zeros(2, device=self.device)
        i = 123

        with torch.no_grad():
            self.assertEqual(cfn(x, i), fn(x, i))

    def test_silu(self):
        def fn(a):
            return (torch.nn.functional.silu(a),)

        self.common(fn, (torch.randn(8, 8),))

    @skip_if_halide  # halide has buggy nan handling
    def test_nan_to_num(self):
        def fn(a):
            return (
                torch.nan_to_num(a),
                torch.nan_to_num(a, nan=3.0),
                torch.nan_to_num(a, nan=None),
                torch.nan_to_num(a, posinf=4.0),
                torch.nan_to_num(a, neginf=5.0),
                torch.nan_to_num(a, nan=3.0, posinf=4.0, neginf=5.0),
            )

        self.common(
            fn,
            (torch.tensor((float("nan"), float("inf"), float("-inf"), 1.0)),),
            check_lowp=False,  # a much more elaborate test is required to match finfo max's for float and half
        )

    def test_one_hot(self):
        def fn(a):
            return torch.nn.functional.one_hot(a, 8) + 1

        self.common(
            fn,
            (torch.arange(100).view(4, 5, 5) % 8,),
            check_lowp=False,
        )

    def test_div1(self):
        def fn(a, b):
            return (
                aten.div(a, b, rounding_mode=None),
                aten.div(a, b, rounding_mode="floor"),
                aten.div(a, b, rounding_mode="trunc"),
                a / b,
                a // b,
            )

        self.common(fn, (torch.randn(8, 8) * 100, torch.randn(8, 8) * 100))

    def test_div2(self):
        def fn(a, b):
            return (
                aten.div(a, b, rounding_mode=None),
                aten.div(a, b, rounding_mode="floor"),
                aten.div(a, b, rounding_mode="trunc"),
                a / b,
                a // b,
            )

        self.common(fn, (torch.randint(-100, 100, [8, 8]), 100 * torch.randn(8, 8)))

    def test_div3(self):
        def fn(a, b):
            return (
                aten.div(a, b, rounding_mode=None),
                aten.div(a, b, rounding_mode="floor"),
                aten.div(a, b, rounding_mode="trunc"),
                a / b,
                a // b,
            )

        a = torch.randint(1, 100, [8, 8])
        self.common(fn, (a * 2, a))

    def test_div4(self):
        def fn(a, b):
            return (
                aten.div(a, b, rounding_mode=None),
                aten.div(a, b, rounding_mode="floor"),
                aten.div(a, b, rounding_mode="trunc"),
                a / b,
                a // b,
            )

        self.common(
            fn,
            (torch.randint(-100, 0, [8, 8]), torch.randint(1, 10, [8, 8])),
        )

    def test_div5(self):
        def fn(a, b):
            return (
                aten.div(a, b, rounding_mode=None),
                aten.div(a, b, rounding_mode="floor"),
                aten.div(a, b, rounding_mode="trunc"),
                a / b,
                a // b,
            )

        # divide a scalar
        self.common(fn, (torch.randint(-100, 0, [8, 8]), 16))

    def test_div6(self):
        def fn(a, b):
            return (
                aten.div(a, b, rounding_mode=None),
                aten.div(a, b, rounding_mode="floor"),
                aten.div(a, b, rounding_mode="trunc"),
                a / b,
                a // b,
            )

        # treat boolean as integer
        self.common(
            fn,
            (torch.ones([8, 8], dtype=torch.bool), torch.randint(-100, -1, [8, 8])),
        )

    def test_div7(self):
        def fn(a, b):
            return (
                aten.div(a, b, rounding_mode=None),
                aten.div(a, b, rounding_mode="floor"),
                aten.div(a, b, rounding_mode="trunc"),
                a / b,
                a // b,
            )

        self.common(
            fn,
            (
                torch.randint(2**32, 2**40, [100, 100]),
                torch.randint(-10, -1, [100, 100]),
            ),
        )

    def test_div8(self):
        def fn(a, b):
            return (
                aten.div(a, b, rounding_mode=None),
                aten.div(a * 0.5, b, rounding_mode=None),
                aten.div(a, b * 1.0, rounding_mode=None),
                aten.div(a, b, rounding_mode="floor"),
                aten.div(a, b, rounding_mode="trunc"),
                a / b,
                a // b,
            )

        self.common(fn, (1024, 100))

    def test_div9(self):
        def fn(x):
            return (torch.div(42, x), aten.true_divide(42, x), aten.div.Tensor(42, x))

        self.common(fn, (torch.randn(8),))

    def test_div_zero_dim(self):
        def fn(a, b):
            return (
                aten.div(a, b, rounding_mode=None),
                aten.div(a, b, rounding_mode="floor"),
                aten.div(a, b, rounding_mode="trunc"),
                a / b,
                a // b,
            )

        for dtype in (torch.float32, torch.int64):
            self.common(
                fn,
                (
                    make_tensor(10, device=self.device, dtype=dtype),
                    make_tensor((), device=self.device, dtype=dtype, exclude_zero=True),
                ),
            )
            self.common(
                fn,
                (
                    make_tensor((), device=self.device, dtype=dtype),
                    make_tensor(10, device=self.device, dtype=dtype, exclude_zero=True),
                ),
            )

    def test_div_prim(self):
        def fn(a, b):
            return (torch.ops.prims.div(a, b),)

        for dtype in (torch.float32, torch.int64):
            self.common(
                fn,
                (
                    make_tensor(100, device=self.device, dtype=dtype),
                    make_tensor(
                        100, device=self.device, dtype=dtype, exclude_zero=True
                    ),
                ),
            )

    def test_floordiv(self):
        def fn_floor_input(a, i):
            n = (i * 1.234) // 8.234
            return a + n

        self.common(
            fn_floor_input,
            (make_tensor(10, device=self.device, dtype=torch.float32), 33),
        )

        def fn_int_input(a, i):
            n = i // 8
            return a + n

        self.common(
            fn_int_input, (make_tensor(10, device=self.device, dtype=torch.float32), 33)
        )

    def test_div_precision(self):
        # Reproducer for https://github.com/pytorch/pytorch/issues/101039

        def forward(x, y):
            z = x.div(y)
            return F.softmax(z, dim=-1)

        query = torch.randn(1, 10, 40)
        key = torch.randn(1, 2, 40)
        x = torch.matmul(query, key.transpose(-2, -1))
        self.common(forward, (x, 1e-6))

        x = torch.tensor(
            [
                [
                    [
                        [-16.1649, 5.6846, -5.1022, -9.1134],
                        [-11.5552, -2.2615, -12.8913, 10.6538],
                        [-7.1666, -5.3333, 2.0776, -9.7984],
                        [7.4469, -2.3948, 2.7371, 0.9201],
                    ],
                    [
                        [-8.0361, -16.3771, 22.7741, 4.4685],
                        [20.8047, -0.7771, -2.4355, -2.2299],
                        [3.8343, -2.0914, -2.4077, 2.2740],
                        [-15.8663, -2.7015, -12.5241, -3.0040],
                    ],
                    [
                        [-2.5139, 14.4393, -3.7186, 1.2255],
                        [5.6742, 14.1842, -8.5976, 16.8366],
                        [-9.7358, -3.0279, 11.8164, -4.0787],
                        [-9.0621, 8.2580, 29.9486, -2.4107],
                    ],
                    [
                        [7.3622, 12.5640, -20.5592, 13.6237],
                        [-11.5640, 0.8832, 16.7275, -2.5009],
                        [-2.0953, -12.2276, -26.2633, 4.5268],
                        [15.3329, -11.7492, 6.5650, -9.2483],
                    ],
                ],
                [
                    [
                        [7.9980, -4.9369, 3.1508, 5.2994],
                        [3.8052, 3.9514, 8.4987, -10.5045],
                        [-2.6827, -4.0010, -4.0611, 6.4091],
                        [-19.0318, 6.4073, 2.8923, 8.0250],
                    ],
                    [
                        [7.1650, -3.4585, 5.7720, -5.0305],
                        [-0.9765, -3.0086, 11.7114, 8.0555],
                        [-3.1027, -3.5514, 9.6182, -8.8526],
                        [-9.2348, -6.0239, 6.2528, -6.7221],
                    ],
                    [
                        [11.5936, 22.4139, -0.4089, -4.9889],
                        [14.8217, -2.3426, -17.6189, 3.7427],
                        [1.9546, -13.0902, 8.6293, -7.2457],
                        [-7.6900, -4.5796, 9.6332, -10.2631],
                    ],
                    [
                        [0.8027, -1.0955, 14.8404, -0.2673],
                        [3.2143, -1.8640, -2.9678, 6.5165],
                        [-3.9865, 6.5230, 6.3019, -0.4247],
                        [8.3185, -13.5076, 27.0986, -1.6792],
                    ],
                ],
            ]
        )
        x = torch.matmul(x, x)
        y = torch.tensor([[[0.6331]], [[1.6358]], [[-0.3459]], [[1.0196]]])
        self.common(forward, (x, y))

    def test_div_by_zero(self):
        def fn(x, runtime_zero, runtime_neg_zero):
            zero = torch.zeros_like(x)
            return (
                x / 0.0,
                x / -0.0,
                zero / 0.0,
                x / zero,
                x / -zero,
                zero / zero,
                x / runtime_zero,
                # NOTE: -runtime_zero doesn't work as -(0.0) is broken in triton
                x / runtime_neg_zero,
                runtime_zero / runtime_neg_zero,
            )

        a = torch.randn(10)
        zero = torch.zeros(10)
        neg_zero = -zero
        self.common(fn, (a, zero, neg_zero))

    def test_both_scalars(self):
        def fn(a, b):
            return (
                aten.add(a, b),
                aten.add(b, a),
                aten.sub(a, b),
                aten.sub(b, a),
                aten.mul(a, b),
                aten.mul(b, a),
            )

        self.common(fn, (4, 3.3), reference_in_float=False)

    def test_sum_keepdims(self):
        def fn(a, b):
            return (torch.sum(a + b, -1, keepdim=True),)

        self.common(fn, (torch.randn(8, 8), torch.randn(8, 8)))

    @skip_if_halide  # only 32-bit indexing
    def test_large_tensor_reduction(self):
        if not _has_sufficient_memory(self.device, 4.5 * 1024**3):  # 4.5 GiB
            raise unittest.SkipTest("insufficient memory")

        if self.device == "cpu":
            raise unittest.SkipTest("Fails on CPU")

        # Test 64-bit indexing works correctly
        def fn(a):
            return torch.max(a)

        t = torch.ones(2**32, dtype=torch.int8, device=self.device)
        t[-1] = 2

        # self.common OOMs here because it copies inputs to check for mutations
        compiled_fn = torch._dynamo.optimize()(fn)
        actual = compiled_fn(t)
        expect = torch.tensor(2, dtype=torch.int8, device=self.device)
        self.assertEqual(actual, expect)

    @skip_if_gpu_halide  # only 32-bit indexing
    def test_large_broadcast_reduction(self):
        if self.device == "cpu":
            raise unittest.SkipTest("Fails on CPU")

        # Test 64-bit indexing works correctly when inputs are less than 32-bit
        # but intermediate tensors require 64-bit indexing
        def fn(a, b):
            return torch.max(a + b)

        t1 = torch.ones(1, 2**16, dtype=torch.int8, device=self.device)
        t2 = torch.ones(2**16, 1, dtype=torch.int8, device=self.device)

        t1[-1, -1] = 2
        t2[-1, -1] = 2

        # self.common OOMs here because it copies inputs to check for mutations
        compiled_fn = torch._dynamo.optimize()(fn)
        actual = compiled_fn(t1, t2)
        expect = torch.tensor(4, dtype=torch.int8, device=self.device)
        self.assertEqual(actual, expect)

    @skip_if_halide  # only 32-bit indexing
    def test_large_pointwise(self):
        if not _has_sufficient_memory(self.device, 2 * (2**31 + 1)):
            raise unittest.SkipTest("insufficient memory")

        def fn(a):
            return a + 1

        t = torch.ones(2**31 + 1, dtype=torch.int8, device=self.device)
        compiled_fn = torch._dynamo.optimize()(fn)
        actual = compiled_fn(t)

        # Can't use assertEqual as it expands broadcasted inputs
        del t
        if torch.device(self.device).type == GPU_TYPE:
            getattr(torch, GPU_TYPE).empty_cache()

        self.assertTrue((actual == 2).all())

    @skip_if_halide  # only 32-bit indexing
    def test_large_offset_pointwise(self):
        # Test 64-bit indexing is used when input views a tensor that can be
        # indexed with 32-bit strides but the storage offset pushes it over
        # INT_MAX
        if not _has_sufficient_memory(self.device, (2**31 + 1) + (2**30 + 1)):
            raise unittest.SkipTest("insufficient memory")

        def fn(a):
            return a + 4

        t = torch.ones(2**31 + 1, dtype=torch.int8, device=self.device)
        t[2**30 :] = 0
        compiled_fn = torch._dynamo.optimize()(fn)
        actual = compiled_fn(t[2**30 :])
        self.assertTrue((actual == 4).all())

    @skip_if_halide  # only 32-bit indexing
    def test_large_strided_reduction(self):
        # Test 64-bit indexing is used when input numel is less than INT_MAX
        # but stride calculations go above INT_MAX
        if not _has_sufficient_memory(self.device, 2**31 + 2):
            raise unittest.SkipTest("insufficient memory")

        def fn(a):
            return torch.max(a)

        storage = torch.ones(2**31 + 1, dtype=torch.int8, device=self.device)
        view = storage[::32]
        view[-1] = 2

        compiled_fn = torch._dynamo.optimize()(fn)
        actual = compiled_fn(view)
        expect = torch.tensor(2, dtype=torch.int8, device=self.device)
        self.assertEqual(actual, expect)

    def test_softmax(self):
        def fn(a, b):
            return (torch.softmax(a + b, -1), torch.softmax(a, 0), torch.softmax(b, 1))

        self.common(fn, (torch.randn(8, 8), torch.randn(8, 8)))

    def test_log_softmax(self):
        def fn(a, b):
            return (F.log_softmax(a + b, -1), F.log_softmax(a, 0), F.log_softmax(b, 1))

        self.common(fn, (torch.randn(8, 8), torch.randn(8, 8)))

    def test_transpose(self):
        def fn(a, b):
            return (
                torch.t(a) + b,
                torch.transpose(b * 2, 0, 1) + 10,
            )

        self.common(fn, (torch.randn(8, 8), torch.randn(8, 8)))

    def test_permute1(self):
        def fn(a):
            return (
                torch.permute(a + 1, [2, 1, 4, 0, 3]) + 2,
                torch.permute(a, [2, 1, 4, 0, 3]) + 2,
            )

        self.common(fn, (torch.randn(2, 2, 2, 2, 2),))

    def test_permute2(self):
        def fn(a):
            a = a.unfold(0, 2, 1)
            a = torch.unsqueeze(a, 1)
            a = torch.permute(a, [0, 2, 3, -3])
            return (a,)

        self.common(fn, (torch.randn(4, 4),))

    def test_expand(self):
        def fn(a):
            return (
                (a + 1).expand(3, 4, 2, 3, 2) + 2,
                a.expand(2, 1, 2, 3, 2) + 2,
            ), a.expand(2, -1, 5, -1)

        self.common(fn, (torch.randn(2, 1, 2),))

    def test_squeeze1(self):
        def fn(a):
            return ((a + 1).squeeze() + 2, a.squeeze() + 2)

        self.common(fn, (torch.randn(1, 2, 1, 2, 2, 1, 1),))

    def test_squeeze2(self):
        def fn(a):
            return ((a + 1).squeeze(-1).squeeze(2) + 2, a.squeeze(0) + 2)

        self.common(fn, (torch.randn(1, 2, 1, 2, 2, 2, 1),))

    def test_squeeze_varargs(self):
        def fn(x):
            return x.squeeze(1, 2).clone()

        a = torch.randn(1024, 1, 1)
        self.common(fn, (a,))

    def test_simplify_loops(self):
        def fn(a, b):
            return a + b

        self.common(
            fn,
            (
                torch.randn(2, 3, 4, 5, 6),
                torch.randn(4, 2, 3, 5, 6).permute(1, 2, 0, 3, 4),
            ),
        )

    def test_unsqueeze(self):
        def fn(a):
            return (
                torch.unsqueeze(a + 1, -1) + 2,
                torch.unsqueeze(a, 2) + 2,
                torch.unsqueeze(a + 1, 0) + 2,
                torch.unsqueeze(a, -2) + 2,
            )

        self.common(
            fn,
            (
                torch.randn(
                    2,
                    2,
                    2,
                    2,
                ),
            ),
        )

    def test_unsqueeze_inplace(self):
        def fn(a):
            tmp1 = a + 1
            aten.unsqueeze_(tmp1, 2)
            tmp2 = aten.unsqueeze_(a + 1, 0) + 2
            return (tmp1, tmp2)

        self.common(
            fn,
            (
                torch.randn(
                    2,
                    2,
                    2,
                    2,
                ),
            ),
        )

    def test_addmm(self):
        def fn(a, b, c):
            return (torch.addmm(a + 1, b + 2, c + 3) + 4,)

        self.common(
            fn,
            (
                torch.randn(8, 8),
                torch.randn(8, 8),
                torch.randn(8, 8),
            ),
        )

    # https://github.com/pytorch/pytorch/issues/98979
    @skipCUDAIf(True, "cuda failed for float64 linear")
    @skipIfXpu(msg="Double and complex datatype matmul is not supported in oneDNN")
    def test_linear_float64(self):
        mod = torch.nn.Sequential(torch.nn.Linear(8, 16).to(torch.float64)).eval()
        with torch.no_grad():
            self.common(mod, (torch.randn(2, 8).to(torch.float64),))

    def test_linear1(self):
        mod = torch.nn.Sequential(
            torch.nn.Linear(8, 16),
            torch.nn.Sigmoid(),
            ToTuple(),
        )
        self.common(mod, (torch.randn(2, 8),))

    def test_linear2(self):
        mod = torch.nn.Sequential(
            torch.nn.Linear(8, 8),
            torch.nn.ReLU(),
            torch.nn.Linear(8, 8),
            torch.nn.ReLU(),
            torch.nn.Linear(8, 8),
            torch.nn.ReLU(),
            torch.nn.Linear(8, 8),
            torch.nn.ReLU(),
        )
        self.common(
            mod,
            (torch.randn(2, 8),),
            atol=1e-3,
            rtol=0.01,
        )

    def test_bmm1(self):
        def fn(a, b):
            return (
                torch.bmm(a, b),
                torch.bmm(a + 1, b + 2) + 3,
            )

        self.common(
            fn,
            (
                torch.randn(2, 8, 8),
                torch.randn(2, 8, 8),
            ),
            check_lowp=False,
        )
        self.common(
            fn,
            (
                torch.randn(1, 16, 8),
                torch.randn(1, 8, 10),
            ),
            check_lowp=False,
        )

    def test_bmm2(self):
        def fn(a, b):
            return torch.bmm(a.permute(0, 2, 1), b)

        self.common(
            fn,
            (
                torch.randn(1, 8, 8),
                torch.randn(1, 8, 8),
            ),
            check_lowp=False,
        )

    @skipIfPy312  # segfaults
    @config.patch(mixed_mm_choice="triton")
    def test_mixed_mm(self):
        def fn(a, b):
            return torch.mm(a, b.to(a.dtype))

        self.common(
            fn,
            (
                torch.randn(8, 8),
                torch.randint(-128, 127, (8, 8), dtype=torch.int8),
            ),
            check_lowp=True,
        )

    @skipIfPy312  # segfaults
    @config.patch(mixed_mm_choice="triton")
    def test_mixed_mm2(self):
        def fn(a, b, scale, bias):
            return torch.mm(a, b.to(a.dtype)) * scale + bias

        self.common(
            fn,
            (
                torch.randn(8, 8),
                torch.randint(-128, 127, (8, 8), dtype=torch.int8),
                torch.randn(8),
                torch.randn(8),
            ),
            check_lowp=True,
        )

    @skipIfPy312  # segfaults
    @config.patch(mixed_mm_choice="triton")
    def test_mixed_mm3(self):
        def fn(a, b):
            return torch.mm(a, b.to(a.dtype))

        # (256, 256) @ (256, 256) so different block sizes are tried out during autotuning
        self.common(
            fn,
            (
                torch.randn(256, 256),
                torch.randint(-128, 127, (256, 256), dtype=torch.int8),
            ),
            check_lowp=True,
            rtol=0.01,
            atol=0.1,
        )

    @with_tf32_off
    @config.patch(use_mixed_mm=True)
    def test_uint4x2_mixed_mm(self):
        def fn(a, b):
            return torch.mm(
                a,
                torch.cat((b & 0xF, b >> 4), 1)
                .reshape(-1, b.shape[1])
                .to(a.dtype)
                .sub(8),
            )

        self.common(
            fn,
            (
                torch.randn(8, 8),
                torch.randint(0, 255, (4, 8), dtype=torch.uint8),
            ),
            check_lowp=True,
        )

    @skipIfXpu
    def test_mm_mixed_dtype(self):
        def fn(a, b):
            return torch.mm(a, b)

        t1 = torch.arange(6, dtype=torch.float, device=self.device).view(2, 3)
        t2 = torch.arange(9, dtype=torch.int64, device=self.device).view(3, 3)

        msg = "expected .* and .* to have the same dtype, but got: .* != .*"
        with self.assertRaisesRegex(RuntimeError, msg):
            torch.compile(fn)(t1, t2)
        with self.assertRaisesRegex(RuntimeError, msg):
            fn(t1, t2)

    @skipIfXpu
    def test_linear_mixed_dtype(self):
        class Net(nn.Module):
            def __init__(self) -> None:
                super(Net, self).__init__()  # noqa: UP008
                self.fc1 = nn.Linear(3, 3)

            def forward(self, x):
                x = self.fc1(x.permute(1, 2, 0))
                return x

        fn = Net().to(self.device)
        t = torch.arange(27, device=self.device).view(3, 3, 3)

        msg = "expected .* and .* to have the same dtype, but got: .* != .*"
        with self.assertRaisesRegex(RuntimeError, msg):
            fn(t)
        with self.assertRaisesRegex(RuntimeError, msg):
            with torch.no_grad():
                torch.compile(fn)(t)
        # TODO: Autograd internal assertion
        msg = r".*isDifferentiableType\(variable.scalar_type\(\)\) INTERNAL ASSERT FAILED.*"
        with self.assertRaisesRegex(RuntimeError, msg):
            torch.compile(fn)(t)

    def test_scalar_input(self):
        def fn(x, y):
            a = torch.div(x, y, rounding_mode="floor")
            return a

        self.common(fn, [torch.randint(5, (1, 8)), 5400])

    @torch._dynamo.config.patch(dynamic_shapes=True)
    @torch._dynamo.config.patch(assume_static_by_default=False)
    def test_scalar_output(self):
        def fn(arg0_1, arg2_1):
            arg1_1 = arg2_1.size(1)
            view = torch.ops.aten.view.default(arg2_1, [-1, arg1_1])
            embedding = torch.ops.aten.embedding.default(arg0_1, view)
            full = torch.ops.aten.full.default([1, arg1_1], 1, dtype=torch.float32)
            return (full, arg1_1, embedding)

        arg0_1 = rand_strided((32128, 768), (768, 1), device="cpu", dtype=torch.float32)
        arg2_1 = rand_strided((1, 22), (22, 1), device="cpu", dtype=torch.int64)
        self.common(fn, [arg0_1, arg2_1])

    def test_shape_prop_torch_ones(self):
        class Model(torch.nn.Module):
            def forward(self, attention_scores):
                extended_attention_mask = torch.ones(
                    8, 1, 1, 512, device=attention_scores.device
                )
                attention_scores = attention_scores + extended_attention_mask

                return attention_scores

        mod = Model().eval()
        with torch.no_grad():
            self.common(
                mod,
                (torch.randn(8, 12, 512, 512),),
            )

    @slowTest
    @expectedFailureCodegenDynamic
    @config.patch({"freezing": True})
    def test_conv_bn_fuse(self):
        # For gpu path, there is an accuracy issue
        if self.device == GPU_TYPE:
            raise unittest.SkipTest("only support cpu conv bn test")

        # fails dynamic check which bn is fused, and there will not have loops vars.
        input_shapes = {1: (112,), 2: (112, 112), 3: (55, 55, 55)}
        conv_modules = {1: torch.nn.Conv1d, 2: torch.nn.Conv2d, 3: torch.nn.Conv3d}
        bn_modules = {
            1: torch.nn.BatchNorm1d,
            2: torch.nn.BatchNorm2d,
            3: torch.nn.BatchNorm3d,
        }
        options = itertools.product(
            [1, 2, 3],
            [True, False],
            [1, 3],
            [1, 2],
            [1, 4],
        )

        for (
            dim,
            bias,
            kernel_size,
            dilation,
            groups,
        ) in options:
            oC = 32 * groups
            iC = 3 * groups
            x_shape = (1, iC) + input_shapes[dim]
            mod = torch.nn.Sequential(
                conv_modules[dim](
                    iC,
                    oC,
                    kernel_size=kernel_size,
                    dilation=dilation,
                    groups=groups,
                    bias=bias,
                ),
                bn_modules[dim](oC),
            ).eval()
            test_memory_format = [torch.contiguous_format]
            # TODO: GPU path doesn't support channels_last now.
            if not HAS_GPU and dim > 1:
                channels_last = (
                    torch.channels_last if dim == 2 else torch.channels_last_3d
                )
                test_memory_format.append(channels_last)
            for memory_format in test_memory_format:
                v = torch.randn(x_shape, dtype=torch.float32).to(
                    memory_format=memory_format
                )
                with torch.no_grad():
                    self.common(
                        mod,
                        (v,),
                    )

    def test_conv_functional_bn_fuse(self):
        # For gpu path, there is an accuracy issue
        if self.device == GPU_TYPE:
            raise unittest.SkipTest("only support cpu conv bn test")

        # Define a BatchNorm using functional BN.
        class BatchNorm(torch.nn.BatchNorm2d):
            def __init__(
                self,
                num_features,
                eps=1e-5,
                momentum=0.1,
                affine=True,
                track_running_stats=True,
                device=None,
                dtype=None,
            ):
                factory_kwargs = {"device": device, "dtype": dtype}
                super().__init__(
                    num_features,
                    eps=eps,
                    momentum=momentum,
                    affine=affine,
                    track_running_stats=track_running_stats,
                    **factory_kwargs,
                )

            def forward(self, x):
                if self.momentum is None:
                    exponential_average_factor = 0.0
                else:
                    exponential_average_factor = self.momentum

                if self.training and self.track_running_stats:
                    # TODO: if statement only here to tell the jit to skip emitting this when it is None
                    if self.num_batches_tracked is not None:  # type: ignore[has-type]
                        self.num_batches_tracked = self.num_batches_tracked + 1  # type: ignore[has-type]
                        if self.momentum is None:  # use cumulative moving average
                            exponential_average_factor = 1.0 / float(
                                self.num_batches_tracked
                            )
                        else:  # use exponential moving average
                            exponential_average_factor = self.momentum
                if self.training:
                    bn_training = True
                else:
                    bn_training = (self.running_mean is None) and (
                        self.running_var is None
                    )
                x = F.batch_norm(
                    x,
                    # If buffers are not to be tracked, ensure that they won't be updated
                    (
                        self.running_mean
                        if not self.training or self.track_running_stats
                        else None
                    ),
                    (
                        self.running_var
                        if not self.training or self.track_running_stats
                        else None
                    ),
                    self.weight,
                    self.bias,
                    bn_training,
                    exponential_average_factor,
                    self.eps,
                )
                return x

        v = torch.randn(1, 3, 556, 56, dtype=torch.float32)
        mod = torch.nn.Sequential(
            torch.nn.Conv2d(
                3,
                64,
                kernel_size=3,
                dilation=1,
                groups=1,
                bias=True,
            ),
            BatchNorm(64),
        ).eval()
        with torch.no_grad():
            self.common(
                mod,
                (v,),
            )

    @skipIfRocm
    def test_conv_inference_heuristics(self):
        if self.device != GPU_TYPE:
            raise unittest.SkipTest(f"{GPU_TYPE} only test")

        in_channels = 6
        out_channels = 6
        kernel_size = 3
        groups = 3

        grouped_conv = nn.Conv2d(
            in_channels, out_channels, kernel_size, groups=groups
        ).to(self.device)

        input_tensor = torch.randn(1, in_channels, 10, 10).to(self.device)

        # Perform the forward pass
        @torch.compile()
        def foo(m, inp):
            return m(inp)

        with torch.no_grad():
            _, code = run_and_get_code(foo, grouped_conv, input_tensor)
            # no to channels last permuting before kernel
            FileCheck().check_not(".run(").check(".convolution(").run(code[0])

        # in out should do channels last in inference
        in_channels = 8
        out_channels = 4
        kernel_size = 3

        # Create the convolution layer
        conv_layer = nn.Conv2d(in_channels, out_channels, kernel_size).to(self.device)

        input_tensor = torch.randn(1, in_channels, 10, 10).to(self.device)

        with torch.no_grad():
            _, code = run_and_get_code(foo, conv_layer, input_tensor)
            # should be channels last permuting before kernel
            if is_halide_backend(self.device):
                FileCheck().check("halide_kernel_0(").check(".convolution(").run(
                    code[0]
                )
            else:
                FileCheck().check(".run(").check(".convolution(").run(code[0])

    def test_upsample_cat_conv(self):
        if self.device == GPU_TYPE:
            raise unittest.SkipTest("only support cpu upsample_cat_conv test")

        class M(torch.nn.Module):
            def __init__(
                self,
                **kwargs,
            ):
                super().__init__()
                self.upsample = torch.nn.UpsamplingNearest2d(scale_factor=2)
                self.conv = torch.nn.Conv2d(
                    8,
                    5,
                    kernel_size=1,
                    padding=0,
                    stride=1,
                    dilation=1,
                    **kwargs,
                )

            def forward(self, x, y):
                x = self.upsample(x)
                z = torch.cat([x, y], dim=1)
                z = self.conv(z)
                return z

        v1 = torch.randn([8, 2, 12, 26])
        v2 = torch.randn([8, 6, 24, 52])

        with torch.no_grad():
            self.common(
                M().eval(),
                (v1, v2),
            )

    def test_aliased_buffer_reuse(self):
        def fn(x, y):
            x = 2 * x
            y = 2 * y
            c = torch.cat([x, y], dim=-1)
            d = 1 + c
            m = torch.mm(d, d)
            return m[:, :2] + x

        self.common(fn, (torch.randn(4, 2), torch.randn(4, 2)), check_lowp=False)

    def test_slice_view_with_graph_break(self):
        def fn():
            a = torch.tensor([1], device=self.device)
            a = a[0:1]
            b = a.squeeze()
            a[0] = 0
            if a[0] < 1e5:
                pass
            a[0] = 2
            return b

        expect = fn()
        opt_fn = torch.compile(fn)
        actual = opt_fn()
        self.assertEqual(expect, actual)

    def test_view_detach(self):
        def fn(a):
            return a[0].detach()

        self.common(
            fn,
            (torch.randn([4, 4], requires_grad=True),),
        )

    def test_gather1(self):
        def fn(a, b):
            return (
                torch.gather(a.expand([4, 5, 10, 6]), 3, b + 1),
                torch.gather(a.expand([4, 5, 10, 6]), -1, b + 1),
            )

        self.common(
            fn,
            (
                torch.randn([1, 1, 10, 6]),
                torch.randint(5, [4, 5, 10, 1], dtype=torch.int64),
            ),
        )

    def test_gather2(self):
        # 0d tensor
        def fn(a, b):
            return torch.gather(a, 0, b) + torch.gather(a, -1, b)

        x = torch.tensor(123)
        y = torch.tensor(0)
        self.assertEqual(fn(x, y), x + x)

    def test_gather3(self):
        def fn(a, b):
            return torch.gather(a, 1, b, sparse_grad=True)

        self.common(
            fn,
            (
                torch.randn([4, 5, 10, 6], requires_grad=True),
                torch.randint(5, [4, 5, 10, 1], dtype=torch.int64),
            ),
        )

    def test_slice1(self):
        def fn(a):
            return (
                a[:, :10, 0] + a[:, 10:, 0],
                (a + 1)[:, :10, 0] + (a + 1)[:, 10:, 0],
                a[:, -30:, 0],  # negative index out of range
                a[:, :-30, 0],  # negative index out of range
            )

        self.common(
            fn,
            (torch.randn([2, 20, 2]),),
        )

    def test_slice2(self):
        def fn(a):
            return (
                a[:-1, ::2, -1] + a[-1:, 1::2, -2],
                (a + 1)[:-1, ::2, -1] + (a + 2)[-1:, 1::2, -2],
            )

        self.common(
            fn,
            (torch.randn([2, 20, 2]),),
        )

    # It's a view so it doens't generate a kernel
    @expectedFailureCodegenDynamic
    def test_slice3(self):
        def fn(a, b):
            return torch.ops.aten.slice.Tensor(a, 0, 0, -b)

        x = torch.rand(48, 3, 512, 512)
        self.common(fn, (x, 2))

    @expectedFailureCodegenDynamic
    def test_slice4(self):
        # empty slices that require clamping the start or end
        def fn(a):
            return (
                aten.slice.Tensor(a, 0, 2, 0, 1),
                aten.slice.Tensor(a, 0, a.shape[0], a.shape[0] + 10, 1),
                aten.slice.Tensor(a, 0, -20, 0, 1),
                aten.slice.Tensor(a, 0, -20, -16, 1),
            )

        x = torch.rand(10)
        self.common(fn, (x,))

    def test_split_with_list(self):
        def fn(a, sizes):
            return [t + 1.0 for t in torch.split(a * 2.0, sizes, -1)]

        self.common(fn, (torch.randn(2, 2, 10), [3, 3, 4]))
        self.common(fn, (torch.randn(2, 2, 10), [4, 3, 3]))
        self.common(fn, (torch.randn(2, 2, 10), [1, 2, 3, 4]))

    def test_split_with_integer(self):
        # argument `split_size_or_sections` is integer
        @torch.compile(dynamic=True)
        def f(x, sizes):
            return torch.split(x, sizes, -1)

        # split into equally sized chunks, 10 = 5 + 5
        r1, r2 = f(torch.randn(2, 10), 5)
        self.assertTrue(r1.size() == (2, 5))
        self.assertTrue(r2.size() == (2, 5))

        # split into equally sized chunks, 12 = 4 + 4 + 4
        r1, r2, r3 = f(torch.randn(2, 12), 4)
        self.assertTrue(r1.size() == (2, 4))
        self.assertTrue(r2.size() == (2, 4))
        self.assertTrue(r3.size() == (2, 4))

        # split unevenly, 10 = 3 + 3 + 3 + 1
        r1, r2, r3, r4 = f(torch.randn(2, 10), 3)
        self.assertTrue(r1.size() == (2, 3))
        self.assertTrue(r2.size() == (2, 3))
        self.assertTrue(r3.size() == (2, 3))
        self.assertTrue(r4.size() == (2, 1))

    def test_split_failed(self):
        @torch._dynamo.optimize("inductor")
        def fn(a):
            return torch.split(a, [2, 1, 1], dim=1)

        with self.assertRaisesRegex(RuntimeError, ""):
            fn(torch.randn(1, 5))

    @skipIfWindows
    def test_inductor_assert(self):
        @torch._dynamo.optimize("inductor", dynamic=True)
        def fn(a):
            assert a.shape[0] >= 2 and a.shape[1] >= 4
            return a.cos()

        inp = torch.randn(2, 4, 6)
        torch._dynamo.mark_dynamic(inp, 0)
        torch._dynamo.mark_dynamic(inp, 1)
        self.assertEqual(fn(inp), inp.cos())

    def test_split(self):
        def fn(a):
            t = torch.split(a, 3, -1)
            return (t[0], t[1], t[2], t[3])

        def fn2(a):
            return fn(a + 1)

        self.common(
            fn,
            (torch.randn([2, 2, 10]),),
        )

        self.common(
            fn2,
            (torch.randn([2, 2, 10]),),
        )

    def test_low_memory_max_pool(self):
        prims = torch.ops.prims

        def fn(x):
            kernel_size = [3, 3]
            stride = [2, 2]
            padding = [1, 1]
            dilation = [1, 1]
            ceil_mode = False

            vals, offsets = prims._low_memory_max_pool2d_with_offsets(
                x,
                kernel_size,
                stride,
                padding,
                dilation,
                ceil_mode,
            )
            indices = prims._low_memory_max_pool2d_offsets_to_indices(
                offsets,
                kernel_size[1],
                x.size(-1),
                stride,
                padding,
            )
            return vals, indices, offsets

        self.common(fn, (torch.randn(1, 3, 10, 10),))

    def test_to_dtype(self):
        def fn(a, b):
            return (
                aten._to_copy(a, dtype=6),
                aten._to_copy(b + 1, dtype=6),
                aten.to(b, torch.float64),
                aten.to(b, torch.bool),
            )

        self.common(
            fn,
            (
                torch.randn([2, 2, 10]),
                torch.randn([2, 2, 10], dtype=torch.float64),
            ),
        )

    @requires_gpu()
    def test_to_device(self):
        def fn(a):
            if a.device.type == "cpu":
                return aten._to_copy(
                    a, device=torch.device(GPU_TYPE), dtype=6, layout=0
                )
            else:
                return aten._to_copy(a, device=torch.device("cpu"), dtype=6, layout=0)

        self.common(
            fn,
            (torch.randn([2, 2, 10]),),
        )

    def test_to_memory_format(self):
        def fn(a, memory_format):
            return a.to(memory_format=memory_format)

        self.common(
            fn,
            (torch.randn([2, 2, 10, 10]), torch.channels_last),
        )
        self.common(
            fn,
            (
                torch.randn([2, 2, 10, 10]).to(memory_format=torch.channels_last),
                torch.contiguous_format,
            ),
        )

    @requires_gpu()
    def test_to_device_constant(self):
        def fn(a):
            d1 = a.device.type
            if d1 == "cpu":
                d2 = GPU_TYPE
            else:
                d2 = "cpu"

            const1 = torch.as_tensor(list(range(64)), device=d2)
            return (
                torch.arange(10, device=d2).to(d1) + a,
                const1.to(d1),
                (const1 + 1).to(d1),
            )

        self.common(
            fn,
            (torch.randn([10]),),
        )

    @requires_gpu()
    def test_multi_device(self):
        def fn(x):
            x = x + 1
            x = x + 2
            x = x.to(device=GPU_TYPE)
            x = x + 3
            x = x + 4
            x = x.cpu()
            x = x + 5
            x = x + 6
            x = x.to(device=GPU_TYPE)
            x = x + 7
            x = x + 8
            x = x.cpu()
            x = x + 9
            x = x + 10
            return x

        self.common(
            fn,
            (torch.randn([2, 2, 10]),),
            check_lowp=False,  # cpu doesn't understand fp16, and there are explicit .cpu() calls
        )

    @skipIfRocm
    @requires_multigpu()
    def test_multi_gpu_device(self):
        # TODO: https://github.com/pytorch/pytorch/issues/92627
        x = torch.rand([4], device=GPU_TYPE)

        def fn(x, y):
            r = torch.ops.aten.div(x, y)
            r = r.to(f"{GPU_TYPE}:1")
            return 2 * r

        self.common(fn, (torch.randn(4), torch.randn(4)), check_lowp=False)

    @requires_multigpu()
    def test_multi_gpu_recompile_on_index(self):
        torch.set_float32_matmul_precision("high")

        def gemm(x, y):
            return x @ y

        failed_guard = None

        def fail(guard):
            nonlocal failed_guard
            failed_guard = guard

        gemm_opt = torch._dynamo.optimize("inductor", guard_fail_fn=fail)(gemm)

        x0 = torch.randn(1024, 1024, device=f"{GPU_TYPE}:0")
        y0 = torch.randn(1024, 1024, device=f"{GPU_TYPE}:0")

        gemm_opt(x0, y0)

        x1 = torch.randn(1024, 1024, device=f"{GPU_TYPE}:1")
        y1 = torch.randn(1024, 1024, device=f"{GPU_TYPE}:1")

        gemm_opt(x1, y1)
        self.assertTrue(failed_guard is not None)
        self.assertTrue(
            "tensor 'L['x']' Tensor device index mismatch. Expected device index to be"
            in failed_guard.reason
        )

    def test_unbind(self):
        def fn(a):
            return torch.unbind(a), torch.unbind(a, -1)

        self.common(
            fn,
            (torch.randn([4, 4, 4]),),
        )

    def test_convolution1(self):
        m = torch.nn.Sequential(
            torch.nn.Conv2d(5, 6, [3, 3]),
            torch.nn.ReLU(),
            ToTuple(),
        )

        self.common(
            m,
            (torch.randn([2, 5, 16, 16]),),
            # Mismatched elements: 10 / 2352 (0.4%)
            # Greatest absolute difference: 5.7220458984375e-05 at index (0, 3, 12, 12) (up to 1e-05 allowed)
            # Greatest relative difference: 0.06512477175897748 at index (0, 4, 11, 9) (up to 0.001 allowed)
            atol=6e-5,
            rtol=0.001,
        )

    def test_convolution2(self):
        def fn(x, w, b):
            # transposed conv
            return (aten.convolution(x, w, b, [4], [0], [1], True, [0], 1),)

        self.common(
            fn,
            (
                torch.randn([2, 32, 90]),
                torch.randn([32, 16, 8]),
                torch.randn([16]),
            ),
            check_lowp=False,
        )

    def test_convolution3(self):
        # Test stride or padding or dilation is 1 element list.
        m = torch.nn.Sequential(
            torch.nn.Conv2d(5, 6, [3, 3], stride=[1], padding=[0], dilation=[1]),
            torch.nn.ReLU(),
            ToTuple(),
        )

        self.common(
            m,
            (torch.randn([2, 5, 16, 16]),),
            atol=6e-5,
            rtol=0.001,
        )

    @skip_if_gpu_halide
    def test_convolution4(self):
        def fn(x, w):
            x = F.conv2d(x, w, groups=w.shape[0])
            return x.sum()

        self.common(
            fn,
            (
                torch.randn([2, 3, 16, 20]),
                torch.randn([3, 1, 5, 5]),
            ),
        )

    def test_convolution5(self):
        def fn(x, w):
            x = F.conv2d(x, w, dilation=[x.size(0)])
            return x.sum()

        x = torch.randn([2, 1, 16, 20])
        w = torch.randn([1, 1, 5, 5])

        torch._dynamo.mark_dynamic(x, 0)

        atol = None
        rtol = None
        if self.device == "xpu":
            # set to float32 default tolerance,
            # check_model_gpu with update rotl to 2e-3 for fp16.
            # fix issue #129974
            atol = 1e-05
            rtol = 1.3e-06
        self.common(fn, (x, w), atol=atol, rtol=rtol)

    def test_conv3d(self):
        m = torch.nn.Sequential(
            torch.nn.Conv3d(3, 3, kernel_size=7),
            ToTuple(),
        )

        self.common(
            m,
            (torch.randn([1, 3, 8, 16, 32]),),
            atol=6e-5,
            rtol=0.001,
            # Make sure we compute also with fp16 in the reference. Otherwise,
            # the reference will compute with fp32 and cast back to fp16, which
            # causes numeric differences beyond tolerance.
            reference_in_float=False if torch.version.hip else True,
        )

    def test_conv2d_channels_last(self):
        if self.device == GPU_TYPE:
            raise unittest.SkipTest("only support cpu conv2d channels_last")

        m = torch.nn.Sequential(
            torch.nn.Conv2d(3, 3, 1, 1),
            ToTuple(),
        )
        # only weight is channels_last
        self.common(
            m.to(memory_format=torch.channels_last),
            (torch.randn([2, 3, 16, 16]),),
            check_lowp=False,
        )
        # only activation is channels_last
        self.common(
            m,
            (torch.randn([2, 3, 16, 16]).to(memory_format=torch.channels_last),),
            check_lowp=False,
        )
        # activation and weight are all channels_last
        self.common(
            m.to(memory_format=torch.channels_last),
            (torch.randn([2, 3, 16, 16]).to(memory_format=torch.channels_last),),
            check_lowp=False,
        )

    def test_conv2d_backward_channels_last(self):
        def fn(grad_output, inp, weight):
            convolution_backward_8 = torch.ops.aten.convolution_backward.default(
                grad_output,
                inp,
                weight,
                [320],
                [1, 1],
                [0, 0],
                [1, 1],
                False,
                [0, 0],
                1,
                [True, True, True],
            )
            return convolution_backward_8

        # only weight is channels_last
        self.common(
            fn,
            (
                torch.randn([2, 320, 8, 8]),
                torch.randn([2, 2048, 8, 8]),
                torch.randn([320, 2048, 1, 1]).to(memory_format=torch.channels_last),
            ),
            check_lowp=False,
        )

    def test_conv3d_channels_last(self):
        if self.device == GPU_TYPE:
            raise unittest.SkipTest("only support cpu conv3d channels_last")

        m = torch.nn.Sequential(
            torch.nn.Conv3d(3, 3, 1, 1),
            ToTuple(),
        )
        # only weight is channels_last
        self.common(
            m.to(memory_format=torch.channels_last_3d),
            (torch.randn([2, 3, 16, 16, 16]),),
        )
        # only activation is channels_last
        self.common(
            m,
            (torch.randn([2, 3, 16, 16, 16]).to(memory_format=torch.channels_last_3d),),
        )
        # activation and weight are all channels_last
        self.common(
            m.to(memory_format=torch.channels_last_3d),
            (torch.randn([2, 3, 16, 16, 16]).to(memory_format=torch.channels_last_3d),),
        )

    @skip_if_gpu_halide  # slow
    def test_adaptive_avg_pool2d1(self):
        def fn(x):
            return aten._adaptive_avg_pool2d(x, (6, 6)), aten._adaptive_avg_pool2d(
                x + 1, (2, 5)
            )

        self.common(
            fn,
            (torch.randn(2, 4, 16, 16),),
            check_lowp=False,
        )

        # lowering to avg_pool2d case
        self.common(
            fn,
            (torch.randn(2, 4, 3, 3),),
        )

        # no-op case
        self.common(
            fn,
            (torch.randn(2, 4, 6, 6),),
        )

    def test_adaptive_avg_pool2d2(self):
        # Big kernel size, use fallback
        def fn(x):
            return aten._adaptive_avg_pool2d(x, (4, 4))

        torch._inductor.metrics.generated_kernel_count = 0
        self.common(
            fn,
            (torch.randn(2, 4, 21, 21),),
            check_lowp=False,
        )
        assertGeneratedKernelCountEqual(self, 0)

    @skip_if_gpu_halide  # slow
    def test_adaptive_max_pool2d1(self):
        def fn(x):
            return aten.adaptive_max_pool2d(x, (6, 6))

        self.common(
            fn,
            (torch.randn(2, 4, 16, 16),),
            check_lowp=False,
        )

        # lowering to max_pool2d case
        self.common(
            fn,
            (torch.randn(2, 4, 3, 3),),
        )

        # no-op case
        self.common(
            fn,
            (torch.randn(2, 4, 6, 6),),
        )

    @skip_if_gpu_halide  # slow
    def test_adaptive_max_pool2d2(self):
        # Big kernel size, use fallback
        def fn(x):
            return aten.adaptive_max_pool2d(x, (4, 4))

        torch._inductor.metrics.generated_kernel_count = 0
        self.common(
            fn,
            (torch.randn(2, 4, 21, 21),),
            check_lowp=False,
        )
        assertGeneratedKernelCountEqual(self, 0)

    def test_fractional_max_pool2d1(self):
        def fn(x, samples):
            return aten.fractional_max_pool2d(x, (3, 3), (2, 2), samples)

        self.common(
            fn, (torch.randn(1, 4, 16, 16), torch.rand(1, 4, 2)), check_lowp=False
        )

    def test_fractional_max_pool2d2(self):
        # fallback for larger kernel size

        def fn(x, samples):
            return aten.fractional_max_pool2d(x, (6, 5), (3, 3), samples)

        torch._inductor.metrics.generated_kernel_count = 0
        self.common(
            fn,
            (torch.randn(2, 4, 36, 36), torch.rand(2, 4, 2)),
            check_lowp=False,
        )
        assertGeneratedKernelCountEqual(self, 0)

    def test_fractional_max_pool2d3(self):
        def fn(x, samples):
            return aten.fractional_max_pool2d(x, (1, 1), (16, 16), samples)

        self.common(
            fn, (torch.randn(2, 4, 16, 16), torch.rand(2, 4, 2)), check_lowp=False
        )

    @config.patch(fallback_random=True)
    @skip_if_halide  # Can only unroll for loops over a constant extent
    def test_fractional_max_pool2d4(self):
        random.seed(1234)
        torch.manual_seed(1234)

        # check rectangular kernel/output size

        def fn(x):
            return torch.nn.functional.fractional_max_pool2d_with_indices(
                x, (4, 3), (3, 2)
            )

        self.common(fn, (torch.randn(1, 4, 16, 16),), check_lowp=False)

    def test_multi_threading(self):
        model = torch.nn.Linear(2, 3).eval()
        inp = torch.randn(4, 2)

        num_run = 3

        def run_weights_sharing_model(m, inp):
            with torch.no_grad():
                for i in range(num_run):
                    y = m(inp)

        numb_instance = 2
        threads = []
        compiled_m = torch.compile(model)
        for i in range(1, numb_instance + 1):
            thread = threading.Thread(
                target=run_weights_sharing_model, args=(compiled_m, inp)
            )
            threads.append(thread)
            thread.start()
        for thread in threads:
            thread.join()

    @unittest.skipIf(config.is_fbcode(), "fbcode triton error, needs debugging")
    @skip_if_gpu_halide  # https://github.com/halide/Halide/issues/8311
    def test_adaptive_avg_pool2d_low_prec(self):
        class Model(torch.nn.Module):
            def __init__(self) -> None:
                super().__init__()
                self.avgpool = torch.nn.AdaptiveAvgPool2d((1, 1))

            def forward(self, x):
                x = self.avgpool(x)
                return x

        mod = Model().to(self.device)
        for dtype in [torch.half, torch.bfloat16]:
            x = torch.randn(4, 3, 7, 7, device=self.device).to(dtype=dtype)
            opt_mod = torch.compile(mod)
            res = opt_mod(x)
            expected = mod(x)
            self.assertTrue(torch.allclose(res, expected))

    def test_buffer_copied_in_graph(self):
        class MyModel(torch.nn.Module):
            def __init__(self) -> None:
                super().__init__()
                self.buf = torch.nn.Buffer(torch.zeros(1))
                self.w1 = torch.nn.Parameter(torch.zeros(1))
                self.w2 = torch.nn.Parameter(torch.zeros(1))

            def forward(self, x):
                self.buf.add_(1)
                return (self.w1 * x * self.w2).sum() + self.buf.sum()

        model_for_eager = MyModel().to(self.device)
        model_for_compile = copy.deepcopy(model_for_eager)

        eager_version_counters = [
            buffer._version for _, buffer in model_for_eager.named_buffers()
        ]
        compile_version_counters = [
            buffer._version for _, buffer in model_for_compile.named_buffers()
        ]

        compiled_f = torch.compile(model_for_compile, backend="inductor")

        inp_ref = torch.ones(1, requires_grad=True, device=self.device)
        inp_test = torch.ones(1, requires_grad=True, device=self.device)

        out_ref = model_for_eager(inp_ref.clone())
        out_test = compiled_f(inp_test.clone())

        eager_version_counters_after = [
            buffer._version for _, buffer in model_for_eager.named_buffers()
        ]
        compile_version_counters_after = [
            buffer._version for _, buffer in model_for_compile.named_buffers()
        ]

        eager_delta = list(
            map(operator.sub, eager_version_counters_after, eager_version_counters)
        )
        compile_delta = list(
            map(operator.sub, compile_version_counters_after, compile_version_counters)
        )

        self.assertEqual(eager_delta, compile_delta)

    @skip_if_gpu_halide
    def test_buffer_copied_in_graph_with_different_shapes(self):
        class MyModel(torch.nn.Module):
            def __init__(self) -> None:
                super().__init__()
                self.buf = torch.nn.Buffer(torch.ones(4, 4))
                self.w = torch.nn.Parameter(
                    torch.Tensor([[4, 5], [1, 2], [6, 7], [8, 9]])
                )

            def forward(self, x):
                self.buf.add_(1)
                return (self.w @ x).sum() + self.buf.sum()

        model_for_eager = MyModel().to(self.device)
        model_for_compile = copy.deepcopy(model_for_eager)

        eager_version_counters = [
            buffer._version for _, buffer in model_for_eager.named_buffers()
        ]
        compile_version_counters = [
            buffer._version for _, buffer in model_for_compile.named_buffers()
        ]

        compiled_f = torch.compile(model_for_compile, backend="inductor")

        inp_ref = torch.ones(2, 4, requires_grad=True, device=self.device)
        inp_test = torch.ones(2, 4, requires_grad=True, device=self.device)

        out_ref = model_for_eager(inp_ref.clone())
        out_test = compiled_f(inp_test.clone())

        eager_version_counters_after = [
            buffer._version for _, buffer in model_for_eager.named_buffers()
        ]
        compile_version_counters_after = [
            buffer._version for _, buffer in model_for_compile.named_buffers()
        ]

        eager_delta = list(
            map(operator.sub, eager_version_counters_after, eager_version_counters)
        )
        compile_delta = list(
            map(operator.sub, compile_version_counters_after, compile_version_counters)
        )

        self.assertEqual(eager_delta, compile_delta)

    @skipIfNNModuleInlined("https://github.com/pytorch/pytorch/issues/128198")
    def test_buffer_batch_norm(self):
        class MyModel(torch.nn.Module):
            def __init__(self) -> None:
                super().__init__()
                self.m = torch.nn.BatchNorm1d(100)

            def forward(self, x):
                return self.m(x)

        model_for_eager = MyModel().to(self.device)
        model_for_compile = copy.deepcopy(model_for_eager)

        eager_version_counters = [
            buffer._version for _, buffer in model_for_eager.named_buffers()
        ]
        compile_version_counters = [
            buffer._version for _, buffer in model_for_compile.named_buffers()
        ]

        compiled_f = torch.compile(model_for_compile, backend="inductor")

        inp_ref = torch.ones(20, 100, requires_grad=True, device=self.device)
        inp_test = torch.ones(20, 100, requires_grad=True, device=self.device)

        out_ref = model_for_eager(inp_ref.clone())
        out_test = compiled_f(inp_test.clone())

        eager_version_counters_after = [
            # TODO: remove the + 1 after https://github.com/pytorch/pytorch/issues/120622 is fixed
            buffer._version + 1
            if k in ["m.running_mean", "m.running_var"]
            else buffer._version
            for k, buffer in model_for_eager.named_buffers()
        ]

        compile_version_counters_after = [
            buffer._version for _, buffer in model_for_compile.named_buffers()
        ]

        eager_delta = list(
            map(operator.sub, eager_version_counters_after, eager_version_counters)
        )
        compile_delta = list(
            map(operator.sub, compile_version_counters_after, compile_version_counters)
        )

        self.assertEqual(eager_delta, compile_delta)

    def test_adaptive_avg_pool_with_output_size_0(self):
        m1 = nn.AdaptiveAvgPool1d(0)
        self.common(m1, (torch.randn(1, 2),))
        m2 = nn.AdaptiveAvgPool2d(0)
        self.common(m2, (torch.randn(1, 2, 3),))

    def test_max_pool2d1(self):
        def fn(x):
            return aten.max_pool2d_with_indices(x, [3, 3], [2, 2])

        self.common(
            fn,
            (torch.randn(2, 4, 16, 16),),
        )

    @skip_if_gpu_halide  # slow
    def test_max_pool2d2(self):
        def fn(x):
            return aten.max_pool2d_with_indices(x, [3, 3], [2, 2])

        self.common(
            fn,
            (torch.randn([16, 64, 55, 55]),),
        )

    @skip_if_gpu_halide  # slow
    def test_max_pool2d3(self):
        def fn(x):
            # with padding
            return (
                aten.max_pool2d_with_indices(x, [3, 3], [2, 2], [1, 1]),
                aten.max_pool2d_with_indices(
                    x,
                    [
                        3,
                    ],
                    [
                        2,
                    ],
                    [
                        1,
                    ],
                ),
            )

        self.common(
            fn,
            (-torch.arange(1 * 8 * 8, dtype=torch.float32).view(1, 1, 8, 8),),
        )

    @skip_if_halide  # Can only unroll for loops over a constant extent
    def test_max_pool2d4(self):
        def fn(x):
            # with padding
            return aten.max_pool2d_with_indices(x, [3, 3], [2, 2], [0, 0], [1, 1], True)

        self.common(
            fn,
            (torch.randn([2, 8, 111, 111]),),
        )

    @skip_if_gpu_halide  # slow
    def test_max_pool2d5(self):
        def fn(x):
            return aten.max_pool2d_with_indices(x, [3, 3], [])

        self.common(
            fn,
            (torch.randn([16, 64, 55, 55]),),
        )

    @skip_if_gpu_halide  # slow
    def test_max_pool2d6(self):
        # Too big kernel size, use fallback
        def fn(x):
            return aten.max_pool2d_with_indices(x, [13, 13], [])

        torch._inductor.metrics.generated_kernel_count = 0
        self.common(
            fn,
            (torch.randn([16, 64, 55, 55]),),
        )
        assertGeneratedKernelCountEqual(self, 0)

    # From https://github.com/pytorch/pytorch/issues/94775
    def test_max_pool2d7(self):
        # ceil mode turns on
        def fn(x):
            return torch.nn.functional.max_pool2d(
                x, 1, stride=(2, 2), padding=0, ceil_mode=True
            )

        self.common(
            fn,
            (torch.randn([1, 1, 6, 7]),),
        )

    # From https://github.com/pytorch/pytorch/issues/93384
    def test_max_pool2d8(self):
        # dialtion is not 1, use fallback
        def fn(x):
            return aten.max_pool2d_with_indices(x, [3, 2], [2, 1], [1, 1], [1, 2])

        torch._inductor.metrics.generated_kernel_count = 0
        self.common(
            fn,
            (torch.randn([2, 2, 3, 6]),),
        )
        assertGeneratedKernelCountEqual(self, 0)

    def test_avg_pool2d1(self):
        def fn(x):
            return aten.avg_pool2d(x, [3, 3], [2, 2])

        self.common(
            fn,
            (torch.randn(2, 4, 16, 16),),
        )

    def test_avg_pool2d2(self):
        def fn(x):
            return aten.avg_pool2d(x, [3, 3], [2, 2])

        self.common(
            fn,
            (torch.randn([16, 64, 55, 55]),),
        )

    def test_avg_pool2d3(self):
        def fn(x):
            return (
                aten.avg_pool2d(x, [3, 3], [2, 2], [1, 1]),
                aten.avg_pool2d(
                    x,
                    [
                        3,
                    ],
                    [
                        2,
                    ],
                    [
                        1,
                    ],
                ),
            )

        self.common(
            fn,
            (-torch.arange(1 * 8 * 8, dtype=torch.float32).view(1, 1, 8, 8),),
            check_lowp=not is_halide_backend(self.device),  # misaligned addr fp16
        )

    def test_avg_pool2d4(self):
        def fn(x):
            return aten.avg_pool2d(x, [3, 3], [2, 2], [0, 0], True)

        self.common(
            fn,
            (torch.randn([2, 8, 111, 111]),),
        )

    def test_avg_pool2d5(self):
        def fn(x):
            return aten.avg_pool2d(x, [3, 3], [2, 2], [1, 1], count_include_pad=False)

        self.common(
            fn,
            (-torch.arange(1 * 8 * 8, dtype=torch.float32).view(1, 1, 8, 8),),
            check_lowp=not is_halide_backend(self.device),  # misaligned addr fp16
        )

    def test_avg_pool2d6(self):
        def fn(x):
            return aten.avg_pool2d(x, [3, 3], [2, 2], [1, 1], divisor_override=3)

        self.common(
            fn,
            (-torch.arange(1 * 8 * 8, dtype=torch.float32).view(1, 1, 8, 8),),
            check_lowp=not is_halide_backend(self.device),  # misaligned addr fp16
        )

    def test_avg_pool2d7(self):
        # Large kernel size, use fallback
        def fn(x):
            return aten.avg_pool2d(x, [13, 13], [1, 1], [0, 0])

        torch._inductor.metrics.generated_kernel_count = 0
        self.common(
            fn,
            (-torch.arange(1 * 24 * 24, dtype=torch.float32).view(1, 1, 24, 24),),
        )
        assertGeneratedKernelCountEqual(self, 0)

    def test_avg_pool2d8(self):
        # https://github.com/pytorch/pytorch/issues/100987
        def fn(x):
            return aten.avg_pool2d(
                x, kernel_size=3, stride=2, padding=1, ceil_mode=True
            )

        self.common(
            fn,
            (torch.randn(1, 3, 6, 6),),
            check_lowp=not is_halide_backend(self.device),  # misaligned addr fp16
        )

    @skip_if_gpu_halide  # slow
    def test_alexnet_prefix(self):
        def forward(arg6, arg7, arg16):
            convolution = torch.ops.aten.convolution(
                arg16, arg7, arg6, [4, 4], [2, 2], [1, 1], False, [0, 0], 1
            )
            relu = torch.ops.aten.relu(convolution)
            max_pool2d_with_indices = torch.ops.aten.max_pool2d_with_indices(
                relu, [3, 3], [2, 2]
            )
            getitem = max_pool2d_with_indices[0]
            return (getitem,)

        self.common(
            forward,
            (
                rand_strided((64,), (1,), torch.float32, "cpu"),
                rand_strided((64, 3, 11, 11), (363, 121, 11, 1), torch.float32, "cpu"),
                rand_strided(
                    (16, 3, 224, 224), (150528, 50176, 224, 1), torch.float32, "cpu"
                ),
            ),
            # Mismatched elements: 127 / 746496 (0.0%)
            # Greatest absolute difference: 0.0009765625 at index (1, 62, 7, 16) (up to 1e-05 allowed)
            # Greatest relative difference: 0.05187467899332306 at index (14, 18, 11, 0) (up to 0.001 allowed)
            atol=3e-3,
            rtol=2,
        )

    def test_elu(self):
        def fn(x):
            return aten.elu(x, 1.6732632423543772, 1.0507009873554805) + 2, aten.elu(
                x + 1, 2, 3, 4
            )

        self.common(
            fn,
            (torch.randn([16, 16]),),
            rtol=1e-4,
            atol=1e-4,
        )

    def test_tan(self):
        def fn(x):
            return aten.tan(x) + 2, aten.tan(x + 1)

        self.common(
            fn,
            (torch.randn([16, 16]),),
        )

    def test_tanh(self):
        def fn(x):
            return aten.tanh(x) + 2, aten.tanh(x + 1)

        self.common(
            fn,
            (torch.randn([16, 16]),),
        )

    @skip_if_halide  # lgamma not implemented
    def test_lgamma(self):
        def fn(x):
            return aten.lgamma(x) + 2, aten.cos(x + 1)

        self.common(
            fn,
            (torch.randn([16, 16]),),
        )

    def test_cos(self):
        def fn(x):
            return aten.cos(x) + 2, aten.cos(x + 1)

        self.common(
            fn,
            (torch.randn([16, 16]),),
        )

    def test_sin(self):
        def fn(x):
            return aten.sin(x) + 2, aten.sin(x + 1)

        self.common(
            fn,
            (torch.randn([16, 16]),),
        )

    def test_repeat(self):
        def fn(x):
            return (
                x.repeat(0, 1, 1, 1),
                x.repeat(2, 2, 3, 1),
                x.repeat(8, 1, 1, 1),
                x.repeat(2, 1, 1, 1, 1, 1),
            )

        self.common(
            fn,
            (torch.randn([1, 2, 4, 8]),),
        )

    def test_repeat_as_strided(self):
        # Reproducer for #127474

        def fn(x):
            view_size = (3, 2)
            full = x.repeat((3, 2))
            view = torch.as_strided(full, view_size, full.stride())
            result = view + view

            return result

        self.common(fn, (torch.randn(1, 1),))

    def test_repeat_interleave(self):
        def fn(x):
            return (
                x.repeat_interleave(2),
                x.repeat_interleave(3, dim=0),
                x.repeat_interleave(x.size(1), dim=1),
            )

        self.common(
            fn,
            (torch.randn([1, 2, 4, 8]),),
        )

    @config.patch(implicit_fallbacks=True)
    def test_repeat_interleave_2(self):
        def fn(x):
            return torch.ops.aten.repeat_interleave.Tensor(x, output_size=12)

        self.common(
            fn,
            (torch.tensor([2, 4, 6]),),
        )

    @config.patch(fallback_random=True)
    def test_randn_with_dtype_and_device(self):
        if self.device == GPU_TYPE:
            raise unittest.SkipTest("only support cpu randn_with_dtype_and_device test")

        def fn(vectors):
            rotations_shape = (12, vectors.shape[-1], 1, 64)
            random_rotations = torch.randn(
                rotations_shape, device=vectors.device, dtype=vectors.dtype
            )
            random_rotations += 1
            return random_rotations

        self.common(
            fn,
            (torch.randn([4, 12, 2, 64]),),
        )

    def test_embedding(self):
        m = torch.nn.Sequential(
            torch.nn.Embedding(10, 4, padding_idx=0),
            torch.nn.ReLU(),
            ToTuple(),
        )

        self.common(
            m,
            (torch.randint(10, [2, 8]),),
        )

    def test_mean(self):
        def fn(x):
            return (
                x.mean(),
                x.mean(-1),
                torch.mean(x, -2, keepdim=True),
                x.mean([0, 1]),
            )

        self.common(
            fn,
            (torch.randn([1, 2, 4, 8]),),
        )

    def test_var_mean(self):
        def fn(x):
            return (
                *torch.var_mean(x, -1),
                *torch.var_mean(x, [1, 3]),
            )

        self.common(
            fn,
            (torch.randn([1, 2, 4, 8]),),
        )

    def test_var_correction(self):
        def fn(x):
            dim = -1
            return (
                torch.var(x, dim=dim, correction=1.3),
                torch.var(x, dim=dim, correction=3),
                torch.var(x, dim=dim, correction=10),
            )

        self.common(fn, (torch.randn([2, 8]),))
        # Unrolled reduction
        self.common(fn, (torch.randn([2, 4]),))

    @config.patch(pick_loop_orders=True)
    @skipIfWindows
    def test_transposed_propagates(self):
        @torch._dynamo.optimize("inductor", nopython=True)
        def fn(x, y):
            return x + y

        a = torch.randn(1, 4, 4, 4, device=self.device).permute(0, 2, 3, 1)
        b = torch.randn(4, 4, 4, device=self.device).permute(1, 2, 0)
        c = fn(a, b)
        self.assertEqual(a.stride(), c.stride())
        self.assertEqual(c.stride()[2], 1)

    @skip_if_gpu_halide
    def test_std(self):
        def fn(x):
            return (
                torch.var(x, True),
                torch.var(x, False),
                torch.var(x, -1, True),
                torch.var(x, -1, False),
                torch.std(x, False),
                torch.std(x, [0, 1], True),
                torch.std(x, [0, 1], False),
                torch.std(x, -2, True, keepdim=True),
            )

        self.common(
            fn,
            (torch.randn([2, 4, 4, 8]),),
        )

    def test_embedding_bag(self):
        def fn(w, i, o):
            return aten._embedding_bag(w, i, o, False, 0, False, None)

        self.common(
            fn,
            (torch.randn([10, 4]), torch.randint(10, [8]), torch.tensor([0, 2, 6])),
        )

    def test_batch_norm_2d(self):
        m = torch.nn.Sequential(
            torch.nn.BatchNorm2d(10),
            torch.nn.ReLU(),
        )
        m.eval()
        self.common(m, (torch.randn([2, 10, 8, 8]),), check_lowp=False)
        self.common(
            m,
            (torch.randn([3, 10, 16, 16]),),
            check_lowp=False,  # too painful to match types of bn model
        )

    # From yolov3
    @with_tf32_off
    def test_batch_norm_2d_2(self):
        if self.device == "cpu":
            raise unittest.SkipTest(f"requires {GPU_TYPE}")

        class Repro(torch.nn.Module):
            def __init__(self) -> None:
                super().__init__()
                self.self_0 = torch.nn.Conv2d(
                    64,
                    128,
                    kernel_size=(3, 3),
                    stride=(2, 2),
                    padding=(1, 1),
                    bias=False,
                )
                self.self_1 = torch.nn.BatchNorm2d(
                    128,
                    eps=0.0001,
                    momentum=0.03,
                    affine=True,
                    track_running_stats=True,
                )
                self.self_2 = torch.nn.LeakyReLU(negative_slope=0.1, inplace=True)

            def forward(self, l_input_: torch.Tensor):
                self_0 = self.self_0(l_input_)
                self_1 = self.self_1(self_0)
                self_2 = self.self_2(self_1)
                return (self_2,)

        inp = torch.randn((4, 64, 192, 256), dtype=torch.float32, device=GPU_TYPE)
        mod = Repro().to(device=GPU_TYPE)
        o1 = mod(inp)
        o2 = torch.compile(mod)(inp)
        self.assertEqual(o1, o2, rtol=1e-3, atol=1e-3)

    @patch.object(config.trace, "enabled", True)
    def test_layer_norm(self):
        m = torch.nn.Sequential(
            torch.nn.LayerNorm(32),
            torch.nn.ReLU(),
        )
        m.eval()
        with torch.no_grad():
            self.common(m, (torch.randn([16, 32]),), check_lowp=False)
        if self.device != "cpu":
            assertGeneratedKernelCountEqual(self, 1)

    def test_transpose_add(self):
        def fn(a, b):
            return a.t() + b

        self.common(
            fn, (torch.randn([16, 32]), torch.randn([32, 16])), check_lowp=False
        )
        if self.device != "cpu":
            assertGeneratedKernelCountEqual(self, 1)

    @patch.object(config.triton, "persistent_reductions", True)
    def test_softmax_one_kernel_persist(self):
        def fn(x):
            dim = 1
            x_max = torch.amax(x, dim, keepdim=True)
            unnormalized = torch.exp(x - x_max)
            result = unnormalized / torch.sum(unnormalized, dim, keepdim=True)
            return result

        self.common(fn, (torch.randn([16, 32]),), check_lowp=False)
        if self.device != "cpu":
            assertGeneratedKernelCountEqual(self, 1)

    @patch.object(config.triton, "persistent_reductions", False)
    def test_softmax_one_kernel_loop(self):
        def fn(x):
            x_max = torch.amax(x, 1, keepdim=True)
            unnormalized = torch.exp(x - x_max)
            result = unnormalized / torch.sum(unnormalized, 1, keepdim=True)
            return result

        self.common(fn, (torch.randn([16, 32]),), check_lowp=False)
        if self.device != "cpu":
            assertGeneratedKernelCountEqual(self, 1)

    @skipIfWindows
    def test_complex_fallback(self):
        def fn(x):
            return x * x + 10

        self.common(
            fn,
            (torch.randn([1, 2, 4, 8]).to(dtype=torch.complex64),),
        )
        assertGeneratedKernelCountEqual(self, 0)

        class ToComplex(nn.Module):
            def forward(self, x):
                return (x + x + 12).to(torch.complex64)

        self.common(ToComplex(), (torch.rand([1, 2, 4, 8]),), check_lowp=False)

        if self.device != "cpu":
            assertGeneratedKernelCountEqual(self, 1)

    def test_view_as_complex(self):
        class Repro(torch.nn.Module):
            def __init__(self) -> None:
                super().__init__()

            def forward(self, view_2):
                clone = torch.ops.aten.clone.default(
                    view_2, memory_format=torch.contiguous_format
                )
                view_2 = None
                view_as_complex = torch.ops.aten.view_as_complex.default(clone)
                clone = None
                return (view_as_complex,)

        inp = torch.empty_strided((128, 64, 12, 32, 2), (1, 98304, 8192, 256, 128)).to(
            self.device
        )
        mod = Repro()

        o1 = mod(inp)
        o2 = torch.compile(mod)(inp)

        self.assertEqual(o1, o2)

    def test_view_as_real(self):
        def fn(x):
            y = torch.view_as_real(x)
            return y + 1

        x = torch.randn(4, dtype=torch.complex64)

        self.common(fn, (x,))

    def test_polar(self):
        def fn(dist, angle):
            return torch.polar(dist, angle)

        inp = (
            torch.tensor([1, 2], dtype=torch.float64),
            torch.tensor([np.pi / 2, 5 * np.pi / 4], dtype=torch.float64),
        )
        self.common(fn, (*inp,))

    @skip_if_gpu_halide  # incorrect result on CUDA
    def test_cauchy(self):
        def fn(x, y):
            return torch.sum(1 / (torch.unsqueeze(x, -1) - y))

        self.common(
            fn,
            (
                torch.randn(32),
                torch.randn(32),
            ),
            # Absolute difference: 0.0003662109375 (up to 0.0001 allowed)
            # Relative difference: 1.8804297408767818e-05 (up to 1e-05 allowed)
            atol=5 * 1e-4,
            rtol=5 * 1e-5,
            check_lowp=False,
        )
        if self.device != "cpu":
            assertGeneratedKernelCountEqual(self, 1)

    @skipIfWindows
    @skip_if_gpu_halide  # misaligned address error
    def test_fusing_write_into_disjoint_read(self):
        def test_flip(a):
            return a.copy_(torch.flip(a, (0,)))

        self.common(test_flip, (torch.rand([20]),))

        assertGeneratedKernelCountEqual(self, 2)

        # issue only manifests on cuda with large tensors
        if self.device != "cpu":

            def f(a):
                a[:, 20:40] = a[:, 20:40] + 1
                a[:, 2:900025] = a[:, 1:900024] + 2

            a = torch.rand((1, 1000000), device=self.device)
            self.common(f, (a,))

    def test_gather_scatter(self):
        def fn(node_feat, edge_index):
            src_node_feat = node_feat[edge_index[0]]
            dst_node_feat = node_feat[edge_index[1]]
            edge_feat = src_node_feat - dst_node_feat + 1
            new_node_feat = torch.zeros_like(node_feat)
            new_node_feat.scatter_add_(
                0, edge_index[1].unsqueeze(-1).expand_as(edge_feat), edge_feat
            )
            return new_node_feat

        num_nodes = 16
        num_features = 32
        node_feat = torch.randn(num_nodes, num_features)
        edge_index = torch.randint(0, num_nodes, size=(2, num_nodes * 5))
        self.common(
            fn,
            (
                node_feat,
                edge_index,
            ),
            check_lowp=False,
        )
        if self.device != "cpu":
            assertGeneratedKernelCountEqual(self, 2)

    @config.patch(max_fusion_size=1)
    def test_no_mega_fusion_during_lowering(self):
        n = 50

        def fn(*args):
            x = args[0]
            for i in range(n):
                x = torch.add(x, args[i])
            return x

        self.common(
            fn,
            [torch.randn(64) for _ in range(n)],
            check_lowp=False,
        )
        print("-->", torch._inductor.metrics.generated_kernel_count)
        if self.device != "cpu":
            self.assertTrue(torch._inductor.metrics.generated_kernel_count > 1)

    @skipIfWindows
    def test_move_arange(self):
        def fn(x):
            return torch.arange(len(x), device="cpu").to(x.device) + x

        self.common(fn, (torch.randn([32]),), check_lowp=False)
        # if we have a copy there will be more than 1 kernel
        assertGeneratedKernelCountEqual(self, 1)

    def test_leaky_relu(self):
        def fn(x):
            return aten.leaky_relu(x, 0.2) + 2, aten.leaky_relu(x + 1)

        self.common(
            fn,
            (torch.randn([16, 16]),),
        )

    def test_gelu(self):
        def fn(x):
            return aten.gelu(x) + 2, aten.gelu(x + 1)

        self.common(
            fn,
            (torch.randn([16, 16]),),
        )

    def test_clone(self):
        def fn(x):
            return aten.clone(x) + 2, aten.clone(x + 1)

        self.common(
            fn,
            (torch.randn([16, 16]),),
        )

    def test_masked_fill(self):
        def fn(mask, value):
            return aten.masked_fill(value, mask, -10000.0) + 2, aten.masked_fill(
                value / 2.0, torch.logical_not(mask), 667
            )

        self.common(
            fn,
            (
                torch.randint(0, 1, [1, 16], dtype=torch.bool),
                torch.randn([16, 16]),
            ),
        )

    @skipIfWindows
    def test_masked_fill_promotion(self):
        def fn(mask, value):
            return aten.masked_fill(value, mask, torch.tensor(3.5))

        opt_fn = torch._dynamo.optimize("inductor")(fn)
        for inp in (
            torch.randn(
                [16, 16],
                dtype=torch.float16 if self.device == GPU_TYPE else torch.float32,
                device=self.device,
            ),
            torch.randint(16, (16, 16), device=self.device),
        ):
            inputs = (
                torch.randint(0, 1, [1, 16], dtype=torch.bool, device=self.device),
                inp,
            )
            self.assertEqual(fn(*inputs), opt_fn(*inputs))

    def test_masked_scatter(self):
        def fn(value, mask, source):
            return torch.masked_scatter(value, mask, source)

        value = make_tensor(10, 10, dtype=torch.float32, device=self.device)
        mask = make_tensor(10, 10, dtype=torch.bool, device=self.device)
        source = make_tensor(
            mask.count_nonzero(), dtype=torch.float32, device=self.device
        )

        self.common(fn, (value, mask, source))

    def test_fill1(self):
        def fn(x):
            tmp = torch.ones_like(x)
            return tmp, aten.fill.Scalar(tmp, 2)

        self.common(
            fn,
            (torch.randn([16, 16]),),
        )

    def test_fill2(self):
        def fn(x):
            tmp = torch.ones_like(x)
            return tmp, aten.fill.Tensor(tmp, torch.tensor(3.0))

        self.common(
            fn,
            (torch.randn([16, 16]),),
        )

    def test_pow1(self):
        def fn(x):
            return [aten.pow(x, e) for e in range(-8, 9)]

        self.common(
            fn,
            (torch.randn([16, 16]),),
        )

    def test_pow2(self):
        def fn(x):
            return aten.pow(1000, x), aten.pow(x, 1000)

        self.common(
            fn,
            (
                torch.randn(
                    [16, 16],
                    dtype=torch.float32,
                ),
            ),
            # Mismatched elements: 9 / 256 (3.5%)
            # Greatest absolute difference: 2.491354329061828e+28 at index (6, 6) (up to 1e-05 allowed)
            # Greatest relative difference: 2.9793410720160818e-05 at index (4, 5) (up to 1.3e-06 allowed)
            atol=1e-5,
            rtol=3e-05,
        )

    @skip_if_gpu_halide  # https://github.com/halide/Halide/issues/8318
    @config.patch("halide.scheduler_cuda", "Li2018")
    @skipIfWindows
    def test_pow3(self):
        # power of 0.5 is special-cased, arbitrary power would still produce triton codegen error
        def fn(x):
            z = torch.tensor(0.123, device=self.device)
            w = z + x
            return torch.pow(w, 0.5)

        opt = torch._dynamo.optimize("inductor")(fn)
        input = torch.rand((), device=self.device)
        self.assertTrue(same(opt(input), fn(input)))

    def test_pow_int(self):
        def fn(x, y):
            return torch.pow(x, 0x57), torch.pow(x, y)

        for dtype in (torch.uint8, torch.int8, torch.int16, torch.int32, torch.int64):
            intmax = torch.iinfo(dtype).max
            make_arg = functools.partial(
                make_tensor, dtype=dtype, device=self.device, requires_grad=False
            )
            self.common(
                fn,
                (
                    make_arg(16, 16),
                    make_arg(16, 16, high=intmax),
                ),
            )

    def test_glu(self):
        def fn(x):
            return aten.glu(x, -1), aten.glu(x, 1), aten.glu(x, 2)

        self.common(
            fn,
            (torch.randn([8, 16, 8, 8]),),
        )

    @skipIfWindows
    @torch._dynamo.config.patch(capture_dynamic_output_shape_ops=True)
    def test_nonzero_unbacked_refinement(self):
        def fn(x):
            z = x.nonzero()
            torch._check(z.size(0) == 4)
            return z + 3

        self.common(
            fn,
            (torch.tensor([0, 1, 3, 4, 2, 0, 0]),),
        )

        with self.assertRaises(RuntimeError):
            torch.compile(fn)(torch.tensor([0, 0, 0, 0]))

    @torch._dynamo.config.patch(capture_scalar_outputs=True)
    def test_unbacked_floordiv_simplify(self):
        def fn(x, y):
            z = y.item()
            torch._check(z // 2 == 3)
            return x + x.new_ones(z)

        self.common(
            fn,
            (
                torch.randn(6),
                torch.tensor([6]),
            ),
        )

        self.common(
            fn,
            (
                torch.randn(7),
                torch.tensor([7]),
            ),
        )

    @torch._dynamo.config.patch(capture_scalar_outputs=True)
    def test_unbacked_floordiv_simplify_errors(self):
        def fn(x, y):
            z = y.item()
            torch._check(z // 2 == 3)
            return x + x.new_zeros(z)

        # This is a little suboptimal: we actually fail /in the compiler/ but
        # not in a way that causes Dynamo to graph break
        with self.assertRaises(RuntimeError):
            torch.compile(fn)(torch.randn(8), torch.tensor(8))

    def test_cat(self):
        def fn(a):
            tmp = a * 2
            return (
                torch.cat((a, a[:, :4] + 1, a + 2), -1),
                torch.cat((tmp, tmp), 0),
                torch.cat((tmp, tmp.double()), 0),
            )

        self.common(
            fn,
            (torch.randn([8, 16]),),
        )
        self.common(
            fn,
            (torch.randn([1, 3, 3, 16]).to(memory_format=torch.channels_last),),
        )

    def test_cat_uint8(self):
        def fn(x):
            batch_shape = x.shape[:1]
            out = torch.cat([x.new_zeros(1).expand(batch_shape + (1,)), x], dim=-1)
            return out

        self.common(
            fn,
            (torch.randint(0, 256, size=(3, 255), dtype=torch.uint8),),
        )

    def test_cat_empty(self):
        def fn_2(*tensors):
            return torch.cat(tensors)

        self.common(
            fn_2,
            (
                torch.randn([1, 3, 3, 16]),
                torch.ones([0]),
            ),
        )
        self.common(
            fn_2,
            (
                torch.randn([1, 3, 3, 16]),
                torch.ones([0]),
                torch.randn([1, 3, 3, 16]),
            ),
        )
        self.common(
            fn_2,
            (
                torch.ones([0]),
                torch.randn([1, 3, 3, 16]),
            ),
        )

    def test_cat_empty_index(self):
        def fn(out, x):
            return torch.cat([out[0], x], dim=0)

        self.common(fn, (torch.randn(1, 0, 64), torch.randn(128, 64)))

    @torch._dynamo.config.patch(capture_scalar_outputs=True)
    def test_cat_unbacked_legacy_empty(self):
        def fn(x, y):
            z = y.item()
            return torch.cat([x, x.new_ones(z)])

        with self.assertRaisesRegex(
            RuntimeError,
            "Expected 2-D tensors, but got 1-D for tensor number 1 in the list",
        ):
            self.common(
                fn,
                (
                    torch.randn([2, 3]),
                    torch.tensor([0]),
                ),
            )

    @torch._dynamo.config.patch(capture_scalar_outputs=True)
    def test_cat_unbacked_empty_1d(self):
        def fn(x, y):
            z = y.item()
            return torch.cat([x, x.new_ones(z)])

        self.common(
            fn,
            (
                torch.randn([2]),
                torch.tensor([0]),
            ),
        )

        self.common(
            fn,
            (
                torch.randn([2]),
                torch.tensor([3]),
            ),
        )

    @torch._dynamo.config.patch(capture_scalar_outputs=True)
    def test_cat_unbacked_2d(self):
        def fn(x, y):
            z = y.item()
            return torch.cat([x, x.new_ones(z, x.shape[1])])

        self.common(
            fn,
            (
                torch.randn([2, 3]),
                torch.tensor([0]),
            ),
        )

        self.common(
            fn,
            (
                torch.randn([2, 3]),
                torch.tensor([4]),
            ),
        )

    def test_cat_negative_dim(self):
        def fn(*tensors):
            return torch.cat(tensors, dim=-1)

        self.common(
            fn,
            (
                torch.randn([2, 3]),
                torch.randn([2, 4]),
            ),
        )

        self.common(
            fn,
            (
                torch.randn([2, 3]),
                torch.randn([0]),
                torch.randn([2, 4]),
            ),
        )

        self.common(
            fn,
            (
                torch.randn([0]),
                torch.randn([2, 3]),
                torch.randn([2, 4]),
            ),
        )

    @expectedFailureCodegenDynamic
    def test_cat_single_empty(self):
        # fails dynamic check for 'has a dynamic dimension'
        def fn_2(*tensors):
            return torch.cat(tensors)

        self.common(
            fn_2,
            (torch.ones([0]),),
        )

    def test_cat_upcasting(self):
        def fn(arg4_1, slice_7):
            cat_1 = aten.cat.default([arg4_1, slice_7], 1)
            return (cat_1,)

        self.common(
            fn,
            (
                torch.randn([8, 16], dtype=torch.float32),
                torch.randn([8, 20], dtype=torch.float16),
            ),
        )

    def test_cat_extern_kernel(self):
        def fn(x1, x2, x3, x4):
            x = torch.mm(x2, x3)
            s = torch.narrow(x, 1, 0, 100)
            x = torch.mm(s, x4)
            c = torch.cat((x, x1), 1)
            return (c,)

        if self.device == "xpu":
            atol = 3e-4
            rtol = 1e-4
        else:
            # use default
            atol = None
            rtol = None
        self.common(
            fn,
            (
                torch.randn(256, 256),
                torch.randn(256, 1024),
                torch.randn(1024, 1600),
                torch.randn(100, 256),
            ),
            atol=atol,
            rtol=rtol,
            check_lowp=False,  # accuracy issues with relatively large matmuls
        )

    @skip_if_gpu_halide
    @skipCUDAIf(not SM80OrLater, "uses bfloat16 which requires SM >= 80")
    # Constant folding was explicitly turned off due to issue #108388
    # Turn it back on for test
    @torch._inductor.config.patch(joint_graph_constant_folding=True)
    def test_remove_no_ops(self):
        def matmul_with_op(x, y, fn):
            return fn(x @ y)

        foo_opt = torch.compile(matmul_with_op)

        # test no-op
        fns = (
            lambda x: x
            + torch.zeros(
                [256, 256], dtype=torch.float32, device=x.device
            ),  # noqa: E731
            lambda x: x
            - torch.zeros(
                [256, 256], dtype=torch.float32, device=x.device
            ),  # noqa: E731
            lambda x: x
            * torch.ones(
                [256, 256], dtype=torch.float32, device=x.device
            ),  # noqa: E731
            lambda x: x
            / torch.ones(
                [256, 256], dtype=torch.float32, device=x.device
            ),  # noqa: E731
        )

        inps = [torch.rand([256, 256], device=self.device) for _ in range(2)]

        for fn in fns:
            out, source_codes = run_and_get_code(foo_opt, inps[0], inps[1], fn)
            self.assertEqual(out, matmul_with_op(inps[0], inps[1], fn))

            if self.device == "cpu":
                FileCheck().check_not("cpp_fused").run(source_codes[0])
            else:
                FileCheck().check_not("triton.jit").run(source_codes[0])

        # test dtype conversion
        inps = [
            torch.rand([256, 256], device=self.device, dtype=torch.bfloat16)
            for _ in range(2)
        ]
        for fn in fns:
            out, source_codes = run_and_get_code(foo_opt, inps[0], inps[1], fn)
            self.assertEqual(out, matmul_with_op(inps[0], inps[1], fn))

        # test broadcasted shape bail
        fn = lambda x: x + torch.zeros(  # noqa: E731
            [256, 256, 256], dtype=torch.bfloat16, device=self.device
        )
        out, source_codes = run_and_get_code(foo_opt, inps[0], inps[1], fn)
        self.assertEqual(out, matmul_with_op(inps[0], inps[1], fn))

    def test_remove_noop_copy(self):
        def fn(x, y):
            x = x.cos()
            a = x.copy_(y)
            return a.sin()

        self.common(fn, (torch.randn(8, 8), torch.randn(8)))

        def fn2(a, b):
            abs_max = torch.abs(a).max()
            b[0] = abs_max.to(a.dtype)
            return b

        self.common(
            fn2,
            (
                torch.randn(8, 8, dtype=torch.float16),
                torch.randn(8, dtype=torch.float32),
            ),
        )

    def test_remove_noop_clone(self):
        def fn(x):
            y = x.clone().reshape(-1, 4)
            y[:, [2, 0]] = y[:, [0, 2]]
            return y + x

        self.common(fn, (torch.randn(2, 4),))

    @skipIfWindows
    def test_cat_of_loops_and_extern_kernel(self):
        class M(torch.nn.Module):
            def __init__(
                self,
                **kwargs,
            ):
                super().__init__()
                self.conv = torch.nn.Conv2d(
                    64,
                    5,
                    1,
                    **kwargs,
                )
                self.max_pool2d = torch.nn.MaxPool2d(2)

            def forward(self, x, y):
                x1 = self.conv(x)
                y1 = self.max_pool2d(y)
                return torch.cat([x1, y1], 1)

        mod = M()
        opt_mod = torch._dynamo.optimize("inductor")(mod)
        memory_format = torch.channels_last
        inputs = (
            torch.randn([1, 64, 16, 16]).to(memory_format=memory_format),
            torch.randn([1, 64, 32, 32]).to(memory_format=memory_format),
        )
        y = mod(*inputs)
        opt_y = opt_mod(*inputs)
        self.assertEqual(y, opt_y)
        self.assertEqual(y.stride(), opt_y.stride())

    def test_cat_inplace(self):
        def fn(x):
            rt = torch.cat([x])
            v = x.sin_()
            return rt

        # can't use self.common because input is modified inplace
        inp = torch.ones(2)
        opt_fn = torch.compile(fn)
        res = opt_fn(inp.clone())
        expected = fn(inp.clone())
        self.assertEqual(res, expected)

    def test_stack(self):
        def fn(a, b):
            return torch.stack(
                [
                    a.expand(12, 16),
                    b.expand(12, 16),
                ],
                2,
            )

        self.common(fn, (torch.randn([1, 16]), torch.randn([12, 1])))

    def test_hardtanh(self):
        def fn(x):
            return F.hardtanh(x), F.hardtanh(x + 1), F.hardtanh(x - 1)

        self.common(
            fn,
            (torch.randn([64]),),
        )

    def test_hardsigmoid(self):
        def fn(x):
            return F.hardsigmoid(x), F.hardsigmoid(x + 3), F.hardsigmoid(x - 3)

        self.common(
            fn,
            (torch.randn([64]),),
        )

    def test_hardswish(self):
        def fn(x):
            return F.hardswish(x), F.hardswish(x + 3), F.hardswish(x - 3)

        self.common(
            fn,
            (torch.randn([64]),),
        )

    def test_rsqrt(self):
        def fn(x):
            return torch.rsqrt(x), torch.rsqrt(x + 1) - 2

        self.common(
            fn,
            (torch.randn([64]),),
        )

    def test_expm1(self):
        def fn(x):
            return torch.expm1(x), torch.expm1(x) * 2

        for dtype in (torch.float16, torch.float, torch.double, torch.int, torch.int64):
            self.common(
                fn,
                (torch.randn([64]).to(dtype=dtype),),
            )
            self.common(
                fn,
                (torch.arange(-1e-5, 1e-5, 1e-7).to(dtype=dtype),),
            )

    def test_log1p(self):
        def fn(x):
            return torch.log1p(x), torch.log1p(x) * 2

        for dtype in (torch.float16, torch.float, torch.double, torch.int, torch.int64):
            self.common(
                fn,
                (torch.randn([64]).to(dtype=dtype),),
            )
            self.common(
                fn,
                (torch.arange(-1e-5, 1e-5, 1e-7).to(dtype=dtype),),
            )

    def test_flip(self):
        def fn(x):
            return torch.flip(x, (-1,)), torch.flip(x, (0, 2)) - 2

        self.common(
            fn,
            (torch.randn([1, 2, 6, 6]),),
        )

    def test_signbit(self):
        def fn(x):
            return torch.signbit(x), ~torch.signbit(-x) & 1

        self.common(
            fn,
            (torch.randn([1, 2, 6, 6]),),
        )

    def test_sign_dtype(self):
        def fn(x):
            y = torch.sign(x)
            return torch.tanh(y)

        self.common(fn, (torch.randn([1, 2, 6, 6]),))

    def test_fmod(self):
        def fn(a, b):
            return torch.fmod(a, b), torch.fmod(3.0 * a, b) - 2.0

        shape = [1, 2, 6, 6]
        self.common(fn, (torch.randn(shape), torch.randn(shape)))

    def test_fmod_zero_dim(self):
        def fn(a, b):
            return (torch.fmod(a, b),)

        self.common(
            fn,
            (
                make_tensor(10, device=self.device, dtype=torch.float32),
                make_tensor((), device=self.device, dtype=torch.float32),
            ),
        )
        self.common(
            fn,
            (
                make_tensor((), device=self.device, dtype=torch.float32),
                make_tensor(10, device=self.device, dtype=torch.float32),
            ),
        )

    def test_log2(self):
        def fn(x):
            return torch.log2(x), torch.log2(x + 1) - 2

        self.common(
            fn,
            (torch.randn([64]) + 10,),
        )

    def test_logsumexp(self):
        def fn(x):
            return torch.logsumexp(x, -1), torch.logsumexp(x, 0) - 2

        self.common(
            fn,
            (torch.randn([8, 8]) + 10,),
        )

    def test_log_fp64(self):
        def fn(x):
            return torch.log(x), torch.log2(x)

        self.common(
            fn,
            (torch.randn([1024], dtype=torch.float64) + 10,),
        )

    def test_bitwise(self):
        def fn(x, y):
            return (
                torch.bitwise_not(x),
                torch.bitwise_or(x, y),
                torch.bitwise_xor(x, y),
                torch.bitwise_and(x, y),
            )

        self.common(
            fn,
            (
                torch.randint(0, 2**30, [64], dtype=torch.int32),
                torch.randint(0, 2**30, [64], dtype=torch.int32),
            ),
        )

    def test_bitwise2(self):
        # again with bool types
        def fn(x, y):
            return (
                torch.bitwise_not(x),
                torch.bitwise_or(x, y),
                torch.bitwise_xor(x, y),
                torch.bitwise_and(x, y),
            )

        self.common(
            fn,
            (
                torch.randint(0, 2, (2, 20), dtype=torch.bool),
                torch.randint(0, 2, (2, 20), dtype=torch.bool),
            ),
        )

    def test_bitwise3(self):
        # Repro for https://github.com/pytorch/pytorch/issues/97968
        def fn(x, y):
            return (
                torch.max(torch.bitwise_and(x, y), y),
                torch.clamp_max(torch.bitwise_or(x, y), y),
                torch.clamp_min(torch.bitwise_xor(x, y), y),
            )

        self.common(
            fn,
            (
                torch.rand([5, 10, 1]).to(torch.int8),
                torch.rand([10, 1]).to(torch.int8),
            ),
        )

    def test_inf(self):
        def fn(a):
            return a + float("inf"), a + float("-inf"), a * -float("inf")

        self.common(fn, (torch.randn(8),))

    def test_remainder(self):
        def fn(a, b):
            return (
                torch.remainder(a, b),
                torch.remainder(a + 1, b - 1),
                torch.remainder(a - 1, b + 1),
            )

        self.common(fn, (torch.randn(64), torch.randn(64)))

    def test_zeros(self):
        def fn(a):
            return (
                a + 1,
                torch.zeros(
                    (1, 8, 64, 64),
                    dtype=torch.float32,
                    device=a.device,
                ),
                torch.zeros(
                    1,
                    8,
                    64,
                    64,
                    dtype=torch.float32,
                    device=a.device,
                ),
                torch.zeros(2, 3),
                a + torch.ones(8, device=a.device),
                torch.full((2, 3), 3.1416, device=a.device),
            )

        self.common(fn, (torch.randn(8),))

    def test_new_ones(self):
        def fn(a):
            return (
                aten.new_ones(
                    a, [], device=a.device, dtype=6, layout=0, pin_memory=False
                ),
                aten.new_zeros(
                    a, [], device=a.device, dtype=6, layout=0, pin_memory=False
                ),
            )

        self.common(fn, (torch.randn(8),))

    def test_full_like(self):
        def fn(a):
            return torch.full_like(a, 7.777) - 1

        self.common(fn, (torch.randn(8),))

    def test_full_truncation(self):
        def fn(a):
            return a + torch.full_like(a, 7.777)

        for dtype in all_types():
            self.common(fn, (make_tensor(8, dtype=dtype, device=self.device),))

    def test_full_boolean(self):
        def fn(n):
            x = torch.full((1,), n >= 1024, device=self.device)
            return x, x + 1

        self.common(fn, (1024,))
        self.common(fn, (1023,))

    def test_index1(self):
        def fn(a, b, c):
            return aten.index(a, [b, c])

        self.common(
            fn,
            (
                torch.randn(8, 8, 12),
                torch.tensor([0, 0, 2, 2], dtype=torch.int64),
                torch.tensor([3, 4, 4, 3], dtype=torch.int64),
            ),
        )
        self.common(
            fn,
            (
                torch.randn(8, 8, 12),
                torch.tensor([[0, 0, 2, 2]], dtype=torch.int64),
                torch.tensor([[3], [4], [4], [3]], dtype=torch.int64),
            ),
        )

    def test_index2(self):
        def fn(a, b):
            return (
                aten.index(a, [b]),
                aten.index(a, [None, b]),
            )

        self.common(
            fn,
            (
                torch.randn(8, 8, 8),
                torch.tensor([[0, 0, 2, 2]], dtype=torch.int64),
            ),
        )

    def test_index3(self):
        def fn(x, ia, ib):
            return (x[:, ia, None, ib, 0],)

        self.common(
            fn,
            (
                torch.randn(3, 4, 4, 4, 3),
                torch.tensor([0, 2, 1], dtype=torch.int64),
                torch.tensor([0, 2, 1], dtype=torch.int64),
            ),
        )

    @skipIfWindows
    def test_output_strides(self):
        def fn(x):
            y = x.permute(0, 2, 3, 1).contiguous()
            torch._dynamo.graph_break()
            return y.view(-1, 4)

        inp = torch.rand([4, 4, 4, 4], device=self.device)
        fn_opt = torch._dynamo.optimize("inductor")(fn)

        self.assertEqual(fn(inp), fn_opt(inp))
        self.assertEqual(fn(inp).stride(), fn_opt(inp).stride())

        # no redundant copy
        def foo(x):
            return x[0:2:2].T[3:].squeeze(0)

        foo_opt = torch._dynamo.optimize("inductor")(foo)
        out = foo_opt(inp)
        self.assertEqual(inp.storage(), out.storage())

    def test_index_select(self):
        def fn(a, b):
            return (
                torch.index_select(a, 0, b),
                torch.index_select(a, 1, b),
                torch.index_select(torch.index_select(a, 2, b), 1, b),
            )

        for ind_dtype in (torch.int32, torch.int64):
            self.common(
                fn,
                (
                    torch.randn(8, 8, 8),
                    torch.tensor([0, 0, 2, 1], dtype=ind_dtype),
                ),
            )

    @skipCUDAIf(not TEST_CUDNN, "CUDNN not available")
    @skipIfXpu
    @skipIfRocm
    def test_cudnn_rnn(self):
        if self.device == "cpu":
            raise unittest.SkipTest(f"requires {GPU_TYPE}")

        def fn(
            a0,
            b0,
            b1,
            b2,
            b3,
            b4,
            b5,
            b6,
            b7,
            b8,
            b9,
            b10,
            b11,
            b12,
            b13,
            b14,
            b15,
            a3,
            a4,
            a5,
        ):
            a1 = [
                b0,
                b1,
                b2,
                b3,
                b4,
                b5,
                b6,
                b7,
                b8,
                b9,
                b10,
                b11,
                b12,
                b13,
                b14,
                b15,
            ]
            return aten._cudnn_rnn(
                a0,
                a1,
                4,
                a3,
                a4,
                a5,
                2,
                2048,
                0,
                2,
                False,
                0.0,
                False,
                True,
                [],
                None,
            )

        self.common(
            fn,
            (
                torch.randn([92, 8, 2048]),
                torch.randn([8192, 2048]),
                torch.randn([8192, 2048]),
                torch.randn([8192]),
                torch.randn([8192]),
                torch.randn([8192, 2048]),
                torch.randn([8192, 2048]),
                torch.randn([8192]),
                torch.randn([8192]),
                torch.randn([8192, 4096]),
                torch.randn([8192, 2048]),
                torch.randn([8192]),
                torch.randn([8192]),
                torch.randn([8192, 4096]),
                torch.randn([8192, 2048]),
                torch.randn([8192]),
                torch.randn([8192]),
                torch.randn([167837696]),
                torch.randn([4, 8, 2048]),
                torch.randn([4, 8, 2048]),
            ),
            check_lowp=False,  # difference in rnn is too large between half and float inputs
        )

    def test_upsample_nearest1d(self):
        def fn(a):
            return (
                aten.upsample_nearest1d(a, [74], None),
                aten.upsample_nearest1d(a, [70], None),
                aten.upsample_nearest1d(a, [45], None),
                aten.upsample_nearest1d(a, [36], None),
                aten.upsample_nearest1d(a, None, [2.0]),
            )

        self.common(fn, (torch.randn([2, 4, 37]),))

    def test_upsample_nearest2d(self):
        def fn(a):
            return (
                aten.upsample_nearest2d(a, [74, 76]),
                aten.upsample_nearest2d(a, [70, 75]),
                aten.upsample_nearest2d(a, [45, 74]),
                aten.upsample_nearest2d(a, [36, 39]),
                aten.upsample_nearest2d(a, None, [2.0, 2.0]),
            )

        self.common(fn, (torch.randn([2, 4, 37, 38]),))

    def test_upsample_nearest3d(self):
        def fn(a):
            return (
                aten.upsample_nearest3d(a, [74, 76, 78], None),
                aten.upsample_nearest3d(a, [70, 75, 80], None),
                aten.upsample_nearest3d(a, [45, 74, 103], None),
                aten.upsample_nearest3d(a, [36, 39, 40], None),
                aten.upsample_nearest3d(a, None, [2.0, 2.0, 2.0]),
            )

        self.common(fn, (torch.randn([2, 4, 37, 38, 39]),))

    def test_upsample_nearest2d_backward(self):
        func = torch.ops.aten.upsample_nearest2d_backward

        def fn(a):
            return (
                func(a, output_size=[6, 12], input_size=[3, 3, 3, 6]),
                func(a, output_size=[6, 12], input_size=[3, 3, 4, 5]),
                func(a, output_size=[6, 12], input_size=[3, 3, 2, 8]),
                func(a, output_size=[6, 12], input_size=[3, 3, 2, 8]),
                func(a, output_size=[6, 12], input_size=[3, 3, 4, 7]),
            )

        self.common(fn, (torch.randn([3, 3, 6, 12]),))

    @skip_if_x86_mac()
    def test_upsample_bilinear2d_a(self):
        def fn(a):
            return (
                aten.upsample_bilinear2d(a, [45, 45], False, None),
                aten.upsample_bilinear2d(a, None, True, [2.0, 2.0]),
            )

        self.common(fn, (torch.randn([2, 4, 37, 38]),), atol=2.5e-5, rtol=1.3e-6)

    def test_upsample_bilinear2d_b(self):
        def fn(a):
            return aten.upsample_bilinear2d(a, None, True, [2.0, 2.0])

        self.common(
            fn,
            [
                torch.randn([1, 2, 40, 59]),
            ],
            atol=2.5e-5,
            rtol=1.3e-6,
        )

    @skip_if_gpu_halide  # accuracy issue
    def test_reflection_pad2d(self):
        def fn(a, pad):
            return (
                aten.reflection_pad2d(a, [1, 1, 1, 1]),
                aten.reflection_pad2d(a, pad),
            )

        self.common(
            fn,
            (
                torch.randint(0, 999, size=[1, 1, 8, 8], dtype=torch.float32),
                [5, 2, 3, 4],
            ),
        )

    def test_reflection_pad2d_backward(self):
        def template(size, padding):
            def fn(grad_output, x):
                return aten.reflection_pad2d_backward(grad_output, x, padding)

            x = torch.randint(0, 999, size=size, dtype=torch.float32)
            result = aten.reflection_pad2d(x, padding)
            grad_output = torch.randn_like(result)

            self.common(
                fn, (grad_output, x), check_lowp=not is_halide_backend(self.device)
            )

        template([1, 1, 8, 8], [0, 0, 0, 0])
        template([1, 1, 8, 8], [1, 1, 1, 1])
        template([1, 1, 8, 8], [1, 2, 3, 4])
        template([1, 1, 8, 8], [0, -1, 2, 2])
        template([1, 1, 8, 8], [-1, 0, 2, 2])
        template([1, 1, 8, 8], [2, 2, 0, -1])
        template([1, 1, 8, 8], [2, 2, -1, 0])

    def test_grid_sampler_2d(self):
        def fn(a, b):
            return (
                aten.grid_sampler_2d(a, b, 0, 0, True),
                aten.grid_sampler_2d(a, b, 0, 1, False),
            )

        self.common(
            fn,
            (
                torch.randn([4, 3, 352, 352], dtype=torch.float32),
                torch.rand([4, 352, 352, 2], dtype=torch.float32) * 2 - 1,
            ),
            check_lowp=False,
            # Mismatched elements: 154697 / 1486848 (10.4%)
            # Greatest absolute difference: 0.0001976490020751953 at index (0, 0, 101, 243) (up to 1e-05 allowed)
            # Greatest relative difference: 7.332530120481928 at index (1, 1, 258, 301) (up to 1.3e-06 allowed)
            atol=0.0002,
            rtol=1.3e-06,
        )

    def test_upsample_bicubic2d(self):
        def fn(a):
            return (
                aten.upsample_bicubic2d(a, (128, 128), True),
                aten.upsample_bicubic2d(a, (128, 256), False),
            )

        # Mismatched elements: 10 / 196608 (0.0%)
        # Greatest absolute difference: 1.3869255781173706e-05 at index (2, 1, 88, 65) (up to 1e-05 allowed)
        # Greatest relative difference: 0.0033082996811011046 at index (3, 1, 88, 91) (up to 1.3e-06 allowed)
        self.common(
            fn,
            (torch.randn([4, 3, 64, 32], dtype=torch.float32),),
            atol=2e-5,
            rtol=1e-3,
        )

    def test_float_index_expression(self):
        # Test that index propagation doesn't generate bad index_expr calls like
        # ops.index_expr(0.5*x, dtype) where the expression is not integral
        def fn(x):
            return aten.upsample_bicubic2d(x, (256, 256), False)

        x = torch.randn(1, 1, 128, 128, dtype=torch.float32, device=self.device)
        _, source_codes = run_and_get_code(fn, x)

        pattern = r"0\.50*\*[ix][\d]"
        for code in source_codes:
            self.assertIsNone(
                re.search(pattern, code), msg="Found bad index_expr in code:\n" + code
            )

    def test_float_index_expression_type_promotion(self):
        # Test that float indexing expressions participate in type promotion
        def fn(x):
            return x + 1.0 / x.size(0)

        x = torch.arange(10)
        self.common(fn, (x,))

    @skipIfWindows
    def test_sort(self):
        def fn(a, descending):
            return torch.sort(a)

        inp = torch.randint(0, 999, size=[1, 1, 8, 8], dtype=torch.float32)
        self.common(fn, (inp, False))
        self.common(fn, (inp, True))

    @skipIfWindows
    def test_sort_stable(self):
        def fn(a, descending):
            return a.sort(dim=-1, stable=True, descending=descending)

        # Duplicates give deterministic indices when stable sorting
        inp = torch.rand(10, 128, dtype=torch.float32)
        inp[:, 10:20] = 1.0
        inp[:, 30:40] = 1.0
        self.common(fn, (inp, False))
        self.common(fn, (inp, True))

        # Non-power of two
        inp = inp[:, :120]
        self.common(fn, (inp, False))
        self.common(fn, (inp, True))

    @skipIfWindows
    def test_sort_bool(self):
        def fn(a, descending):
            return torch.sort(a.to(torch.int8), stable=True, descending=descending)

        inp = torch.randint(0, 2, size=[10, 128], dtype=torch.bool)
        self.common(fn, (inp, False))
        self.common(fn, (inp, True))

    @skipIfWindows
    def test_sort_transpose(self):
        def fn(a, descending):
            return torch.sort(a, stable=True, descending=descending)

        inp = torch.randn(128, 10).transpose(0, 1)
        self.common(fn, (inp, False))
        self.common(fn, (inp, True))

    def test_topk(self):
        def fn(a):
            return torch.topk(a, 2, -1)

        self.common(
            fn, (torch.randint(0, 999, size=[1, 1, 8, 8], dtype=torch.float32),)
        )

    def test_long_tensor(self):
        def fn(a):
            return (
                torch.LongTensor([294]).to(a.device) - a,
                torch.as_tensor([295]).to(a.device) + a,
            )

        self.common(fn, (torch.randint(0, 999, size=[8, 8]),))

    @skip_if_gpu_halide  # correctness issue
    def test_constant_pad_1d(self):
        def fn(a):
            return (
                aten.constant_pad_nd(a, [0, 1], 6.0),
                aten.constant_pad_nd(a, [2, 3], 99.0),
            )

        self.common(fn, (torch.randint(0, 999, size=[2, 16, 31], dtype=torch.float32),))

    def test_constant_pad_fill_dtype(self):
        def fn(a, b):
            return (
                aten.constant_pad_nd(a, (1, 1), 1.0) & b,
                aten.constant_pad_nd(a, (1, 1), 0.0) & b,
            )

        self.common(
            fn,
            (torch.randint(2, (4,), dtype=torch.bool), torch.ones(6, dtype=torch.bool)),
        )

    @skip_if_gpu_halide  # misaligned address
    def test_constant_pad_2d(self):
        def fn(a):
            return (
                aten.constant_pad_nd(a, [1, 1, 1, 1], 6.0),
                aten.constant_pad_nd(a, [1, 2, 3, 4], 99.0),
            )

        self.common(
            fn, (torch.randint(0, 999, size=[1, 1, 8, 8], dtype=torch.float32),)
        )

    @skip_if_gpu_halide  # misaligned address
    def test_constant_pad_3d(self):
        def fn(a):
            return (
                aten.constant_pad_nd(a, [1, 2, 3, 4, 5, 6], 6.0),
                aten.constant_pad_nd(a, [0, 0, 3, 4, 0, 0], 6.0),
            )

        self.common(
            fn, (torch.randint(0, 999, size=[2, 4, 4, 4], dtype=torch.float32),)
        )

    def test_constant_pad_float64(self):
        # Repro for https://github.com/pytorch/pytorch/issues/93351
        def fn(input):
            v1 = torch.nn.functional.pad(input, pad=(1, 0))
            return torch.gt(v1, input)

        x = torch.rand([1, 2, 2, 1], dtype=torch.float64)
        self.common(fn, (x,))

    def test_constant_pad_nd_inplace(self):
        def fn(a):
            return aten.constant_pad_nd(a, [0, 0])

        x = torch.randn([2], device=self.device)
        fn_compiled = torch.compile(fn)
        y = fn_compiled(x)
        self.assertTrue(y is not x)

    def test_l1_loss(self):
        def fn(a, b):
            return torch.nn.functional.l1_loss(a, b), torch.nn.functional.mse_loss(a, b)

        self.common(
            fn,
            (
                torch.randn([2, 3, 16, 16]),
                torch.randn([2, 3, 16, 16]),
            ),
            check_lowp=False,
        )

    def test_triu(self):
        def fn(a):
            return aten.triu(a, 1), aten.triu(a, 0), aten.triu(a, 2)

        self.common(fn, (torch.randn([2, 10, 10]),))

    def test_no_op_reduction(self):
        def fn(a):
            return a.sum(-1), torch.amax(a + 1, 1, keepdim=True)

        self.common(fn, (torch.randn([8, 1, 1]),))

    @skipIfWindows
    def test_inplace_add(self):
        @torch._dynamo.optimize("inductor")
        def fn(x, y):
            return x.add_(y)

        inputs = (
            rand_strided((4, 4), (4, 1), device=self.device),
            rand_strided((4, 4), (4, 1), device=self.device),
        )
        inp_clone = inputs[0].clone()
        out = fn(*inputs)
        self.assertTrue(same(out, inp_clone + inputs[1]))
        self.assertTrue(out is inputs[0])

    # The following 2 tests are meant to check the logic that drops
    # xmask from triton load/store if xnumel = 1
    @requires_gpu()
    def test_single_elem(self):
        def fn(a):
            b = a + 1
            return (b,)

        self.common(fn, (torch.randn(1),))

    @requires_gpu()
    def test_single_elem_indirect(self):
        def fn(a, b):
            c = a[b] + 1
            return (c,)

        a = torch.randn(1)
        b = (torch.tensor([0], dtype=torch.int64),)

        self.common(fn, (a, b))

    # This test is meant to check for issues from the logic
    # that drops xmask from trito load/store if XBLOCK divides xnumel

    @requires_gpu()
    def test_xblock_divides_xnumel(self):
        def fn(a):
            b = a + 1
            return (b,)

        # assumption is that XBLOCK is always a divisor of 1024
        # so xmask will be dropped iff xnumel is multiple of 1024
        self.common(fn, (torch.randn(1024),))
        self.common(fn, (torch.randn(1025),))

    @skipIfWindows
    def test_inplace_mixed_dtype_ops(self):
        @torch._dynamo.optimize("inductor")
        def fn(x, y):
            z = x + y.float()
            w = z.add_(y)
            return w.mul_(y)

        inputs = (
            rand_strided((4, 4), (4, 1), device=self.device, dtype=torch.float),
            rand_strided((4, 4), (4, 1), device=self.device, dtype=torch.double),
        )
        out = fn(*inputs)
        out_eager = (inputs[0] + inputs[1].float()).add_(inputs[1]).mul_(inputs[1])
        self.assertTrue(same(out, out_eager))

    @config.patch(
        {"triton.unique_kernel_names": True, "triton.descriptive_names": False}
    )
    @skipIfWindows
    def test_kernel_names(self):
        @torch._dynamo.optimize("inductor")
        def fn(x):
            return 2 * x

        inputs = (rand_strided((8,), (1,), device=self.device),)
        self.assertTrue(same(fn(*inputs), 2 * inputs[0]))

    @config.patch({"triton.cudagraphs": True})
    @dynamo_config.patch(automatic_dynamic_shapes=True)
    @skipIfWindows
    def test_strided_inputs(self):
        @torch._dynamo.optimize("inductor")
        def fn(x, y):
            return x + y

        inputs = (
            rand_strided((8, 16), (32, 2), device=self.device),
            rand_strided((8, 16), (16, 1), device=self.device),
        )
        self.assertTrue(same(fn(*inputs), inputs[0] + inputs[1]))

    @config.patch({"triton.cudagraphs": True})
    @dynamo_config.patch(automatic_dynamic_shapes=True)
    def test_input_mutation1(self):
        def fn(a):
            b = a + 1
            a.copy_(b)
            c = a + 2
            return a * b / c

        arg1 = torch.randn(64, device=self.device)
        arg2 = arg1.clone()
        arg3 = torch.randn(64, device=self.device)
        arg4 = arg3.clone()
        correct1 = fn(arg1)
        correct2 = fn(arg3)
        opt_fn = torch._dynamo.optimize_assert(compile_fx)(fn)
        actual1 = opt_fn(arg2)
        actual2 = opt_fn(arg4)

        self.assertTrue(same(actual1, correct1))
        self.assertTrue(same(actual2, correct2))
        self.assertTrue(same(arg1, arg2))
        self.assertTrue(same(arg3, arg4))

    def test_input_mutation2(self):
        def fn(a):
            b = a + 1
            a.view(64).copy_(torch.tensor([66.0], device=a.device))
            c = a + 2
            return b, c

        # NOTE: this test fails when none of the inputs require grad.
        # That seems like an inductor bug.
        arg1 = torch.randn([1, 64], device=self.device).requires_grad_(True).add(1)
        arg2 = arg1.clone()
        correct1 = fn(arg1)
        opt_fn = torch._dynamo.optimize_assert(compile_fx)(fn)
        actual1 = opt_fn(arg2)

        self.assertTrue(same(actual1, correct1))
        self.assertTrue(same(arg1, arg2))

    def test_input_mutation3(self):
        def fn(a):
            a += 1
            a *= 2
            aten.sigmoid_(a)
            a = a.view(64)
            a += 3
            a *= 4
            aten.relu_(a)
            return a

        arg1 = torch.randn([1, 64], device=self.device)
        arg2 = arg1.clone()
        correct1 = fn(arg1)
        opt_fn = torch._dynamo.optimize_assert(compile_fx)(fn)
        actual1 = opt_fn(arg2)

        self.assertTrue(same(actual1, correct1))
        self.assertTrue(same(arg1, arg2))

    def test_input_mutation4(self):
        def fn(a):
            torch.relu_(a)
            return a

        arg1 = torch.randn([1, 64], device=self.device)
        arg2 = arg1.clone()
        correct1 = fn(arg1)
        opt_fn = torch._dynamo.optimize_assert(compile_fx)(fn)
        actual1 = opt_fn(arg2)

        self.assertTrue(same(actual1, correct1))
        self.assertTrue(same(arg1, arg2))

    @skipIfWindows
    def test_input_mutation5(self):
        def fn(x):
            tmp = x.ceil()
            x.add_(10)
            return tmp

        opt_fn = torch._dynamo.optimize()(fn)

        a = torch.zeros((), dtype=torch.int64, device=self.device)
        a_expect = a.clone()
        expect = fn(a_expect)

        a_actual = a.clone()
        actual = opt_fn(a_actual)

        self.assertEqual(a_expect, a_actual)
        self.assertEqual(expect, actual)

    def test_slice_mutation1(self):
        def fn(a):
            x = torch.zeros_like(a)
            b = x + 1
            x[:, 3] = 3.0
            c = torch.clone(x)
            x[4, :] = 4.0
            d = x + 1
            return x, b, c, d

        self.common(fn, (torch.randn([8, 8]),))

    @skip_if_gpu_halide  # accuracy issue
    def test_slice_mutation2(self):
        def fn(a):
            a[:, 20:40] = a[:, 20:40] + 1
            a[:, 2:11] = a[:, 1:10] + 2

        arg1 = torch.randn([1, 64], device=self.device)
        arg2 = arg1.clone()
        fn(arg1)
        opt_fn = torch._dynamo.optimize_assert(compile_fx)(fn)
        opt_fn(arg2)
        self.assertTrue(same(arg1, arg2))

    def test_slice_mutation3(self):
        def fn(a):
            a[:2, :2].fill_(10)

        opt_fn = torch._dynamo.optimize_assert(compile_fx)(fn)

        x1 = torch.randn(8, 8, device=self.device)
        x2 = x1.clone()
        fn(x1)
        opt_fn(x2)
        self.assertEqual(x1, x2)

    def test_tensor_index_slice(self):
        def fn(a):
            x = torch.tensor([1, 2], device=self.device)
            y = torch.tensor([2, 3], device=self.device)
            xx = torch.tensor([1, 2], device=self.device).view(1, 2)
            yy = torch.tensor([1, 2, 3], device=self.device).view(3, 1)
            return [
                a[x, y],
                a[:, x, y],
                a[:, x, y, :],
                a[x, :, y],
                a[:, x, :, y, :],
                a[xx, yy],
                a[:, xx, yy],
                a[xx, :, yy],
                a[xx, yy, :],
                a[:, xx, :, yy],
            ]

        a = torch.arange(3 * 4 * 5 * 6 * 7, device=self.device).view(3, 4, 5, 6, 7)
        refs = fn(a)
        tests = torch.compile(fn)(a)
        for ref, test in zip(refs, tests):
            torch.testing.assert_close(ref, test)

    @torch._dynamo.config.patch(cache_size_limit=10)
    def test_tensor_index_put_slice(self):
        def fn(a, version):
            x = torch.tensor([1, 2], device=self.device, dtype=torch.int32)
            y = torch.tensor([2, 3], device=self.device, dtype=torch.int32)

            xx = torch.tensor([1, 2], device=self.device).view(1, 2)
            yy = torch.tensor([1, 2, 3], device=self.device).view(3, 1)

            if version == 0:
                a[x, y] = torch.zeros_like(a[x, y])
            elif version == 1:
                a[:, x, y] = torch.zeros_like(a[:, x, y])
            elif version == 2:
                a[:, x, y, :] = torch.zeros_like(a[:, x, y, :])
            elif version == 3:
                a[x, :, y] = torch.zeros_like(a[x, :, y])
            elif version == 4:
                a[:, x, :, y, :] = torch.zeros_like(a[:, x, :, y, :])
            elif version == 5:
                a[xx, yy] = torch.zeros_like(a[xx, yy])
            elif version == 6:
                a[:, xx, yy] = torch.zeros_like(a[:, xx, yy])
            elif version == 7:
                a[xx, :, yy] = torch.zeros_like(a[xx, :, yy])
            elif version == 8:
                a[xx, yy, :] = torch.zeros_like(a[xx, yy, :])
            elif version == 9:
                a[:, xx, :, yy] = torch.zeros_like(a[:, xx, :, yy])

            return a

        a = torch.arange(3 * 4 * 5 * 6 * 7, device=self.device, dtype=torch.int32).view(
            3, 4, 5, 6, 7
        )
        for i in range(10):
            ref = fn(torch.clone(a), i)
            test = torch.compile(fn)(torch.clone(a), i)
            torch.testing.assert_close(ref, test)

    def test_indirect_load_broadcast(self):
        def fn(in_ptr0, in_ptr1, in_ptr2):
            return torch.gather(in_ptr1, 0, in_ptr2) + in_ptr0

        arg190 = rand_strided((32, 21), (1, 32), device=self.device, dtype=torch.int64)
        arg190.fill_(0)
        arg111 = rand_strided(
            (9521, 512), (512, 1), device=self.device, dtype=torch.float32
        )
        self.common(
            fn,
            (
                torch.randn(32, 1),
                arg111,
                arg190,
            ),
        )

    @skipIfWindows
    def test_roi_align(self):
        if not has_torchvision_roi_align():
            raise unittest.SkipTest("requires torchvision")

        def fn(a, b):
            return torch.ops.torchvision.roi_align(a, b, 0.25, 7, 7, 2, False)

        self.common(fn, (torch.zeros([4, 256, 296, 304]), torch.zeros([2292, 5])))

    # https://github.com/halide/Halide/issues/8256
    @config.patch("halide.scheduler_cuda", "Li2018")
    def test_nll_loss_forward(self):
        def fn(a, b):
            return aten.nll_loss_forward(a, b, None, 1, -100)

        labels = (
            torch.zeros([5], dtype=torch.int64),
            torch.tensor([-100, -100, 3, -100, -100], dtype=torch.int64),
        )
        inps = (torch.randn(5, 5), torch.randn(5, 5))
        for a, b in zip(inps, labels):
            self.common(
                fn,
                (a, b),
            )

    def test_nll_loss_backward(self):
        def fn(a, b, c):
            return aten.nll_loss_backward(
                a, b, c, None, 1, -100, torch.tensor(1.0, device=self.device)
            )

        labels = (
            torch.zeros([5], dtype=torch.int64),
            torch.tensor([-100, -100, 3, -100, -100], dtype=torch.int64),
        )
        inps = (torch.randn(5, 5), torch.randn(5, 5))
        grad_outs = (torch.randn(()), torch.randn(()))
        for a, b, c in zip(grad_outs, inps, labels):
            self.common(
                fn,
                (a, b, c),
            )

    def test_isinf(self):
        def fn(x):
            return x.isinf(), x.isnan()

        self.common(
            fn, [torch.tensor([1, float("inf"), 2, float("-inf"), float("nan")])]
        )
        self.common(
            fn,
            [
                torch.tensor(
                    [1, float("inf"), 2, float("-inf"), float("nan")],
                    dtype=torch.float64,
                )
            ],
        )

    @skip_if_halide  # different nan behavior in ==
    def test_isinf2(self):
        def fn(x):
            y = torch.tensor(
                [1, float("inf"), 2, float("-inf"), float("nan")], device=self.device
            )
            return x == y

        self.common(
            fn, (torch.tensor([1, float("inf"), 2, float("-inf"), float("nan")]),)
        )

    def test_any(self):
        def fn(x):
            return (
                x.any(-1),
                x.isinf().any(),
                torch.all(x.isinf(), dim=0),
                torch.all(torch.logical_not(x.isinf())),
            )

        self.common(fn, [-torch.rand(64)])
        tmp = torch.randn(16, 8)
        tmp[1, 1] = float("inf")
        self.common(fn, [tmp])

    @skip_if_gpu_halide
    def test_multilayer_any(self):
        def fn(x):
            return (x.isinf().any(), x.isfinite().all())

        sample = torch.rand(9, 3, 353, 353)
        self.common(fn, [sample])

        sample.view(-1)[-1] = float("inf")
        self.common(fn, [sample])

    def test_inplace_activations(self):
        def fn(x):
            a = aten.hardswish_(x + 1)
            b = aten.hardtanh_(x + 1)
            c = aten.leaky_relu_(x + 1)
            d = aten.silu_(x + 1)
            e = aten.log1p(x + 1)
            f = aten.masked_fill_(x + 1, torch.zeros_like(x, dtype=torch.bool), 99.0)
            h = aten.masked_fill_(x + 1, torch.ones_like(x, dtype=torch.bool), 99.0)
            return (a, b, c, d, e, f, h)

        self.common(fn, [torch.randn(64) * 10])

    def test_baddbmm(self):
        def fn(a, b, c, beta):
            return aten.baddbmm(a, b, c, beta=beta)

        b = torch.randn(6, 128, 64)
        c = torch.randn(6, 64, 100)
        options = itertools.product(
            [torch.randn(6, 1, 100), torch.randn(6, 1, 100).fill_(torch.nan)],
            [0.0, 1.0],
        )
        for a, beta in options:
            self.common(
                fn,
                [a, b, c, beta],
                # Mismatched elements: 1212 / 76800 (1.6%)
                # Greatest absolute difference: 0.001953125 at index (0, 0, 93) (up to 1e-05 allowed)
                # Greatest relative difference: 1.0 at index (3, 19, 4) (up to 0.001 allowed)
                atol=0.002,
                rtol=0.001,
            )

    @config.patch({"triton.max_tiles": 2})
    def test_fuse_tiled(self):
        def fn(a, b, c):
            return a + b, c + 1

        self.common(
            fn, [torch.randn(128, 1), torch.randn(1, 128), torch.randn(128, 128)]
        )

    def test_expand_as(self):
        def fn(a, b):
            return aten.expand_as(a, b), aten.expand_as(a + 1, b + 1) + 1

        self.common(
            fn,
            [
                torch.randn(6, 1, 100),
                torch.randn(6, 128, 100),
            ],
        )

    def test_index_put1(self):
        def fn(a, b, c):
            return (
                torch.index_put(a, [b], c),
                torch.index_put_(a + 1, [b + 1], c + 1) + 1,
            )

        self.common(
            fn,
            [
                torch.randn([800, 256, 7, 7]),
                torch.randperm(601),
                torch.randn([601, 256, 7, 7]),
            ],
        )
        self.common(
            fn, [torch.randn(1024, 4, 2), torch.arange(4), torch.randn(4, 1, 1)]
        )

    def test_index_put2(self):
        def fn(a, b, c):
            return torch.index_put(a, [b], c, True)

        self.common(
            fn,
            [
                torch.randn([100, 256, 7, 7]),
                torch.randint(0, 100, size=[600], dtype=torch.int64),
                torch.randn([600, 256, 7, 7]),
            ],
            # workaround for https://github.com/openai/triton/issues/558
            check_lowp=False,
        )

    def test_index_put3(self):
        def fn(a, b, c):
            torch.ops.aten.index_put_(a, (None, b, None), c)
            a1 = a + 1
            torch.ops.aten.index_put_(a1, (None, b + 1, None), c + 1)
            return (a, a1)

        self.common(
            fn,
            [
                torch.randn([1024, 4, 2]),
                torch.arange(3),
                torch.randn([1024, 1, 2]),
            ],
        )

    def test_index_put4(self):
        # a, b[0] are not broadcastable
        # https://github.com/pytorch/pytorch/issues/97104
        def fn(a, b, c):
            return torch.index_put(a, [b], c)

        self.common(
            fn,
            [
                torch.rand([8, 2]),
                torch.rand([8]) > 0.5,
                torch.rand([]),
            ],
        )

    def test_index_put_as_masked_fill(self):
        def fn(a, b, c, d):
            a = a.clone()
            torch.ops.aten.index_put_(a, [b], c, d)
            return a

        self.common(
            fn,
            (
                torch.randn([1024, 4, 2]),
                torch.randn([1024, 4, 2]) > 0,
                torch.randn([]),
                False,
            ),
        )

        self.common(
            fn,
            (
                torch.randn([1024, 4, 2]),
                torch.randn([1024, 4, 2]) > 0,
                torch.randn([]),
                True,
            ),
        )

    def test_index_put_fallback1(self):
        def fn(a, b, c, d):
            a = a.clone()
            torch.ops.aten.index_put_(a, [b], c, d)
            return a

        self.common(
            fn,
            (
                torch.randn([3]),
                torch.as_tensor([True, True, False]),
                torch.randn([2]),
                False,
            ),
        )

        self.common(
            fn,
            (
                torch.randn([3]),
                torch.as_tensor([True, True, False]),
                torch.randn([2]),
                True,
            ),
        )

    def test_index_put_fallback2(self):
        def fn(a, b, c, d, e):
            a = a.clone()
            torch.ops.aten.index_put_(a, [None, b, c], d, e)
            return a

        self.common(
            fn,
            (
                torch.randn([1, 2, 3]),
                torch.as_tensor([0, 1]),
                torch.as_tensor([True, True, False]),
                torch.randn([]),
                False,
            ),
        )
        self.common(
            fn,
            (
                torch.randn([1, 2, 3]),
                torch.as_tensor([0, 1]),
                torch.as_tensor([True, True, False]),
                torch.randn([]),
                True,
            ),
        )

    def test_index_put_deterministic_fallback(self):
        with DeterministicGuard(True):

            def fn(a, b, c):
                return torch.index_put(a, [b], c, True)

            self.common(
                fn,
                [
                    torch.randn([100, 32]),
                    torch.randint(0, 100, size=[600], dtype=torch.int64),
                    torch.randn([600, 32]),
                ],
                check_lowp=False,
            )

    @skip_if_gpu_halide  # https://github.com/halide/Halide/issues/8312
    def test_index_put_index(self):
        def fn(ind, x, src):
            y = torch.ops.aten.index_put.default(x, [ind], src)
            return torch.ops.aten.index.Tensor(y, [ind])

        args = [torch.tensor([1], dtype=torch.int64), torch.randn(8, 4), torch.randn(4)]
        self.common(fn, args)

    @skipIfWindows
    def test_index_put_reinplace(self):
        def fn(x, idx):
            src = torch.ones(idx.size(0), device=x.device)
            x.index_put_((idx,), src)
            return x.expand((2, x.shape[0]))

        a = torch.randn(1024)
        idx = torch.arange(10)
        torch._inductor.metrics.generated_kernel_count = 0
        self.common(fn, (a, idx))
        assertGeneratedKernelCountEqual(self, 1)

    @skipIfWindows
    def test_index_put_failed_reinplace(self):
        def fn(x, idx):
            src = torch.ones(idx.size(0), device=x.device)
            y = x.index_put((idx,), src)
            return x, y

        a = torch.randn(1024)
        idx = torch.arange(10)
        torch._inductor.metrics.generated_kernel_count = 0
        self.common(fn, (a, idx))
        assertGeneratedKernelCountEqual(self, 2)

    def test_adding_tensor_offsets(self):
        @torch.compile(fullgraph=True)
        def fn(x):
            return x[16:32]

        with torch.no_grad():
            x = torch.randn(1024, device=self.device)
            self.assertEqual(fn(x[0:]), x[16:][:16])
            self.assertEqual(fn(x[128:]), x[128 + 16 :][:16])

    # from GPT2ForSequenceClassification
    @skip_if_gpu_halide
    def test_index_tensor(self):
        def fn(x, y):
            ne = torch.ops.aten.ne.Scalar(x, 0)
            sum = torch.ops.aten.sum.dim_IntList(ne, [-1])
            sub = torch.ops.aten.sub.Tensor(sum, 1)
            iota = torch.ops.prims.iota.default(
                1,
                start=0,
                step=1,
                dtype=torch.int64,
                device=x.device,
                requires_grad=False,
            )
            return torch.ops.aten.index.Tensor(y, [iota, sub])

        self.common(fn, [torch.randn(1, 1024), torch.randn(1, 1024, 2)])

    @config.patch(fallback_random=True)
    def test_bernoulli1(self):
        def fn(a):
            b = torch.empty_like(a)
            return aten.bernoulli_(b), b

        self.common(
            fn,
            [
                torch.randn([100]),
            ],
        )

    def test_bernoulli2(self):
        def fn(a):
            return aten.bernoulli(a)

        self.common(
            fn,
            [torch.tensor([1.0, 1.0, 0.0, 0.0, 1.0, 0.0, 1.0, 1.0])],
        )

    def test_narrow(self):
        def fn(x):
            return (
                aten.narrow(x, 1, 10, 16),
                aten.narrow(x + 2, 0, 10, 16) + 1,
                aten.narrow_copy(x, 1, 10, 16),
            )

        self.common(fn, [torch.randn(64, 64)])

    def test_as_strided(self):
        def fn(x):
            return (
                aten.as_strided(x, (8, 8, 64), (8 * 64, 64, 1), 0),
                aten.as_strided(x + 1, (8, 8, 64), (8 * 64, 64, 1), 0) + 2,
            )

        def fn_channels_last(x):
            return (
                aten.as_strided(
                    x, (8, 384, 2, 20, 12), (153600, 1, 61440, 384, 7680), 0
                ),
                aten.as_strided(
                    x + 1, (8, 384, 2, 20, 12), (153600, 1, 61440, 384, 7680), 0
                )
                + 2,
            )

        self.common(fn, [torch.randn(64, 64)])
        self.common(
            fn_channels_last,
            [torch.randn(8, 384, 20, 20).to(memory_format=torch.channels_last)],
        )

    def test_like_channels_last(self):
        def foo():
            randn = torch.randn((4, 3, 8, 8), device=self.device, dtype=torch.float32)
            xc = randn.contiguous(memory_format=torch.channels_last)
            clone = torch.zeros_like(xc, memory_format=torch.preserve_format)
            rand_like = torch.rand_like(randn)
            return (xc, clone, rand_like)

        out = foo()
        out_comp = torch.compile()(foo)()

        for t, t_comp in zip(out, out_comp):
            self.assertEqual(t.stride(), t_comp.stride())

    def test_as_strided_scatter(self):
        def fn(a, b):
            return aten.as_strided_scatter(
                a * 8 + 10,
                b * 2 - 4,
                size=(a.shape[0], a.shape[1] // 2),
                stride=(a.shape[1], 2),
                storage_offset=0,
            )

        self.common(fn, [torch.randn(10, 1024), torch.randn(10, 512)])

    def test_select_scatter(self):
        def fn(x, a, b):
            return (
                aten.select_scatter(x, a, 1, 0),
                aten.select_scatter(x, b, 0, 1),
            )

        self.common(
            fn,
            [
                torch.randn(8, 197, 38),
                torch.randn(8, 38),
                torch.randn(197, 38),
            ],
        )

    @skip_if_gpu_halide  # accuracy issue
    def test_slice_scatter(self):
        def fn(x, a):
            return (
                aten.slice_scatter(x, a, 2, 10, -10),
                aten.slice_scatter(x, a[:, :, :40], 2, 10, -10, 2),
            )

        self.common(
            fn,
            [
                torch.randn(4, 8, 100),
                torch.randn(4, 8, 80),
            ],
        )

    def test_slice_scatter2(self):
        def fn(a, b):
            return aten.slice_scatter(a, b, 0, 0, 9223372036854775807)

        self.common(
            fn,
            [
                torch.randn([8, 197, 384]),
                torch.randn([8, 197, 384]),
            ],
        )

    def test_slice_scatter3(self):
        def fn(a, b):
            return aten.slice_scatter.default(a, b, 1, 1, 9223372036854775807, 2)

        self.common(
            fn,
            [
                torch.randn([1, 4]),
                torch.randn([1, 2]),
            ],
        )

    def test_slice_scatter4(self):
        def fn(a, b):
            return aten.slice_scatter.default(a, b, 1, 2, 9223372036854775807, 3)

        self.common(
            fn,
            [
                torch.randn([1, 9]),
                torch.randn([1, 3]),
            ],
        )

    def test_slice_scatter5(self):
        # empty slices that require clamping the start or end
        def fn(a, b):
            return (
                aten.slice_scatter.default(a, b, 0, 2, 0, 1),
                aten.slice_scatter.default(a, b, 0, a.shape[0], a.shape[0] + 10, 1),
                aten.slice_scatter.default(a, b, 0, -20, 0, 1),
                aten.slice_scatter.default(a, b, 0, -20, -16, 1),
            )

        a = torch.arange(10, dtype=torch.float)
        b = torch.empty(0)
        self.common(fn, [a, b])

    @skipIfWindows
    def test_slice_scatter_reinplace(self):
        class M(nn.Module):
            def __init__(self, device):
                super().__init__()
                self.linear1 = nn.Linear(64, 64, bias=False)
                self.cache_k = torch.zeros((56, 384, 8, 64), device=device)

            def forward(self, x, start_pos):
                bsz, seqlen, _, _ = x.shape
                xk = self.linear1(x)
                with torch.no_grad():
                    self.cache_k[:bsz, start_pos : start_pos + seqlen] = xk
                keys = self.cache_k[:bsz, : start_pos + seqlen]
                scores = torch.matmul(
                    xk.transpose(1, 2), keys.transpose(1, 2).transpose(2, 3)
                )
                return scores

        kv_cache_module = M(self.device)
        inp = torch.randn(1, 32, 8, 64)

        # Test that the cache update is reinplaced such that the cache is updated inplace
        # rather than copy-scatter-copy-back.

        torch._inductor.metrics.generated_kernel_count = 0
        with torch.no_grad():
            self.common(kv_cache_module, (inp, 1), check_lowp=False)
        assertGeneratedKernelCountEqual(self, 1)

    @skip_if_gpu_halide  # compile error on gpu
    def test_scatter1(self):
        def fn(a, dim, index, b):
            return aten.scatter(a, dim, index, b)

        self.common(
            fn,
            [
                torch.zeros(2, 3),
                -1,
                torch.tensor([[0]]),
                torch.ones(2, 3),
            ],
        )

    def test_scatter2(self):
        if self.device == "cuda":
            raise unittest.SkipTest("unstable on sm86")

        check_lowp = True
        if self.device == "xpu":
            check_lowp = False

        def fn(a, dim, index, b):
            return aten.scatter.reduce(a, dim, index, b, reduce="add")

        self.common(
            fn,
            [
                torch.zeros(64, 512),
                0,
                torch.zeros((64, 512), dtype=torch.int64),
                torch.ones(64, 512),
            ],
            check_lowp=check_lowp,
        )

    def test_scatter3(self):
        def fn(a, dim, index, b):
            return aten.scatter(a, dim, index, b, reduce="add")

        check_lowp = True
        if self.device == "xpu":
            check_lowp = False

        self.common(
            fn,
            [
                torch.randn(5, 29, 13),
                2,
                torch.tensor([[[3, 5, 7, 9]]]),
                0.8,  # src can be a scalar
            ],
            # Mismatched elements: 1 / 1885 (0.1%)
            # Greatest absolute difference: 0.00018310546875 at index (0, 0, 3) (up to 1e-05 allowed)
            # Greatest relative difference: 0.0022371364653243847 at index (0, 0, 3) (up to 0.001 allowed)
            atol=2e-4,
            rtol=1e-3,
            check_lowp=check_lowp,
        )

    def test_scatter4(self):
        def fn(x, ind, src):
            return torch.scatter(x, 0, ind, src)

        check_lowp = True
        if self.device == "xpu":
            check_lowp = False

        for deterministic in [False, True]:
            with DeterministicGuard(deterministic):
                self.common(
                    fn,
                    [
                        torch.randn(196, 992),
                        torch.randint(196, (1, 992)),
                        torch.randn(1, 992),
                    ],
                    check_lowp=check_lowp,
                )

    def test_scatter5(self):
        def fn(a, dim, index, b, reduce):
            a = a.clone()
            a.scatter_(dim, index, b, reduce=reduce)
            a1 = a + 1.0
            a1.scatter_(dim, index, b, reduce=reduce)
            return (a, a1)

        check_lowp = True
        if self.device == "xpu":
            check_lowp = False

        for reduce in ["add", "multiply"]:
            self.common(
                fn,
                [
                    torch.ones((4, 5)),
                    0,
                    torch.tensor([[1], [2], [3]], dtype=torch.int64),
                    torch.randn(4, 5),
                    reduce,
                ],
                check_lowp=check_lowp,
            )

    def test_scatter6(self):
        def fn(a, dim, index, b):
            return aten.scatter(a, dim, index, b)

        check_lowp = True
        if self.device == "xpu":
            check_lowp = False

        for deterministic in [False, True]:
            with DeterministicGuard(deterministic):
                self.common(
                    fn,
                    [
                        torch.randn(5, 8, 13),
                        2,
                        torch.tensor([[[3, 5, 7, 9]]]),
                        0.8,  # src can be a scalar
                    ],
                    check_lowp=check_lowp,
                )

    @unittest.skip("Flaky test, needs debugging")
    def test_scatter_add1(self):
        def fn(a, dim, index, b):
            return aten.scatter_add(a, dim, index, b)

        check_lowp = True
        if self.device == "xpu":
            check_lowp = False

        self.common(
            fn,
            [
                torch.randn(2, 3),
                0,
                torch.tensor([[0]]),
                torch.randn(2, 3),
            ],
            check_lowp=check_lowp,
        )

    def test_scatter_add2(self):
        def fn(a, dim, index, b):
            return aten.scatter_add(a, dim, index, b)

        check_lowp = True
        if self.device == "xpu":
            check_lowp = False

        self.common(
            fn,
            [
                torch.randn(2, 3),
                0,
                torch.tensor([[0, 0, 0], [1, 1, 1]]),
                torch.randn(2, 3),
            ],
            check_lowp=check_lowp,
        )

    def test_scatter_add3(self):
        def fn(a, dim, index, b):
            return aten.scatter_add(a, dim, index, b)

        check_lowp = True
        if self.device == "xpu":
            check_lowp = False

        for deterministic in [False, True]:
            with DeterministicGuard(deterministic):
                self.common(
                    fn,
                    [
                        torch.randn(5, 29, 13),
                        2,
                        torch.tensor([[[3, 5, 7, 9]]]),
                        torch.randn(1, 1, 10),
                    ],
                    check_lowp=check_lowp,
                )

    def test_scatter_reduce1(self):
        def fn(a, dim, index, b):
            return aten.scatter_reduce(a, dim, index, b, "sum")

        check_lowp = True
        if self.device == "xpu":
            check_lowp = False

        self.common(
            fn,
            [
                torch.randn(5, 29, 13),
                2,
                torch.tensor([[[3, 5, 7, 9]]]),
                torch.randn(1, 1, 10),
            ],
            check_lowp=check_lowp,
        )

    def test_scatter_reduce2(self):
        def fn(a, dim, index, b, reduce):
            return aten.scatter_reduce(a, dim, index, b, reduce, include_self=False)

        check_lowp = True
        if self.device == "xpu":
            check_lowp = False

        for reduce in ["sum", "amax"]:
            self.common(
                fn,
                [
                    torch.randn(2, 3),
                    0,
                    torch.zeros((2, 3), dtype=torch.int64),
                    torch.randn(2, 3),
                    reduce,
                ],
                check_lowp=check_lowp,
            )

    def test_scatter_reduce3(self):
        def fn(a, dim, index, b, reduce):
            a = a.clone()
            a.scatter_reduce_(dim, index, b, reduce=reduce)
            a1 = a + 1.0
            a1.scatter_reduce_(dim, index, b, reduce=reduce)
            return (a, a1)

        check_lowp = True
        if self.device == "xpu":
            check_lowp = False

        for reduce in ["sum", "prod"]:
            self.common(
                fn,
                [
                    torch.ones((4, 5)),
                    0,
                    torch.tensor([[1], [2], [3]], dtype=torch.int64),
                    torch.randn(4, 5),
                    reduce,
                ],
                check_lowp=check_lowp,
            )

    @skip_if_gpu_halide
    def test_dense_mask_index(self):
        r"""
        There will be a little difference for reduce order between aten and inductor
        https://github.com/pytorch/pytorch/pull/122289
        Absolute difference: 0.00067138671875 (up to 1e-05 allowed)
        Relative difference: 3.1747371732500974e-06 (up to 1.3e-06 allowed)
        """
        kwargs = {}
        if self.device == "cpu":
            kwargs["atol"] = 1e-4
            kwargs["rtol"] = 1.3e-5

        def fn(x, y):
            y = torch.ops.aten.select.int(y, 0, 2)
            z = x * y
            return z.sum()

        self.common(fn, [torch.randn(102400), torch.randn(3)], **kwargs)

    def test_empty1(self):
        def fn():
            return torch.empty((1, 128, 128))

        self.common(fn, [], assert_equal=False)

    def test_empty2(self):
        def fn():
            return aten.empty((1, 128, 128))

        self.common(fn, [], assert_equal=False)

    def test_new_empty(self):
        def fn(a):
            return aten.new_empty(a, [1, 128, 128])

        self.common(fn, [torch.randn(55)], assert_equal=False)

    def test_empty_strided(self):
        def fn():
            return aten.empty_strided([1, 128, 128], [16384, 128, 1])

        self.common(fn, [], assert_equal=False)

    def test_new_empty_strided(self):
        def fn(a):
            return aten.new_empty_strided(a, [1, 128, 128], [16384, 128, 1])

        self.common(fn, [torch.randn(55)], assert_equal=False)

    def test_dropout_trivial_0(self):
        def fn1(a):
            return torch.nn.functional.dropout(a, 0.0, True) + a

        self.common(fn1, [torch.randn(55)])

    def test_dropout_trivial_1(self):
        def fn2(a):
            return torch.nn.functional.dropout(a, 1.0, True) + a

        self.common(fn2, [torch.randn(55)])

    @config.patch({"triton.cudagraphs": True})
    @dynamo_config.patch(automatic_dynamic_shapes=True)
    @skipIfWindows
    def test_dropout(self):
        random.seed(1234)
        torch.manual_seed(1234)

        @torch._dynamo.optimize("inductor")
        def fn1(a):
            return torch.nn.functional.dropout(a)

        x = torch.ones(1000, device=self.device, dtype=torch.float32)
        result1 = fn1(x)
        self.assertTrue(400 < result1.nonzero().shape[0] < 600)
        self.assertTrue(0.9 < result1.mean().item() < 1.1)

        random.seed(1234)
        torch.manual_seed(1234)

        @torch._dynamo.optimize("inductor")
        def fn2(a):
            return torch.nn.functional.dropout(a, 0.5, True)

        result2 = fn2(x)
        self.assertTrue(400 < result2.nonzero().shape[0] < 600)
        self.assertTrue(0.9 < result2.mean().item() < 1.1)

    @dynamo_config.patch(automatic_dynamic_shapes=True)
    @skipIfWindows
    def test_dropout_deterministic(self):
        @torch._dynamo.optimize("inductor")
        def fn(a):
            return torch.nn.functional.dropout(a, 0.55, True)

        for cg in [False, True]:
            with patch.object(config.triton, "cudagraphs", cg):
                torch._dynamo.reset()

                x = torch.ones(1024, device=self.device, dtype=torch.float32)

                torch.manual_seed(1234)
                a0 = fn(x).clone()
                a1 = fn(x).clone()
                a2 = fn(x).clone()

                torch.manual_seed(1234)
                b0 = fn(x).clone()
                b1 = fn(x).clone()
                b2 = fn(x).clone()

                # same seed, same values
                self.assertTrue(torch.allclose(a0, b0))
                self.assertTrue(torch.allclose(a1, b1))
                self.assertTrue(torch.allclose(a2, b2))

                # different calls, different values
                self.assertFalse(torch.allclose(a0, a1))
                self.assertFalse(torch.allclose(a1, a2))

    @skipIfWindows
    def test_rand_like_deterministic(self):
        @torch._dynamo.optimize("inductor")
        def fn(a):
            return torch.rand_like(a), torch.rand_like(a)

        x = torch.ones(1024, device=self.device, dtype=torch.float32)

        torch.manual_seed(1234)
        a0 = fn(x)[0].clone()
        a1 = fn(x)[0].clone()
        a2 = fn(x)[0].clone()

        torch.manual_seed(1234)
        b0 = fn(x)[0].clone()
        b1 = fn(x)[0].clone()
        b2 = fn(x)[0].clone()

        # same seed, same values
        self.assertTrue(torch.allclose(a0, b0))
        self.assertTrue(torch.allclose(a1, b1))
        self.assertTrue(torch.allclose(a2, b2))

        # different calls, different values
        self.assertFalse(torch.allclose(a0, a1))
        self.assertFalse(torch.allclose(a1, a2))

        c, d = fn(x)
        self.assertFalse(torch.allclose(c, d))
        self.assertTrue((c >= 0).all())
        self.assertTrue((c < 1).all())
        self.assertTrue((d >= 0).all())
        self.assertTrue((d < 1).all())

    @config.patch(implicit_fallbacks=True)
    def test_fallback_mutable_op_basic(self):
        with torch.library._scoped_library("mylib", "FRAGMENT") as m:

            def impl(a, b, c, d, e=2):
                a.add_(b[0] * c * e),
                if d is not None:
                    d.add_(b[1])

            m.define(
                "inplace_(Tensor(a!) a, Tensor[] b, SymInt c, *, Tensor(b!)? d, SymInt e=2) -> ()"
            )
            m.impl("inplace_", impl, "CompositeExplicitAutograd")

            # We do some clones and copy_ to test that Inductor doesn't reorder
            # the copy_ w.r.t. inplace_.
            def f(a, b1, b2, c, d):
                a_ = a.clone()
                d_ = d if d is None else d.clone()
                torch.ops.mylib.inplace_(a_, (b1, b2), c, d=d_)
                a.copy_(a_)
                if d is not None:
                    d.copy_(d_)
                return ()

            a = torch.tensor([0.0, 1.0, 2])
            b = [torch.tensor([2.0, 3.0, 5.0]), torch.tensor([1.0, 4.0, 6.0])]
            c = 4
            d = torch.tensor([2.0, 1, 0])
            args = (a, b[0], b[1], c, d)
            cloned_args = pytree.tree_map_only(torch.Tensor, torch.clone, args)
            mod = make_fx(f)(*cloned_args)
            cloned_args = pytree.tree_map_only(torch.Tensor, torch.clone, args)
            compiled_f = compile_fx_inner(mod, cloned_args)

            cloned_args = pytree.tree_map_only(torch.Tensor, torch.clone, args)
            compiled_f(list(cloned_args))
            f(*args)
            self.assertEqual(cloned_args, args)

    @config.patch(implicit_fallbacks=True)
    def test_fallback_mutable_op_with_return(self):
        with torch.library._scoped_library("mylib", "FRAGMENT") as m:

            def impl(a, b, c, d, e=2):
                a.add_(b[0] * c * e),
                if d is not None:
                    d.add_(b[1])
                return b[0] + b[1]

            m.define(
                "inplace_(Tensor(a!) a, Tensor[] b, SymInt c, *, Tensor(b!)? d, SymInt e=2) -> Tensor"
            )
            m.impl("inplace_", impl, "CompositeExplicitAutograd")

            # We do some clones and copy_ to test that Inductor doesn't reorder
            # the copy_ w.r.t. inplace_.
            def f(a, b0, b1, c, d):
                a_ = a.clone()
                d_ = d if d is None else d.clone()
                res = torch.ops.mylib.inplace_(a_, (b0, b1), c, d=d_)
                a.copy_(a_)
                if d is not None:
                    d.copy_(d_)
                return (res,)

            a = torch.tensor([0.0, 1.0, 2])
            b = [torch.tensor([2.0, 3.0, 5.0]), torch.tensor([1.0, 4.0, 6.0])]
            c = 4
            d = torch.tensor([2.0, 1, 0])
            args = (a, b[0], b[1], c, d)

            cloned_args = pytree.tree_map_only(torch.Tensor, torch.clone, args)
            mod = make_fx(f)(*cloned_args)
            cloned_args = pytree.tree_map_only(torch.Tensor, torch.clone, args)
            compiled_f = compile_fx_inner(mod, cloned_args)

            cloned_args = pytree.tree_map_only(torch.Tensor, torch.clone, args)
            compiled_out = compiled_f(list(cloned_args))
            out = f(*args)
            self.assertEqual(cloned_args, args)
            self.assertEqual(compiled_out, out)

    @config.patch(implicit_fallbacks=True)
    def test_fallback_mutable_op_no_mutated_tensors(self):
        with torch.library._scoped_library("mylib", "FRAGMENT") as m:

            def impl(a, b):
                if b is not None:
                    b.add_(1)

            m.define("inplace_(Tensor a, Tensor(b!)? b) -> ()")
            m.impl("inplace_", impl, "CompositeExplicitAutograd")

            def f(a):
                torch.ops.mylib.inplace_(a, None)
                return ()

            a = torch.tensor([0.0, 1.0, 2])
            args = (a,)
            cloned_args = pytree.tree_map_only(torch.Tensor, torch.clone, args)
            mod = make_fx(f)(*cloned_args)
            cloned_args = pytree.tree_map_only(torch.Tensor, torch.clone, args)
            compiled_f = compile_fx_inner(mod, cloned_args)

            cloned_args = pytree.tree_map_only(torch.Tensor, torch.clone, args)
            compiled_f(list(cloned_args))
            f(*args)
            self.assertEqual(cloned_args, args)

    @config.patch(implicit_fallbacks=True)
    def test_fallback_mutable_op_list(self):
        with torch.library._scoped_library("mylib", "FRAGMENT") as m:

            def impl(a, b):
                for bi in b:
                    bi.add_(a)

            m.define("inplace_(Tensor a, Tensor(a!)[] b) -> ()")
            m.impl("inplace_", impl, "CompositeExplicitAutograd")

            def f(a, b):
                torch.ops.mylib.inplace_(a, b)
                return None

            a = torch.tensor([0.0, 1.0, 2])
            b = [torch.tensor([2.0, 3.0, 5.0]), torch.tensor([1.0, 4.0, 6.0])]
            args = (a, b)
            cloned_args = pytree.tree_map_only(torch.Tensor, torch.clone, args)
            mod = make_fx(f)(*cloned_args)
            cloned_args = pytree.tree_map_only(torch.Tensor, torch.clone, args)

            compiled_f = compile_fx_inner(mod, cloned_args)

        @torch.library.custom_op("mylib::sin_out", mutates_args={"outs"})
        def sin_out(x: torch.Tensor, outs: typing.List[torch.Tensor]) -> None:
            x_np = x.numpy()
            assert len(outs) == 2
            out_np0 = out[0].numpy()
            out_np1 = out[1].numpy()
            np.sin(x_np, out=out_np0)
            np.sin(x_np, out=out_np1)

        @torch.compile
        def g(x):
            outs = [torch.empty_like(x) for _ in range(2)]
            sin_out(x, outs)
            return outs

        x = torch.randn(3)
        out = [torch.empty_like(x) for _ in range(2)]
        y = g(x)

    @expectedFailureXPU
    def test_functionalize_rng_wrappers(self):
        # Ideally, we would like to use torch.compile for these operators. But
        # currently the plan is to introduce these operators at the partitioner
        # level, obviating the need to support them fully through the
        # torch.compile stack. To ensure that we have good enough debugging with
        # minifiers, we have ensure that they work with make_fx. This test uses
        # make_fx to do the testing. In future, we can move on torch.compile.
        def fn():
            rng_state1, a1 = torch._prims.rng_prims.run_and_save_rng_state(
                torch.ops.aten.rand.default,
                [4, 4],
                dtype=torch.float32,
                device=self.device,
            )
            rng_state2, a2 = torch._prims.rng_prims.run_and_save_rng_state(
                torch.ops.aten.rand.default,
                [4, 4],
                dtype=torch.float32,
                device=self.device,
            )

            b1 = torch._prims.rng_prims.run_with_rng_state(
                rng_state1,
                torch.ops.aten.rand.default,
                [4, 4],
                dtype=torch.float32,
                device=self.device,
            )
            b2 = torch._prims.rng_prims.run_with_rng_state(
                rng_state2,
                torch.ops.aten.rand.default,
                [4, 4],
                dtype=torch.float32,
                device=self.device,
            )

            return (a1, a2, b1, b2)

        mod = make_fx(fn)()
        compiled_f = compile_fx_inner(mod, ())
        a1, a2, b1, b2 = compiled_f(())
        self.assertEqual(a1, b1)
        self.assertEqual(a2, b2)

    @patch.object(torch._functorch.config, "functionalize_rng_ops", True)
    @expectedFailureXPU
    @skip_if_gpu_halide  # rand
    def test_philox_rand(self):
        if self.device == "cpu":
            raise unittest.SkipTest(
                f"functionalization of rng ops supported only on {GPU_TYPE}"
            )

        @torch._dynamo.optimize("inductor")
        def fn(x):
            a = torch.rand_like(x) * x
            a = torch.rand_like(x) * a
            return a

        def check(x):
            torch.manual_seed(123)
            a = fn(x)

            torch.manual_seed(1234)
            b = fn(x)

            torch.manual_seed(123)
            c = fn(x)

            # same seed, same values
            self.assertTrue(torch.allclose(a, c))

            # different calls, different values
            self.assertFalse(torch.allclose(a, b))

        check(torch.ones(1024, device=self.device, dtype=torch.float32))
        # Need comment: should we add "_get_rng_state_offset" to common device interface?
        self.assertEqual(getattr(torch, self.device)._get_rng_state_offset(), 2048)
        # Check non-multiple of 4 numel
        check(torch.ones(3, device=self.device, dtype=torch.float32))
        self.assertEqual(getattr(torch, self.device)._get_rng_state_offset(), 8)

    @skipIfWindows
    # Already on by default, just want to make sure
    @patch.object(torch._inductor.config, "allow_buffer_reuse", True)
    def test_reuse_buffers_with_aliasing(self):
        def f(x):
            z = x + 1
            z = torch.view_as_complex(z)
            a = torch.view_as_real(z)
            out = a + 1
            return out, torch.view_as_real(z + 1)

        self.common(f, (torch.zeros((4, 2)),))

        code = run_and_get_triton_code(torch.compile(f), torch.zeros((4, 2)))
        # Make sure that we haven't added complex support and made this test
        # invalid. If we've added complex support please update the test to use
        # a different set of view ops we don't lower
        self.assertTrue("aten.view_as_real" in code)

        def f2(x):
            z = x + 1
            z = torch.view_as_complex(z)
            z = torch.view_as_real(z)
            z = torch.view_as_complex(z)
            a = torch.view_as_real(z)
            out = a + 1
            return out, torch.view_as_real(z + 1)

        self.common(f, (torch.zeros((4, 2)),))

    def test_randn_like_empty(self):
        class Model(torch.nn.Module):
            def __init__(
                self,
            ):
                super().__init__()

            def forward(self, v1: torch.Tensor):
                vx = v1.min(dim=1).values
                v2 = torch.randn_like(vx)
                return v2

        model = Model()
        x = torch.rand(10, 3, 0)

        self.common(model, (x,))

    def test_randint(self):
        @torch.compile(fullgraph=True)
        def fn(x):
            return (
                torch.randint(10, [1024], device=x.device),
                torch.randint(-4, 7, [1024], dtype=torch.int32, device=x.device),
                torch.randint_like(x, 2**50),
            )

        torch.manual_seed(12345)
        a0, b0, c0 = fn(torch.zeros([40, 40], device=self.device))
        self.assertEqual(a0.shape, [1024])
        self.assertEqual(b0.shape, [1024])
        self.assertEqual(c0.shape, [40, 40])
        torch.manual_seed(12345)
        a1, b1, c1 = fn(torch.zeros([40, 40], device=self.device))
        self.assertEqual(a0, a1)
        self.assertEqual(b0, b1)
        self.assertEqual(c0, c1)

        self.assertEqual(a0.min(), 0)
        self.assertEqual(a0.max(), 9)

        self.assertEqual(b0.min(), -4)
        self.assertEqual(b0.max(), 6)

        self.assertGreaterEqual(c0.min(), 0)
        self.assertGreater(c0.max(), 2**40)
        self.assertLess(c0.max(), 2**50)

    @config.patch(fallback_random=True)
    def test_like_rands(self):
        def fn(x):
            return torch.rand_like(x), torch.randn_like(x)

        self.common(fn, [torch.zeros([20, 20])])

    def test_like_rands2(self):
        # rand_like with kwargs `device` of str type
        d = self.device
        assert isinstance(d, str)

        @torch.compile
        def fn(x):
            return torch.rand_like(x, device=d)

        x = torch.ones(10, device=self.device, dtype=torch.float32)
        a0 = fn(x).clone()
        a1 = fn(x).clone()
        self.assertFalse(torch.allclose(a0, a1))

    @requires_gpu()
    def test_like_rands3(self):
        # rand_like with `device` which is different from `x.device`
        def test_like_rands_on_different_device(device1, device2):
            @torch.compile
            def fn(x, device):
                return torch.rand_like(x, device=device)

            x = torch.ones(10, device=device1, dtype=torch.float32)
            return fn(x, device2).clone()

        a0 = test_like_rands_on_different_device("cpu", GPU_TYPE)
        a1 = test_like_rands_on_different_device(GPU_TYPE, "cpu")
        self.assertTrue(a0.device.type == GPU_TYPE)
        self.assertTrue(a1.device.type == "cpu")

    def test_max_pool2d_with_indices_backward(self):
        def fn(a, b, c):
            return aten.max_pool2d_with_indices_backward(
                a, b, [2, 2], [2, 2], [0, 0], [1, 1], False, c
            )

        x = torch.randn([2, 4, 18, 14])
        result, indices = aten.max_pool2d_with_indices(
            x,
            [2, 2],
            [2, 2],
            [0, 0],
            [1, 1],
            False,
        )

        self.common(
            fn,
            [
                torch.randn_like(result),
                x,
                indices,
            ],
        )

    @skip_if_gpu_halide  # slow
    def test_max_pool2d_with_indices_backward2(self):
        def fn(a, b, c):
            return aten.max_pool2d_with_indices_backward(
                a, b, [3, 3], [2, 2], [1, 1], [1, 1], True, c
            )

        x = torch.randn([2, 4, 40, 56])
        result, indices = aten.max_pool2d_with_indices(
            x,
            [3, 3],
            [2, 2],
            [1, 1],
            [1, 1],
            True,
        )

        self.common(
            fn,
            [
                torch.randn_like(result),
                x,
                indices,
            ],
        )

    # From https://github.com/pytorch/torchdynamo/issues/1200
    def test_max_pool2d_with_indices_backward3(self):
        def fn(a, b, c):
            return aten.max_pool2d_with_indices_backward(
                a, b, [1, 1], [2, 2], [0, 0], [1, 1], False, c
            )

        x = torch.randn([32, 256, 37, 38])
        result, indices = aten.max_pool2d_with_indices(
            x,
            [1, 1],
            [2, 2],
            0,
            1,
            False,
        )
        self.common(
            fn,
            [
                torch.randn_like(result),
                x,
                indices,
            ],
        )

    # From https://github.com/pytorch/torchdynamo/issues/1352
    @skip_if_halide  # hangs forever
    @skipIfWindows
    def test_max_pool2d_with_indices_backward4(self):
        def fn(a, b, c):
            return aten.max_pool2d_with_indices_backward(
                a, b, [5, 5], [1, 1], [2, 2], [1, 1], False, c
            )

        torch._inductor.metrics.generated_kernel_count = 0
        x = torch.randn([2, 64, 3, 4])
        result, indices = aten.max_pool2d_with_indices(
            x,
            [5, 5],
            [1, 1],
            2,
            1,
            False,
        )
        self.common(
            fn,
            [
                torch.randn_like(result),
                x,
                indices,
            ],
        )
        assertGeneratedKernelCountEqual(self, 1)

    @expectedFailureXPU
    def test_max_pool2d_with_indices_backward5(self):
        # Window size is too big. Should fallback
        def fn(a, b, c):
            return aten.max_pool2d_with_indices_backward(
                a, b, [13, 13], [1, 1], [2, 2], [1, 1], False, c
            )

        torch._inductor.metrics.generated_kernel_count = 0
        x = torch.randn([2, 64, 20, 20])
        result, indices = aten.max_pool2d_with_indices(
            x,
            [13, 13],
            [1, 1],
            2,
            1,
            False,
        )
        self.common(
            fn,
            [
                torch.randn_like(result),
                x,
                indices,
            ],
        )
        assertGeneratedKernelCountEqual(self, 0)

    # From https://github.com/pytorch/pytorch/issues/93384
    def test_max_pool2d_with_indices_backward6(self):
        # dilation is not 1. Should fallback
        def fn(a, b, c):
            return aten.max_pool2d_with_indices_backward(
                a, b, [3, 2], [2, 1], [1, 1], [1, 2], False, c
            )

        torch._inductor.metrics.generated_kernel_count = 0
        x = torch.randn([2, 2, 3, 6])
        result, indices = aten.max_pool2d_with_indices(
            x,
            [3, 2],
            [2, 1],
            [1, 1],
            [1, 2],
            False,
        )
        self.common(
            fn,
            [
                torch.randn_like(result),
                x,
                indices,
            ],
        )
        assertGeneratedKernelCountEqual(self, 0)

    def test_issue102546(self):
        def fn(x):
            return x.mean(0)

        self.common(fn, [torch.rand(())])

    def test_avg_pool2d_backward(self):
        def fn(a, b):
            return aten.avg_pool2d_backward(
                a,
                b,
                [2, 2],
                [2, 2],
                [0, 0],
                True,
                False,
                None,
            )

        self.common(
            fn,
            [
                torch.randn([2, 4, 7, 7]),
                torch.randn([2, 4, 14, 14]),
            ],
        )

    @skip_if_gpu_halide  # slow
    def test_avg_pool2d_backward2(self):
        def fn(a, b):
            return aten.avg_pool2d_backward(
                a,
                b,
                [3, 3],
                [1, 1],
                [1, 1],
                True,
                False,
                None,
            )

        self.common(
            fn,
            [
                torch.randn([1, 1, 20, 15]),
                torch.randn([1, 1, 20, 15]),
            ],
        )

    @skipIfWindows
    def test_avg_pool2d_backward3(self):
        def fn(a, b):
            return aten.avg_pool2d_backward(
                a,
                b,
                [1, 1],
                [2, 2],
                [0, 0],
                False,
                False,
                None,
            )

        torch._inductor.metrics.generated_kernel_count = 0
        self.common(
            fn,
            [
                torch.randn([1, 2016, 11, 11]),
                torch.randn([1, 2016, 21, 21]),
            ],
        )
        assertGeneratedKernelCountEqual(self, 1)

    def test_avg_pool2d_backward4(self):
        def fn(a, b):
            return aten.avg_pool2d_backward(
                a,
                b,
                [13, 13],
                [1, 1],
                [0, 0],
                True,
                False,
                None,
            )

        torch._inductor.metrics.generated_kernel_count = 0
        self.common(
            fn,
            [
                torch.randn([1, 16, 12, 12]),
                torch.randn([1, 16, 24, 24]),
            ],
            check_lowp=False,
        )
        assertGeneratedKernelCountEqual(self, 0)

    def test_avg_pool3d_backward(self):
        def fn(a, b):
            return aten.avg_pool3d_backward(
                a,
                b,
                [2, 2, 2],
                [2, 2, 2],
                [0, 0, 0],
                True,
                False,
                None,
            )

        self.common(
            fn,
            [
                torch.randn([2, 4, 7, 7, 7]),
                torch.randn([2, 4, 14, 14, 14]),
            ],
        )

    @skip_if_halide  # compiles for 5+ minutes
    def test_avg_pool3d_backward2(self):
        def fn(a, b):
            return aten.avg_pool3d_backward(
                a,
                b,
                [3, 3, 3],
                [1, 1, 1],
                [1, 1, 1],
                True,
                False,
                None,
            )

        self.common(
            fn,
            [
                torch.randn([1, 1, 20, 20, 15]),
                torch.randn([1, 1, 20, 20, 15]),
            ],
        )

    @skipIfWindows
    def test_avg_pool3d_backward3(self):
        def fn(a, b):
            return aten.avg_pool3d_backward(
                a,
                b,
                [1, 1, 1],
                [2, 2, 2],
                [0, 0, 0],
                False,
                False,
                None,
            )

        torch._inductor.metrics.generated_kernel_count = 0
        self.common(
            fn,
            [
                torch.randn([1, 2016, 11, 11, 11]),
                torch.randn([1, 2016, 21, 21, 21]),
            ],
        )
        assertGeneratedKernelCountEqual(self, 1)

    def test_avg_pool3d_backward4(self):
        def fn(a, b):
            return aten.avg_pool3d_backward(
                a,
                b,
                [13, 13, 13],
                [1, 1, 1],
                [0, 0, 0],
                True,
                False,
                None,
            )

        torch._inductor.metrics.generated_kernel_count = 0
        self.common(
            fn,
            [
                torch.randn([1, 16, 12, 12, 12]),
                torch.randn([1, 16, 24, 24, 24]),
            ],
            check_lowp=False,
        )
        assertGeneratedKernelCountEqual(self, 0)

    @config.patch(search_autotune_cache=False)
    def test_mm_views(self):
        def fn(a, b):
            return torch.mm(a.view(32, 32), b.view(32, 32))

        self.common(
            fn,
            (
                torch.randn([32, 32]).transpose(0, 1),
                torch.randn([1, 32, 32]).transpose(0, 1),
            ),
            check_lowp=False,
        )
        expected_kernel = 0
        # codegen mm kernel from template
        self.assertEqual(
            torch._inductor.metrics.generated_kernel_count, expected_kernel
        )

    @torch._dynamo.config.patch(assume_static_by_default=False)
    @skipIfWindows
    def test_dtype_sympy_expr(self):
        @torch._dynamo.optimize_assert("inductor")
        def fn(a):
            y = a[..., :-1, :].contiguous()
            return y

        result = fn(torch.randn([1, 2, 16, 4]).requires_grad_())
        result.sum().backward()

    @skipIfWindows
    def test_dropout2(self):
        n = 100000
        weight = torch.ones(
            n, device=self.device, dtype=torch.float32, requires_grad=True
        )
        ones = torch.ones(n, device=self.device, dtype=torch.float32)

        @torch._dynamo.optimize_assert("inductor")
        def run(x, train=True):
            return F.dropout(x * weight, 0.33, train)

        def check(r, g):
            rmean = r.mean().item()
            gmean = g.mean().item()
            rcount = len(r.nonzero())
            gcount = len(g.nonzero())

            # dropped elements should match
            self.assertTrue(same(r.nonzero(), g.nonzero()))
            self.assertEqual(rcount, gcount)

            # dropped should be close to 0.33
            self.assertGreater(rcount, 0.64 * n)
            self.assertGreater(0.68 * n, rcount)

            self.assertAlmostEqual(rmean, gmean)
            self.assertAlmostEqual(rmean, 1.0, places=2)

        r1 = run(ones, train=False)
        r1.sum().backward()
        g1 = weight.grad.clone()
        # eval mode should be all ones
        self.assertTrue(same(r1, torch.ones_like(r1)))
        self.assertTrue(same(g1, torch.ones_like(g1)))

        torch.manual_seed(1234)
        weight.grad.zero_()
        r2, (fw_code, bw_code) = run_fw_bw_and_get_code(lambda: run(ones))
        if is_halide_backend(self.device):
            self.assertEqual(fw_code.count("halide_helpers.rand"), 1)
            self.assertEqual(bw_code.count("halide_helpers.rand"), 0)
        elif self.device == GPU_TYPE:
            self.assertEqual(fw_code.count("tl.rand"), 1)
            self.assertEqual(bw_code.count("tl.rand"), 0)
        g2 = weight.grad.clone()
        check(r2, g2)

        torch.manual_seed(1234)
        weight.grad.zero_()
        r3 = run(ones)
        r3.sum().backward()
        g3 = weight.grad.clone()
        check(r3, g3)

        # second run is same result as first
        self.assertTrue(same(r2, r3))
        self.assertTrue(same(g2, g3))

    @config.patch(search_autotune_cache=False)
    @skipIfWindows
    def test_dropout3(self):
        m = torch.nn.Sequential(
            torch.nn.Linear(32, 32, bias=False),
            torch.nn.Dropout(),
            torch.nn.Linear(32, 32, bias=False),
            torch.nn.Dropout(),
        ).to(self.device)

        @torch._dynamo.optimize_assert("inductor")
        def run(x):
            return m(x)

        torch._inductor.metrics.generated_kernel_count = 0

        result, (fw_code, bw_code) = run_fw_bw_and_get_code(
            lambda: run(torch.randn([8, 32], device=self.device))
        )

        if is_halide_backend(self.device):
            self.assertEqual(fw_code.count("halide_helpers.rand"), 2)
            self.assertEqual(bw_code.count("halide_helpers.rand"), 0)
        elif self.device == GPU_TYPE:
            self.assertEqual(fw_code.count("tl.rand"), 2)
            self.assertEqual(bw_code.count("tl.rand"), 0)
        self.assertEqual(torch._inductor.metrics.generated_kernel_count, 4)

    @skipIfWindows
    def test_randint_kernel_count(self):
        @torch._dynamo.optimize_assert("inductor")
        def fn1():
            random_tensor1 = torch.randint(10, [32], device=self.device)
            random_tensor2 = torch.randint(10, [32], device=self.device)
            random_tensor3 = torch.randint(10, [32], device=self.device)
            return random_tensor1, random_tensor2, random_tensor3

        _, source_codes = run_and_get_code(fn1)
        if self.device == GPU_TYPE:
            self.assertEqual(len(source_codes), 1)
            self.assertEqual(source_codes[0].count("async_compile.triton"), 2)

    @skipIfWindows
    def test_roll(self):
        def fn(a):
            return (
                aten.roll(a, [-3, 10], [1, 2]),
                aten.roll(a, [5]),
            )

        self.common(
            fn,
            [
                torch.randn([2, 56, 56, 16]),
            ],
        )

    def test_argmax_min_int32(self):
        # https://github.com/pytorch/pytorch/issues/94055
        def fn(a, b):
            c = a.argmax(3)
            return torch.min(b, c)

        a = torch.rand(3, 4, 2, 1).int()
        b = torch.rand(2, 2, 1, 4, 1).int()
        self.common(fn, (a, b))

    def test_argmax_argmin1(self):
        def fn(x):
            return (aten.argmax(x), aten.argmin(x))

        self.common(
            fn,
            [
                torch.randn([8, 256, 256]),
            ],
        )

    def test_argmax_argmin2(self):
        def fn(x):
            return (
                aten.argmax(x, 0),
                aten.argmin(x, 0),
                aten.argmax(x, 1),
                aten.argmin(x, 1),
            )

        self.common(fn, (torch.randn([144, 144]),))

    def test_argmax_argmin_with_duplicates(self):
        def fn(x):
            return (
                aten.argmax(x, 0),
                aten.argmin(x, 0),
                aten.argmax(x, 1),
                aten.argmin(x, 1),
            )

        # Unrolled reduction
        t1 = torch.randint(2, size=(6, 6))
        self.common(fn, (t1,))

        # Persistent reduction
        t1 = torch.randint(8, size=(32, 32))
        self.common(fn, (t1,))

        # Non-persistent reduction
        t1 = torch.randint(8, size=(1028, 1028))
        self.common(fn, (t1,))

    @skip_if_halide  # nan behavior
    def test_argmax_argmin_with_nan(self):
        def fn(x):
            return (
                aten.argmax(x, 0),
                aten.argmin(x, 0),
                aten.argmax(x, 1),
                aten.argmin(x, 1),
            )

        # Unrolled reduction
        t1 = torch.randn((6, 6))
        t1[:, 1] = float("nan")
        t1[:, 3] = float("nan")
        self.common(fn, (t1,))

        # Persistent reduction
        t1 = torch.randn((32, 32))
        t1[:, 4] = float("nan")
        t1[:, 8] = float("nan")
        self.common(fn, (t1,))

        # Non-persistent reduction
        t1 = torch.randn((1028, 1028))
        t1[:, 40] = float("nan")
        t1[:, 100] = float("nan")
        self.common(fn, (t1,))

    def test_conv_backward(self):
        def fn(rank4_inps, rank3_inps, rank5_inps):
            out1 = aten.convolution_backward(
                *rank4_inps,
                [C],
                [1, 1],
                [0, 0],
                [1, 1],
                False,
                [0, 0],
                1,
                [True, True, True],
            )
            out2 = aten.convolution_backward(
                *rank4_inps,
                [C],
                [1, 1],
                [0, 0],
                [1, 1],
                False,
                [0, 0],
                1,
                [True, False, False],
            )
            out3 = aten.convolution_backward(
                *rank3_inps,
                [C],
                [1],
                [0],
                [1],
                False,
                [0],
                1,
                [True, True, True],
            )
            out4 = aten.convolution_backward(
                *rank5_inps,
                [C],
                [1, 1, 1],
                [0, 0, 0],
                [1, 1, 1],
                False,
                [0, 0, 0],
                1,
                [True, True, True],
            )
            return (out1, out2, out3, out4)

        B = 3
        C = 4
        H = 5
        grad_out = torch.randn(B, C, H - 2, H - 2, H - 2)
        inp = torch.randn(B, C, H, H, H)
        weight = torch.randn(C, C, 3, 3, 3)

        def shrink_rank(x, rank):
            res = x
            while res.dim() > rank:
                res = torch.select(res, -1, 0)
            return res.contiguous()

        rank4_inps = [shrink_rank(x, 4) for x in [grad_out, inp, weight]]
        rank3_inps = [shrink_rank(x, 4) for x in [grad_out, inp, weight]]
        rank5_inps = [shrink_rank(x, 5) for x in [grad_out, inp, weight]]

        with torch.backends.cudnn.flags(enabled=True, allow_tf32=False):
            self.common(
                fn,
                [rank4_inps, rank3_inps, rank5_inps],
            )

    def test_argmax_argmin3(self):
        def fn(x):
            return (
                aten.argmax(x, 0),
                aten.argmin(x, 0),
                aten.argmax(x, -1),
                aten.argmin(x, -1),
            )

        self.common(
            fn,
            [torch.randint(0, 5, [64, 64])],
        )

    def test_vdd_clamp(self):
        def fn(x):
            return torch.clamp_min(x, 3)

        self.common(
            fn,
            [
                torch.randn([16], requires_grad=True) * 10,
            ],
        )

    def test_tmp_not_defined_issue1(self):
        def forward(
            primals_3,
            primals_4,
            add_tensor,
            convert_element_type_default,
            div_default,
            reciprocal_default,
        ):
            var_default = torch.ops.aten.var(
                convert_element_type_default, [2], correction=0
            )
            sub_tensor = torch.ops.aten.sub.Tensor(add_tensor, div_default)
            mul_tensor_1 = torch.ops.aten.mul.Tensor(sub_tensor, reciprocal_default)
            mul_tensor_2 = torch.ops.aten.mul.Tensor(mul_tensor_1, primals_3)
            add_tensor_2 = torch.ops.aten.add.Tensor(mul_tensor_2, primals_4)
            convert_element_type_default_1 = add_tensor_2.to(dtype=torch.float32)
            convert_element_type_default_2 = convert_element_type_default_1.to(
                dtype=torch.float32
            )
            var_default_1 = torch.ops.aten.var(
                convert_element_type_default_2, [2], correction=0
            )
            broadcast_in_dim_default_2 = var_default_1.reshape(1, 512, 1)
            sum_default_1 = convert_element_type_default_2.sum(2)
            add_tensor_3 = torch.ops.aten.add.Tensor(broadcast_in_dim_default_2, 1e-05)
            return (var_default, sum_default_1, add_tensor_3)

        inps = [
            (torch.Size([1024]), torch.float32),
            (torch.Size([1024]), torch.float32),
            (torch.Size([1, 512, 1024]), torch.float32),
            (torch.Size([1, 512, 1024]), torch.float32),
            (torch.Size([1, 512, 1]), torch.float32),
            (torch.Size([1, 512, 1]), torch.float32),
        ]
        inps = [torch.randn(shape, dtype=dtype) for (shape, dtype) in inps]
        self.common(forward, inps, atol=1e-05, rtol=2e-05)

    @unittest.skipIf(
        os.environ.get("BUILD_ENVIRONMENT", "").startswith("parallelnative"),
        "TODO: debug this with asan",
    )
    @skip_if_gpu_halide
    def test_tmp_not_defined_issue2(self):
        def forward(arg38_1, arg81_1, getitem_17, new_zeros_default_4):
            div_tensor_7 = torch.ops.aten.div.Tensor(getitem_17, arg81_1)
            mul_tensor_24 = torch.ops.aten.mul.Tensor(div_tensor_7, arg38_1)
            sum_default_7 = torch.ops.aten.sum.default(mul_tensor_24)
            return (new_zeros_default_4, sum_default_7)

        dtype = torch.float32
        args = [
            ((1, 88, 40, 40), (140800, 1600, 40, 1), dtype),
            ((), (), dtype),
            ((1, 88, 40, 40), (140800, 1600, 40, 1), dtype),
            ((3,), (1,), dtype),
        ]
        args = [
            rand_strided(shape, stride, dtype).requires_grad_(True).add(1)
            for shape, stride, dtype in args
        ]
        self.common(forward, args, atol=1e-5, rtol=1e-5)

    @requires_gpu()
    @skip_if_halide  # cascading accuracy issues due rsqrt fallback
    def test_tmp_not_defined_issue3(self):
        from torch import device

        def forward(
            self,
            primals_1: "f32[1001, 6]",
            primals_2: "f32[1001]",
            primals_3: "f32[1001, 64]",
            primals_4: "f32[4190]",
            primals_5: "f32[4190]",
            primals_6: "f32[1739, 4190]",
            primals_48: "f32[6144, 4191]",
        ):
            _tensor_constant0: "i64[4190]" = self._tensor_constant0
            lift_fresh_copy: "i64[4190]" = torch.ops.aten.lift_fresh_copy.default(
                _tensor_constant0
            )

            index: "f32[6144, 4190]" = torch.ops.aten.index.Tensor(
                primals_48, [None, lift_fresh_copy]
            )

            _tensor_constant1: "i64[6]" = self._tensor_constant1
            lift_fresh_copy_1: "i64[6]" = torch.ops.aten.lift_fresh_copy.default(
                _tensor_constant1
            )
            index_1: "f32[6144, 6]" = torch.ops.aten.index.Tensor(
                primals_48, [None, lift_fresh_copy_1]
            )
            primals_48 = lift_fresh_copy_1 = None
            permute: "f32[6, 1001]" = torch.ops.aten.permute.default(primals_1, [1, 0])
            addmm: "f32[6144, 1001]" = torch.ops.aten.addmm.default(
                primals_2, index_1, permute
            )
            amax: "f32[6144, 1]" = torch.ops.aten.amax.default(addmm, [-1], True)
            sub: "f32[6144, 1001]" = torch.ops.aten.sub.Tensor(addmm, amax)
            exp: "f32[6144, 1001]" = torch.ops.aten.exp.default(sub)
            sum_1: "f32[6144, 1]" = torch.ops.aten.sum.dim_IntList(exp, [-1], True)
            div: "f32[6144, 1001]" = torch.ops.aten.div.Tensor(exp, sum_1)

            full_default: "i32[6144, 1001]" = torch.ops.aten.full.default(
                [6144, 1001],
                1,
                dtype=torch.int32,
                layout=torch.strided,
                device=device(type=GPU_TYPE, index=0),
                pin_memory=False,
            )

            iota: "i32[1001]" = torch.ops.prims.iota.default(
                1001,
                start=0,
                step=1,
                dtype=torch.int32,
                device=device(type=GPU_TYPE),
                requires_grad=False,
            )

            mul: "i32[6144, 1001]" = torch.ops.aten.mul.Tensor(full_default, iota)
            iota_1: "i32[6144]" = torch.ops.prims.iota.default(
                6144,
                start=0,
                step=1001,
                dtype=torch.int32,
                device=device(type=GPU_TYPE, index=0),
                requires_grad=False,
            )
            view: "i32[6150144]" = torch.ops.aten.reshape.default(mul, [-1])
            view_1: "f32[6150144]" = torch.ops.aten.reshape.default(div, [-1])
            _embedding_bag = torch.ops.aten._embedding_bag.default(
                primals_3, view, iota_1, False, 0, False, view_1
            )
            getitem: "f32[6144, 64]" = _embedding_bag[0]
            getitem_1: "i32[6150144]" = _embedding_bag[1]
            getitem_2: "i32[6144]" = _embedding_bag[2]
            getitem_3: "i32[0]" = _embedding_bag[3]
            unsqueeze: "f32[6144, 1, 64]" = torch.ops.aten.unsqueeze.default(getitem, 1)
            var_mean = torch.ops.aten.var_mean.correction(
                index, [1], correction=0, keepdim=True
            )
            getitem_4: "f32[6144, 1]" = var_mean[0]
            getitem_5: "f32[6144, 1]" = var_mean[1]
            add: "f32[6144, 1]" = torch.ops.aten.add.Tensor(getitem_4, 1e-05)
            rsqrt: "f32[6144, 1]" = torch.ops.aten.rsqrt.default(add)
            sub_1: "f32[6144, 4190]" = torch.ops.aten.sub.Tensor(index, getitem_5)
            mul_1: "f32[6144, 4190]" = torch.ops.aten.mul.Tensor(sub_1, rsqrt)
            mul_2: "f32[6144, 4190]" = torch.ops.aten.mul.Tensor(mul_1, primals_4)
            add_1: "f32[6144, 4190]" = torch.ops.aten.add.Tensor(mul_2, primals_5)
            permute_1: "f32[4190, 1739]" = torch.ops.aten.permute.default(
                primals_6, [1, 0]
            )

            return [
                index,
                index_1,
                addmm,
                amax,
                sum_1,
                iota_1,
                view,
                view_1,
                getitem_1,
                getitem_2,
                getitem_3,
                unsqueeze,
                getitem_5,
                rsqrt,
                add_1,
                permute_1,
            ]

        kwargs = aot_graph_input_parser(forward, device=GPU_TYPE)
        self.common(forward, [], kwargs=kwargs)

    @skip_if_gpu_halide
    @config.patch("halide.scheduler_cpu", "Mullapudi2016")
    def test_misaligned_address_issue1(self):
        def forward(sub_tensor_1, unsqueeze_default):
            gather_default = torch.ops.aten.gather.default(
                sub_tensor_1, 1, unsqueeze_default
            )
            return gather_default

        args = [
            ((1, 1000), (1000, 1), torch.float32),
            ((1, 1), (1, 1), torch.int64),
        ]
        args = [rand_strided(shape, stride, dtype) for shape, stride, dtype in args]
        self.common(forward, args)

    def test_invalid_operand_issue1(self):
        def forward(arg0_1, arg1_1, arg3_1, squeeze, view_1, slice_1):
            slice_scatter = torch.ops.aten.slice_scatter.default(
                slice_1, arg3_1, 1, 1, 9223372036854775807
            )
            slice_scatter_1 = torch.ops.aten.slice_scatter.default(
                arg1_1, slice_scatter, 0, 0, 9223372036854775807
            )
            slice_2 = torch.ops.aten.slice.Tensor(
                slice_scatter_1, 0, 0, 9223372036854775807
            )
            select_scatter = torch.ops.aten.select_scatter.default(
                slice_2, squeeze, 1, 0
            )
            slice_scatter_2 = torch.ops.aten.slice_scatter.default(
                slice_scatter_1, select_scatter, 0, 0, 9223372036854775807
            )
            view = torch.ops.aten.view.default(slice_scatter_2, [-1, 128])
            embedding = torch.ops.aten.embedding.default(arg0_1, view, 1)
            return [embedding, view_1]

        args = [
            ((50005, 768), (768, 1), torch.float32),
            ((8, 128), (128, 1), torch.int64),
            ((8, 127), (127, 1), torch.int64),
            ((8,), (1,), torch.int64),
            ((1024,), (1,), torch.int64),
            ((8, 128), (128, 1), torch.int64),
        ]
        args = [rand_strided(shape, stride, dtype) for shape, stride, dtype in args]
        self.common(forward, args)

    def test_sizehint_issue1(self):
        def forward(x):
            return torch.nn.functional.unfold(
                x, kernel_size=[4, 4], dilation=1, padding=0, stride=[4, 4]
            )

        args = [((2, 24, 56, 56), (75264, 3136, 56, 1), torch.float32, False)]
        args = [
            rand_strided(sh, st, dt).requires_grad_(rg) for (sh, st, dt, rg) in args
        ]
        self.common(forward, args)

    @skipIfWindows
    def test_zero_dim_reductions(self):
        for kd in [True, False]:
            inps0 = (torch.zeros(2, 0, device=self.device, dtype=torch.float16), 1, kd)
            failed_ops = [aten.argmin, aten.argmax, aten.max, aten.min]
            for fo in failed_ops:
                with self.assertRaisesRegex(
                    IndexError, "Expected reduction dim 1 to have non-zero size"
                ):
                    mod = make_fx(fo)(*inps0)
                    _ = compile_fx_inner(mod, inps0)

            pass_ops = [
                lambda *x: fn(*x) for fn in [aten.sum, aten.prod, aten.any, aten.all]
            ]
            for po in pass_ops:
                compiled = torch._dynamo.optimize("inductor")(po)
                expected = po(*inps0)
                actual = compiled(*inps0)

            self.assertTrue(torch.allclose(actual, expected, atol=1e-3, rtol=1e-3))

    def test_unfold_zero_dimension_tensor(self):
        def forward(x):
            return torch.unfold_copy(dimension=1, input=x, size=0, step=7)

        x = torch.rand([1, 0], dtype=torch.float32)

        y = forward(x)
        compiled_y = torch.compile(forward, fullgraph=True)(x)

        self.assertEqual(y, compiled_y)

    def test_zero_element_mutation(self):
        class CustomModel(nn.Module):
            def __init__(self) -> None:
                super().__init__()
                self.layer1 = nn.LeakyReLU(negative_slope=5.2955089, inplace=True)

            def forward(self, inputs):
                return self.layer1(inputs)

        ip_size = [0]
        input_tensor = torch.randn(ip_size)

        mymodel = CustomModel()
        self.common(mymodel, (input_tensor,))

    def test_lerp(self):
        # non-contiguous inputs for lerp
        def fn0(i0, i1):
            x1 = i0.transpose(-2, -3)
            return torch.lerp(i1, x1, 70000)

        # contiguous inputs for lerp
        def fn1(i0, i1):
            return torch.lerp(i1, i0, 70000)

        self.common(fn0, [torch.rand(10, 3, 10), torch.rand(3, 10, 10)])
        self.common(fn1, [torch.rand(3, 10, 10), torch.rand(3, 10, 10)])

    @skip_if_gpu_halide  # https://github.com/halide/Halide/issues/8318
    def test_unspec_inputs(self):
        if self.device == "cpu":
            raise unittest.SkipTest("Testing mixed devices")

        def fn(x, y):
            return x + y, x * y, x / y

        opt = torch._dynamo.optimize("inductor")(fn)
        dtypes = [
            torch.float16,
            torch.bfloat16,
            torch.float32,
            torch.float64,
            torch.int32,
            torch.int64,
        ]

        for d in dtypes:
            inputs = (
                rand_strided((2, 3), (3, 1), dtype=torch.float32, device=GPU_TYPE),
                rand_strided((), (), dtype=d, device="cpu"),
            )
            self.assertTrue(same(opt(*inputs), fn(*inputs)))
            inputs = (inputs[1], inputs[0])
            self.assertTrue(same(opt(*inputs), fn(*inputs)))

    @dynamo_config.patch(automatic_dynamic_shapes=True)
    def test_list_clearing(self):
        if self.device == "cpu":
            contexts = [contextlib.nullcontext]
        else:
            contexts = [
                contextlib.nullcontext,
                lambda: config.patch({"triton.cudagraphs": True}),
            ]

        for context in contexts:
            with context():
                inps = [
                    torch.rand([5, 5]).to(self.device),
                    torch.rand([5, 5]).to(self.device),
                ]
                inp_refs = [weakref.ref(inp) for inp in inps]

                def fn(x, y):
                    a = x + y
                    return (a @ a,)

                fn_fx = make_fx(fn)(inps[0], inps[1])
                fn_compiled = compile_fx_inner(fn_fx, inps)

                test_self = self
                matmul_seen = False

                class TestRefMode(TorchDispatchMode):
                    def __torch_dispatch__(self, func, types, args=(), kwargs=None):
                        kwargs = kwargs if kwargs else {}

                        nonlocal inps
                        nonlocal inp_refs
                        nonlocal test_self
                        nonlocal matmul_seen

                        # by matmul, inputs should be deallocated
                        # TODO: should not be necessary, ref-cycle ?
                        gc.collect()
                        if func is aten.mm.out:
                            matmul_seen = True
                            test_self.assertEqual(len(inps), 0)
                            test_self.assertIsNone(inp_refs[0]())
                            test_self.assertIsNone(inp_refs[1]())

                        return func(*args, **kwargs)

                with TestRefMode():
                    fn_compiled(inps)

                # do an extra run to make sure we are deallocating on warmup and record
                if self.device == GPU_TYPE:
                    inps.extend(
                        [
                            torch.rand([5, 5]).to(self.device),
                            torch.rand([5, 5]).to(self.device),
                        ]
                    )
                    inp_refs.extend([weakref.ref(inp) for inp in inps])
                    matmul_seen = False

                    with TestRefMode():
                        fn_compiled(inps)

                # for some reason, TorchDispatch doesnt capture the
                # cuda mm call (even without cudagraphs)
                if self.device == "cpu":
                    self.assertTrue(matmul_seen)
                else:
                    self.assertEqual(len(inps), 0)

    def test_dtype_mismatch_issue(self):
        def fn(x):
            attn = torch.nn.functional.pad(x, [0, 1])
            return attn.softmax(dim=-1)

        x = torch.rand(128, 32, 63)
        self.common(fn, (x,))

    def test_vectorized_ops_masked(self):
        def fn(x):
            index = torch.arange(64, device=x.device)
            mask = index.view(1, 1, 64) < 63
            indices = [None, None, index]
            return torch.ops.aten._unsafe_masked_index(x, mask, indices, 7)

        x = torch.rand(128, 32, 63)
        self.common(fn, (x,))

    def test_vectorized_ops_masked_var_novec(self):
        def fn(x):
            index = torch.arange(10, device=x.device)
            mask = (index < 5).view(1, 1, 1, 10)
            indices = [None, None, None, index]
            return torch.ops.aten._unsafe_masked_index(x, mask, indices, 7)

        x = torch.rand(1, 1, 8, 8)
        self.common(fn, (x,))

    def test_diagonal_copy(self):
        def fn(x):
            return torch.diagonal_copy(x)

        for x in (torch.randn(2, 3), torch.randn(2, 2), torch.randn(3, 2)):
            self.common(fn, (x,))

    def test_kwargs(self):
        if self.device == GPU_TYPE:
            raise unittest.SkipTest("histogramdd only supports cpu")

        def fn(x, y):
            return torch.histogramdd(
                x,
                bins=[3, 3],
                weight=y,
            )

        self.common(
            fn,
            [torch.randn((4, 2)), torch.randn(4)],
        )

    # Shape padding causes the inputs to all get specialized, so the codegen
    # test fails
    @expectedFailureCodegenDynamic
    @requires_gpu()
    @torch._inductor.config.patch("shape_padding", True)
    def test_shape_padding(self):
        dtypes = [
            torch.float16,
            torch.float32,
        ]

        b, m, n, k = 7, 11, 13, 15

        def gen(*shape, dtype=torch.float32):
            return torch.randn(*shape, device=GPU_TYPE, dtype=dtype) / k + 1.0

        for dtype in dtypes:
            x = gen(m, k, dtype=dtype)
            y = gen(k, n, dtype=dtype)
            z = gen(n, dtype=dtype)
            self.common(lambda x, y: torch.mm(x, y), (x, y))
            self.common(lambda x, y: torch.matmul(x, y), (x, y))
            self.common(lambda x, y, z: torch.addmm(z, x, y), (x, y, z))

        for dtype in dtypes:
            x = gen(b, m, k, dtype=dtype)
            y = gen(b, k, n, dtype=dtype)
            z = gen(n, dtype=dtype)
            self.common(lambda x, y: torch.bmm(x, y), (x, y))
            self.common(lambda x, y: torch.matmul(x, y), (x, y))
            self.common(lambda x, y, z: torch.baddbmm(z, x, y), (x, y, z))

    @requires_gpu()
    @torch._inductor.config.patch("layout_optimization", True)
    def test_inductor_layout_optimization_input_mutations(self):
        # channel dim must be > 64 for inductor to do layout optimization and use NHWC
        mod = nn.Conv2d(3, 128, 1, stride=1, bias=False).to(GPU_TYPE)

        def f(x):
            x.mul_(2)
            out = mod(x)
            return out

        f_compiled = torch.compile(f)
        x_ref = torch.rand(2, 3, 128, 128, device=GPU_TYPE)
        x_test = x_ref.clone().detach()
        with torch.no_grad():
            out_ref = f(x_ref)
            out_test = f_compiled(x_test)
            self.assertEqual(out_ref, out_test)
            self.assertEqual(out_ref.shape, out_test.shape)
            # Importantly, since inductor._config.keep_output_stride is True,
            # the outputs should have matching strides here.
            self.assertEqual(out_ref.stride(), out_test.stride())
            self.assertEqual(x_ref, x_test)

    def test_int_input_dynamic_shapes(self):
        @torch.compile(dynamic=True)
        def fn(x, i):
            y = x * i
            return y

        # Constant must not get matched as constant
        self.common(fn, [torch.randn(3, 1, 1, 1, 1), 9132])

    def test_sqrt_dynamic_shapes(self):
        # TIMM convit_base model: https://github.com/pytorch/pytorch/issues/97877.
        # TODO: support cuda path.
        if self.device == GPU_TYPE:
            raise unittest.SkipTest("sqrt dynamic shapes only supports cpu")

        class Model(torch.nn.Module):
            def __init__(self) -> None:
                super().__init__()

            def forward(self, x):
                B, N, C = x.shape
                return self.get_rel_indices(N)

            def get_rel_indices(self, num_patches: int) -> torch.Tensor:
                img_size = int(num_patches**0.5)
                ind = torch.arange(img_size)
                return ind

        self.common(
            Model(),
            [
                torch.randn(8, 4, 4),
            ],
        )

    def test_rsqrt_dynamic_shapes(self):
        # From HF hf_BigBird model.
        @torch.compile(dynamic=True)
        def fn(a, b):
            r = 1 / math.sqrt(a.size(1))
            return torch.bmm(a, b) / r

        self.common(
            fn,
            [
                torch.randn(2, 4, 4),
                torch.randn(2, 4, 4),
            ],
        )

    def test_index_dynamic_shapes(self):
        # Repro from vision_maskrcnn
        def fn(arg0_1):
            unsqueeze = arg0_1.unsqueeze(0)
            sym_size = arg0_1.size(1)
            ceil = math.ceil(sym_size * 1.8735363483428955)
            iota = torch.ops.prims.iota.default(
                ceil,
                start=0,
                step=1,
                dtype=torch.int64,
                device=arg0_1.device,
                requires_grad=False,
            )
            convert_element_type_1 = iota.to(torch.float32)
            sym_size_1 = arg0_1.size(2)
            floor_1 = math.floor(sym_size_1 * 1.8735363483428955)
            ceil_1 = math.ceil(floor_1)
            iota_1 = torch.ops.prims.iota.default(
                ceil_1,
                start=0,
                step=1,
                dtype=torch.int64,
                device=arg0_1.device,
                requires_grad=False,
            )
            convert_element_type_3 = iota_1.to(torch.float32)
            sub_2 = (convert_element_type_1 + 0.5) * (sym_size / ceil) - 0.5
            clamp_min = sub_2.clamp_min(0.0)
            sub_3 = (convert_element_type_3 + 0.5) * (sym_size_1 / floor_1) - 0.5
            clamp_min_1 = sub_3.clamp_min(0.0)
            convert_element_type_4 = clamp_min.to(torch.int64)
            sub_4 = sym_size - 1
            clamp_max = clamp_min.ceil().clamp_max(sub_4)
            convert_element_type_5 = clamp_max.to(torch.int64)
            convert_element_type_6 = clamp_min_1.to(torch.int64)
            unsqueeze_2 = convert_element_type_4.unsqueeze(1)
            index = torch.ops.aten.index.Tensor(
                unsqueeze, [None, None, unsqueeze_2, convert_element_type_6]
            )
            index_1 = torch.ops.aten.index.Tensor(
                unsqueeze,
                [
                    None,
                    None,
                    convert_element_type_5.unsqueeze(1),
                    convert_element_type_6,
                ],
            )
            sub_6 = clamp_min.unsqueeze(1) - unsqueeze_2
            mul_10 = (index * (1.0 - sub_6) + index_1 * (sub_6)) * (
                1.0 - (clamp_min_1 - convert_element_type_6)
            )
            select = torch.ops.aten.select.int(mul_10, 0, 0)
            return (select,)

        x = torch.randn(15, 20, 3)
        self.common(
            fn,
            [x],
        )

    @skipIfWindows
    def test_setitem_with_int_parameter(self):
        x = torch.zeros(7, device=self.device)

        def fn(n, a):
            a[n] = -1
            return a

        cnts = CompileCounterWithBackend("inductor")
        opt_fn = torch._dynamo.optimize(cnts, nopython=True)(fn)

        for n in range(2, x.shape[0]):
            opt_fn(n, x)
            self.assertEqual(x[n], -1)

        # If assume_static_by_default is set, the calls above will trigger
        # 3 function compilation:
        #   1. assuming 'n' is static (equals 2)
        #   2. making 'n' dynamic, but with the guard 'end <= x.shape[0]'
        #      (from: torch._inductor.ir.SliceView.create)
        frame_count = 2 if torch._dynamo.config.assume_static_by_default else 1
        self.assertEqual(cnts.frame_count, frame_count)

        # Negative index triggers new compilation.
        opt_fn(-x.shape[0], x)
        self.assertEqual(x[0], -1)
        self.assertEqual(cnts.frame_count, frame_count + 1)

    @config.patch(profiler_mark_wrapper_call=True)
    @skipIfWindows
    def test_profiler_mark_wrapper_call(self):
        from torch.profiler import profile

        @torch._dynamo.optimize("inductor", nopython=True)
        def fn(a, b):
            return a + b

        a = torch.rand((100,), device=self.device)
        b = torch.rand((100,), device=self.device)
        with profile() as prof:
            fn(a, b)
        assert any(
            "inductor_wrapper_call" in e.name for e in prof.profiler.function_events
        )

    def test_insignificant_strides(self):
        def f(x):
            tmp = x + 1
            return tmp.view(-1, 1, 2)

        x = torch.arange(8, device=self.device, dtype=torch.float32)
        out = f(x)
        compiled_out = torch.compile(f)(x)

        self.assertEqual(out.stride(), compiled_out.stride())
        self.assertEqual(out, compiled_out)

    @unittest.skipIf(IS_X86 and not HAS_AVX2, "Requires AVX2")
    def test_pixel_shuffle_channels_last(self):
        def fn(x):
            x = torch.nn.functional.pixel_shuffle(x, 2)
            x = torch.nn.functional.relu(x)
            return x

        self.common(
            fn,
            (torch.randn(1, 16, 64, 72).to(memory_format=torch.channels_last),),
        )

    def test_where_broadcast(self):
        # https://github.com/pytorch/pytorch/issues/93374
        def fn(x, p1, p0):
            o = torch.where(x, p1, p0)
            return o

        # https://github.com/pytorch/pytorch/issues/94725
        class Repro(torch.nn.Module):
            def __init__(self) -> None:
                super().__init__()
                self._tensor_constant0 = nn.Buffer(torch.randn([], dtype=torch.float32))

            def forward(self, arg0_1, arg1_1):
                convert_element_type = torch.ops.prims.convert_element_type.default(
                    arg1_1, torch.bool
                )
                bitwise_not = torch.ops.aten.bitwise_not.default(convert_element_type)
                _tensor_constant0 = self._tensor_constant0
                lift_fresh_copy = torch.ops.aten.lift_fresh_copy.default(
                    _tensor_constant0
                )
                where = torch.ops.aten.where.self(bitwise_not, lift_fresh_copy, arg0_1)
                return (where, bitwise_not)

        self.common(
            fn,
            (torch.tensor([[True]]), torch.rand(13, 7, 3), torch.rand(1, 1)),
        )

        args = [
            torch.randn(1, 4, 64, 64),
            torch.zeros(1, 1, 64, 64, dtype=torch.uint8),
        ]
        args[1][:, :, :32, :32] = 1
        eager_args = [x.clone() for x in args]
        eager_mod = Repro()
        mod = make_fx(eager_mod, tracing_mode="real")(*args)
        compiled = compile_fx_inner(mod, args)
        inductor_out = compiled(args)
        eager_out = eager_mod(*eager_args)
        self.assertEqual(inductor_out, eager_out)

    @skipIfRocm
    def test_require_stride_expanded(self):
        def forward(arg6, arg7, arg16):
            convolution = torch.ops.aten.convolution(
                arg16.unsqueeze(0), arg7, arg6, [4, 4], [2, 2], [1, 1], False, [0, 0], 1
            )
            return (convolution,)

        self.common(
            forward,
            (
                None,
                rand_strided(
                    (64, 3, 11, 11),
                    (363, 121, 11, 1),
                    torch.float32,
                    device=self.device,
                ).to(memory_format=torch.channels_last),
                rand_strided(
                    (1, 3, 224, 224),
                    (150528, 50176, 224, 1),
                    torch.float32,
                    device=self.device,
                )
                .to(memory_format=torch.channels_last)
                .squeeze(0),
            ),
            atol=1e-3,
            rtol=0.001,
        )

        # expanded dim should not cause copy in require_stride_order
        assertGeneratedKernelCountEqual(self, 0)

    @requires_gpu()
    @parametrize("prefer_nd_tiling", (False, True))
    @parametrize("use_block_ptr", (False, True))
    @unittest.skipIf(
        not PLATFORM_SUPPORTS_FLASH_ATTENTION,
        "Does not support SDPA or pre-SM80 hardware",
    )
    @skipIfRocm
    def test_sdpa(self, use_block_ptr: bool, prefer_nd_tiling: bool):
        def foo(arg0_1, arg1_1, arg2_1, arg3_1, arg4_1):
            view = torch.ops.aten.view.default(arg3_1, [23760, 128])
            arg3_1 = None
            mm = torch.ops.aten.mm.default(view, arg4_1)
            view = arg4_1 = None
            view_1 = torch.ops.aten.view.default(mm, [3, 99, 80, 8])
            mm = None
            view_2 = torch.ops.aten.view.default(view_1, [3, 99, 80, 8])
            view_1 = None
            permute = torch.ops.aten.permute.default(view_2, [0, 3, 1, 2])
            view_2 = None
            view_3 = torch.ops.aten.view.default(permute, [3, 8, 99, 80])
            permute = None

            clone = torch.ops.aten.clone.default(
                view_3, memory_format=torch.contiguous_format
            )
            view_3 = None

            expand = torch.ops.aten.expand.default(clone, [3, 8, 99, 80])
            clone = None
            _scaled_dot_product_efficient_attention = (
                torch.ops.aten._scaled_dot_product_efficient_attention.default(
                    arg0_1, arg1_1, arg2_1, expand, False
                )
            )
            arg0_1 = arg1_1 = arg2_1 = expand = None
            getitem = _scaled_dot_product_efficient_attention[0]
            _scaled_dot_product_efficient_attention = None
            return (getitem,)

        if self.device == "cpu":
            raise unittest.SkipTest(f"requires {GPU_TYPE}")

        DEVICE = torch.device(f"{GPU_TYPE}:0")
        DTYPE = torch.float16
        B = 3
        H = 8
        Q = 99
        K = 80
        D = 32
        C_bias = 128

        # inputs
        query = torch.randn((B, H, Q, D), device=DEVICE, dtype=DTYPE)
        key = torch.randn((B, H, K, D), device=DEVICE, dtype=DTYPE)
        value = torch.randn((B, H, K, D), device=DEVICE, dtype=DTYPE)
        bias = torch.randn((B, Q, K, C_bias), device=DEVICE, dtype=DTYPE)
        weights = torch.randn((C_bias, H), device=DEVICE, dtype=DTYPE)
        inps = (query, key, value, bias, weights)

        with config.patch(
            {
                "triton.prefer_nd_tiling": prefer_nd_tiling,
                "triton.use_block_ptr": use_block_ptr,
            }
        ):
            # Check accuracy
            self.common(
                foo,
                inps,
                atol=0.02,
                rtol=1e4,
            )

            # Check code for block pointers
            foo_opt = torch._dynamo.optimize("inductor")(foo)
            code = run_and_get_triton_code(foo_opt, *inps)
            have_block_ptr = code.count("tl.make_block_ptr") > 0
            if not is_halide_backend(self.device):
                self.assertEqual(have_block_ptr, use_block_ptr)

    @requires_gpu()
    @unittest.skipIf(
        not PLATFORM_SUPPORTS_MEM_EFF_ATTENTION,
        "Does not support mem_eff_attention",
    )
    def test_sdpa_unaligned_mask(self):
        def foo(
            arg0_1: "f32[8, 8, 16, 16]",
            arg1_1: "f32[8, 8, 15, 16]",
            arg2_1: "f32[8, 8, 15, 16]",
            arg3_1: "f32[1, 1, 16, 15]",
        ):
            constant_pad_nd: "f32[1, 1, 16, 16]" = (
                torch.ops.aten.constant_pad_nd.default(arg3_1, [0, 1], 0.0)
            )
            arg3_1 = None
            slice_1: "f32[1, 1, 16, 15]" = torch.ops.aten.slice.Tensor(
                constant_pad_nd, -1, 0, 15
            )
            constant_pad_nd = None
            expand: "f32[8, 8, 16, 15]" = torch.ops.aten.expand.default(
                slice_1, [8, 8, 16, 15]
            )
            slice_1 = None
            _scaled_dot_product_efficient_attention = (
                torch.ops.aten._scaled_dot_product_efficient_attention.default(
                    arg0_1, arg1_1, arg2_1, expand, False
                )
            )
            arg0_1 = arg1_1 = arg2_1 = expand = None
            getitem: "f32[8, 8, 16, 16]" = _scaled_dot_product_efficient_attention[0]
            _scaled_dot_product_efficient_attention = None
            return (getitem,)

        query = torch.rand(8, 8, 16, 16, device=GPU_TYPE)
        key = torch.rand(8, 8, 15, 16, device=GPU_TYPE)
        value = torch.rand(8, 8, 15, 16, device=GPU_TYPE)
        bias = torch.rand(1, 1, 16, 15, device=GPU_TYPE)
        self.common(
            foo,
            (query, key, value, bias),
            atol=0.02,
            rtol=1e4,
        )

    @requires_gpu()
    @unittest.skipIf(
        not PLATFORM_SUPPORTS_MEM_EFF_ATTENTION,
        "Does not support mem_eff_attention",
    )
    @config.patch(freezing=True)
    def test_sdpa_unaligned_mask_freezing(self):
        class Mod(torch.nn.Module):
            def __init__(self) -> None:
                super().__init__()
                self.arg3_1 = torch.rand(1, 1, 16, 15, device=GPU_TYPE)

            def forward(
                self,
                arg0_1: "f32[8, 8, 16, 16]",
                arg1_1: "f32[8, 8, 15, 16]",
                arg2_1: "f32[8, 8, 15, 16]",
            ):
                arg3_1 = self.arg3_1
                constant_pad_nd: "f32[1, 1, 16, 16]" = (
                    torch.ops.aten.constant_pad_nd.default(arg3_1, [0, 1], 0.0)
                )
                arg3_1 = None
                slice_1: "f32[1, 1, 16, 15]" = torch.ops.aten.slice.Tensor(
                    constant_pad_nd, -1, 0, 15
                )
                constant_pad_nd = None
                expand: "f32[8, 8, 16, 15]" = torch.ops.aten.expand.default(
                    slice_1, [8, 8, 16, 15]
                )
                slice_1 = None
                _scaled_dot_product_efficient_attention = (
                    torch.ops.aten._scaled_dot_product_efficient_attention.default(
                        arg0_1, arg1_1, arg2_1, expand, False
                    )
                )
                arg0_1 = arg1_1 = arg2_1 = expand = None
                getitem: "f32[8, 8, 16, 16]" = _scaled_dot_product_efficient_attention[
                    0
                ]
                _scaled_dot_product_efficient_attention = None
                return (getitem,)

        query = torch.rand(8, 8, 16, 16, device=GPU_TYPE)
        key = torch.rand(8, 8, 15, 16, device=GPU_TYPE)
        value = torch.rand(8, 8, 15, 16, device=GPU_TYPE)

        mod = Mod()
        out_eager = mod(query, key, value)

        with torch.no_grad():
            out_compiled = torch.compile(mod)(query, key, value)
            self.assertEqual(out_eager, out_compiled, atol=0.02, rtol=1e4)

    def test_where_with_logical_op(self):
        def fn_and(x, y):
            return torch.where(torch.logical_and(x, y), 1.0, 0.0)

        def fn_or(x, y):
            return torch.where(torch.logical_or(x, y), 1.0, 0.0)

        self.common(
            fn_and,
            (torch.randn(32), torch.randn(32)),
        )
        self.common(
            fn_or,
            (torch.randn(32), torch.randn(32)),
        )

    @skipIfRocm
    def test_conv_with_as_strided(self):
        class Model(nn.Module):
            def __init__(self) -> None:
                super().__init__()
                self.kv = torch.nn.Conv2d(
                    256, 384, kernel_size=(1, 1), stride=(1, 1), bias=False
                )

            def forward(self, x):
                convolution = self.kv(x)
                constant_pad_nd = torch.ops.aten.constant_pad_nd.default(
                    convolution, [2, 2, 2, 2], 0.0
                )
                # as_strided inputs are depend on input's size and stide.
                as_strided = torch.ops.aten.as_strided.default(
                    constant_pad_nd, [8, 384, 2, 20, 12], [153600, 400, 160, 1, 20]
                )
                as_strided_1 = torch.ops.aten.as_strided.default(
                    as_strided, [8, 384, 2, 2, 12, 12], [153600, 400, 160, 8, 20, 1]
                )
                clone = torch.ops.aten.clone.default(
                    as_strided_1, memory_format=torch.contiguous_format
                )
                return clone

        self.common(
            Model(),
            (torch.randn(8, 256, 16, 16),),
            check_lowp=not is_halide_backend(self.device),
        )

    def test_inplace_where_pointwise(self):
        # https://github.com/pytorch/pytorch/issues/96446
        def fn(a, b):
            a[0] = 2
            return a * b

        self.common(fn, (torch.rand(1), torch.rand(2)))

    def test_view_on_aliased(self):
        # https://github.com/pytorch/pytorch/issues/96728
        def fn1(a, b):
            a = a.max(0).values
            c = torch.cat((a, b))
            c = c.round()
            b >= a[0]  # noqa: B015
            return c

        some_const = torch.tensor(6324)

        def fn2():
            a = torch.tensor([[0.6324]])
            ret = torch.cat((a, a), dim=0)
            some_const >= a[0]  # noqa: B015
            return ret

        self.common(fn1, (torch.tensor([[4.0]]), torch.tensor([5.0])))
        self.common(fn2, ())

    def test_argmax_to_float(self):
        # https://github.com/pytorch/pytorch/issues/97127
        def fn():
            a = torch.zeros([2, 2])
            b = a.argmax(0)
            return b.float().mean()

        self.common(fn, ())

    def test_const_int32_to_float(self):
        # https://github.com/pytorch/pytorch/issues/97124
        def fn():
            a = torch.zeros([1, 2], dtype=torch.int32)
            a = a + a
            b = a.to(dtype=torch.float32)
            return b * 0.8

        self.common(fn, ())

    def test_getitem(self):
        out_features = ["p3", "p4", "p5", "p6", "p7"]
        in_feature = "p5"

        def fn(a):
            return a[out_features.index(in_feature)]

        x = [
            torch.rand([1, 256, 100, 152], device=self.device),
            torch.rand([1, 256, 50, 76], device=self.device),
            torch.rand([1, 256, 25, 38], device=self.device),
        ]
        opt_fn = torch._dynamo.optimize("inductor")(fn)
        same(fn(x), opt_fn(x))

    def test_pad_view(self):
        def fn(a):
            y = torch.nn.functional.pad(a, (0, 0, 0, 1))
            y = y.view(*y.size()[:-2], y.size(-1), y.size(-2))
            return y

        x = torch.rand(48, 3, 512, 512)
        self.common(fn, (x,))

    def test_pad_cast(self):
        def fn(x):
            return torch.nn.functional.pad(x.to(torch.float32), (0, 3, 0, 0))

        for dtype in [torch.int32, torch.int64]:
            self.common(fn, (torch.ones(1, 1, 13, dtype=dtype),))

    @unittest.skipIf(not HAS_CPU, "requires C++ compiler")
    @skip_if_halide  # bf16
    def test_data_type_propogation(self):
        from torch._dynamo.utils import detect_fake_mode
        from torch._inductor.codegen.common import boolean_ops
        from torch._inductor.compile_fx import shape_env_from_inputs
        from torch._inductor.debug import DebugContext
        from torch._inductor.decomposition import decompositions
        from torch._inductor.graph import GraphLowering
        from torch._inductor.virtualized import V
        from torch.fx.passes.fake_tensor_prop import FakeTensorProp

        def get_data_type(node: torch.fx.Node):
            if OptimizationContext.key in node.meta:
                return node.meta[OptimizationContext.key].dtype
            else:
                return None

        def func(arg0_1):
            max_pool2d_with_indices = torch.ops.aten.max_pool2d_with_indices.default(
                arg0_1, [3, 3], [2, 2], [1, 1]
            )
            arg0_1 = None
            getitem = max_pool2d_with_indices[0]
            max_pool2d_with_indices = None
            return (getitem,)

        example_inputs = [
            torch.randn(10, 32, 20, 20, dtype=torch.bfloat16).to(
                memory_format=torch.channels_last
            )
        ]

        gm = make_fx(func, decomposition_table=decompositions, tracing_mode="fake")(
            *example_inputs
        )

        shape_env = shape_env_from_inputs(example_inputs)

        fake_mode = detect_fake_mode(example_inputs)
        if not fake_mode:
            fake_mode = torch._subclasses.FakeTensorMode(allow_non_fake_inputs=True)
            FakeTensorProp(gm, mode=fake_mode).propagate(*example_inputs)
        else:
            FakeTensorProp(gm, mode=fake_mode).propagate_dont_convert_inputs(
                *example_inputs
            )
        with V.set_fake_mode(fake_mode):
            graph = GraphLowering(
                gm,
                shape_env=shape_env,
            )
            with V.set_graph_handler(graph), V.set_debug_handler(DebugContext()):
                graph.run(*example_inputs)
                graph.compile_to_module()
                scheduler_node = graph.scheduler.nodes[0]
                DataTypePropagation.propagate_scheduler_node(scheduler_node)
                root_graph = scheduler_node._body.root_block.graph
                for node in root_graph.nodes:
                    if node.op == "placeholder":
                        self.assertEqual(get_data_type(node), None)
                    elif node.target in boolean_ops():
                        self.assertEqual(get_data_type(node), torch.bool)
                    elif node.target in (
                        "constant",
                        "to_dtype",
                        "index_expr",
                    ):
                        self.assertEqual(get_data_type(node), node.args[-1])
                    elif node.target in (
                        "get_index",
                        "index_expr",
                    ):
                        self.assertEqual(get_data_type(node), torch.int64)
                    elif node.target in (
                        "load",
                        "store",
                    ):
                        self.assertEqual(
                            get_data_type(node), V.graph.get_dtype(node.args[1])
                        )
                    elif node.target == "reduction":
                        _, _, dtype, _, _, _, _ = node.args
                        self.assertEqual(get_data_type(node), dtype)
                    elif node.target.startswith("masked_subblock"):
                        """
                        masked_subblocks:
                        opcode       name       target     args                        kwargs
                        -----------  ---------  ---------  --------------------------  --------
                        placeholder  ops        ops        ()                          {}
                        call_module  get_index  get_index  ('index2',)                 {}
                        call_method  load       load       (ops, 'arg0_1', get_index)  {}
                        call_method  to_dtype   to_dtype   (ops, load, torch.float32)  {}
                        output       output     output     (to_dtype,)                 {}
                        """
                        self.assertEqual(get_data_type(node), torch.float)
                    elif node.target == "and_":
                        """
                        and_'s input is boolean_ops:
                        -----------  ---------  ---------  --------------------------  --------
                        call_method  and__22           and_              (ops, ge_15, lt_15)
                        -----------  ---------  ---------  --------------------------  --------
                        """
                        self.assertEqual(get_data_type(node), torch.bool)
                    elif node.target == "maximum":
                        """
                        maximum's input is maximum or masked_subblock:
                        -----------  ---------  ---------  --------------------------  --------
                        call_method  maximum_6         maximum           (ops, masked_subblock8, maximum_5)
                        -----------  ---------  ---------  --------------------------  --------
                        """
                        self.assertEqual(get_data_type(node), torch.float)
                    elif node.target == "output":
                        self.assertEqual(get_data_type(node), torch.bfloat16)

    # Calling div only torch.SymInt arguments is not yet supported.
    # To support this behavior, we need to allow const-propping tensors that store symint data.
    # For now, dynamo will explicitly graph break when it encounters user code with this behavior.
    @expectedFailureCodegenDynamic
    @skip_if_gpu_halide  # accuracy error
    @skipIfWindows  # TODO: need to fix
    def test_AllenaiLongformerBase_repro(self):
        def fn(query, scores, window_overlap):
            batch_size, seq_len, num_heads, _ = query.size()
            chunks_count = torch.div(seq_len, window_overlap, rounding_mode="trunc") - 1
            diagonal_attention_scores = scores.new_zeros(
                (
                    batch_size * num_heads,
                    chunks_count + 1,
                    window_overlap,
                    window_overlap * 2 + 1,
                )
            )
            diagonal_attention_scores[:, :-1, :, window_overlap:] = scores[
                :, :, :window_overlap, : window_overlap + 1
            ]
            input_tensor = diagonal_attention_scores.view(
                batch_size, num_heads, seq_len, 2 * window_overlap + 1
            ).transpose(2, 1)
            beginning_input = input_tensor[:, :window_overlap, :, : window_overlap + 1]
            input_tensor[:, :window_overlap, :, : window_overlap + 1] = torch.full_like(
                beginning_input, -float("inf")
            )
            return input_tensor

        args = [
            ((4, 1024, 12, 64), (768, 3072, 64, 1)),
            ((48, 3, 512, 513), (787968, 262656, 513, 1)),
        ]
        args = [rand_strided(sh, st) for (sh, st) in args]
        args.append(256)

        if is_cpp_backend(self.device):
            opt_fn = torch._dynamo.optimize("inductor")(fn)
            _, code = run_and_get_cpp_code(opt_fn, *args)
            FileCheck().check_count(
                "static_cast<int64_t>(256)",
                2,
                exactly=True,
            ).run(code)

        self.common(fn, args)

    def test_cumsum_pattern_matcher_issue(self):
        def fn(input_ids) -> torch.Tensor:
            input_shape = input_ids.size()
            input_ids = input_ids.view(-1, input_shape[-1])
            batch_size, seq_length = input_shape
            past_key_values_length = 0
            mask_seq_length = past_key_values_length + seq_length
            attention_mask = torch.ones(
                batch_size, mask_seq_length, device=input_ids.device
            )
            attention_mask = attention_mask.long()
            return torch.cumsum(attention_mask, dim=1)

        x = torch.randn(2, 2)
        self.common(fn, (x,), atol=0, rtol=0)

    @staticmethod
    def _check_resize_common(
        self, fn, x, size_or_y, memory_format, inplace, deterministic
    ):
        x = x.to(self.device)
        x_ref_arg = x.clone()
        x_opt_arg = x.clone()
        x_numel = x.numel()
        torch._dynamo.reset_code_caches()
        opt_fn = torch._dynamo.optimize_assert(compile_fx)(fn)
        correct = fn(x_ref_arg, size_or_y, memory_format)
        actual = opt_fn(x_opt_arg, size_or_y, memory_format)

        def get_numel(size_or_y):
            if isinstance(size_or_y, torch.Tensor):
                return size_or_y.numel()
            else:
                # assume shape
                return functools.reduce(lambda x, y: x * y, size_or_y, 1)

        if deterministic:
            nele_check = correct.numel()
        else:
            nele_check = min(x_numel, get_numel(size_or_y))

        correct_values = correct.as_strided((nele_check,), (1,))
        actual_values = actual.as_strided((nele_check,), (1,))
        self.assertTrue(same(correct_values, actual_values, equal_nan=deterministic))
        correct_strides = correct.stride()
        actual_strides = actual.stride()
        self.assertEqual(correct_strides, actual_strides)

    @staticmethod
    def _cases_resize_common():
        sizes = [
            ((2,), (1, 3, 2, 3)),
            ((100,), (1, 3, 2, 3)),
            ((1, 3, 2, 3), (1, 3, 2, 3)),
            ((2,), (1, 3, 2, 3, 1)),
            ((100,), (1, 3, 2, 3, 1)),
            ((1, 3, 2, 3, 1), (1, 3, 2, 3, 1)),
            ((2, 0, 1), (2, 2)),
        ]
        for x_size, y_size in sizes:
            memory_formats = [torch.contiguous_format]
            if len(y_size) == 4:
                memory_formats.append(torch.channels_last)
            if len(y_size) == 5:
                memory_formats.append(torch.channels_last_3d)
            for memory_format in memory_formats:
                x = torch.randn(*x_size)
                yield x, y_size, memory_format
                # check some non-contiguous tensors
                if x.numel() == 100:
                    x_strided = x[::2].reshape(25, 2).transpose(0, 1)
                    yield x_strided, y_size, memory_format

    def test_resize(self):
        def fn(x, size, memory_format):
            # NOTE: Tensor.resize() =/= aten::resize()
            return torch.ops.aten.resize(x, size, memory_format=memory_format)

        for deterministic in [True, False]:
            with DeterministicGuard(
                deterministic, fill_uninitialized_memory=deterministic
            ):
                for x, y_size, memory_format in CommonTemplate._cases_resize_common():
                    CommonTemplate._check_resize_common(
                        self,
                        fn,
                        x,
                        y_size,
                        memory_format,
                        inplace=False,
                        deterministic=deterministic,
                    )

    @staticmethod
    def _cases_resize_as_common():
        for x, y_size, memory_format in CommonTemplate._cases_resize_common():
            # each sizes /memory_format combintation tested in 2 ways:
            # 1. y is contiguous fn gets memory_format kwargs
            # 2. y has memory_format contiguity and fn gets preserve kwarg
            # 3. y has some other strides (not contiguous or channels last) and fn gets preserve
            yield x, torch.randn(*y_size), memory_format
            yield x, torch.randn(*y_size).contiguous(
                memory_format=memory_format
            ), torch.preserve_format
            yield x, torch.randn(*y_size).permute(
                tuple(reversed(range(len(y_size))))
            ), torch.preserve_format

    @skipIfXpu
    def test_resize_as(self):
        def fn(x, y, memory_format):
            return torch.ops.aten.resize_as(x, y, memory_format=memory_format)

        for deterministic in [True, False]:
            with DeterministicGuard(
                deterministic, fill_uninitialized_memory=deterministic
            ):
                for x, y, memory_format in CommonTemplate._cases_resize_as_common():
                    CommonTemplate._check_resize_common(
                        self,
                        fn,
                        x,
                        y,
                        memory_format,
                        inplace=False,
                        deterministic=deterministic,
                    )

    def test_inplace_resize_as(self):
        def fn(x, y):
            x.resize_as_(y)
            return x

        x = torch.randn(2, 3)
        y = torch.randn(200, 300)
        x_clone = x.clone()
        opt_fn = torch._dynamo.optimize("inductor")(fn)
        same(fn(x, y), opt_fn(x_clone, y))

    def test_erfc(self):
        def fn(x):
            return torch.erfc(x)

        self.common(fn, (torch.randn(8, 8),))

    @skip_if_halide  # erfinv not implemented
    def test_erfinv(self):
        def fn(x):
            return torch.erfinv(x)

        # domain for erfinv is (-1, 1)
        x = torch.empty(8, 8).uniform_(-1, 1)
        self.common(fn, (x,))

    def test_uint(self):
        def fn(z):
            x = torch.tensor(5, device=z.device, dtype=torch.uint8)
            y = torch.neg(x)
            return x < y

        self.common(fn, (torch.randn(26),))

    def test_scaled_dot_product_attention(self):
        if self.device == "cuda" and not PLATFORM_SUPPORTS_FLASH_ATTENTION:
            raise unittest.SkipTest("Can't run flash attention on this platform")
        if self.device == "cuda" and TEST_WITH_ROCM:
            raise unittest.SkipTest(
                "Flash attention support is incomplete on this platform"
            )

        def fn(q, k, v):
            return torch.nn.functional.scaled_dot_product_attention(
                q.transpose(1, 2).contiguous(),
                k.transpose(1, 2),
                v.transpose(1, 2),
                scale=0.125,
            )[:2]

        self.common(
            fn,
            (
                torch.randn(4, 2, 4, 2),
                torch.randn(4, 2, 4, 2),
                torch.randn(4, 2, 4, 2),
            ),
            atol=2e-4,  # to pass lowp check on GPU
            rtol=1e-2,  # to pass lowp check on GPU
        )

    @skipIfRocm
    @expectedFailureXPU
    def test_scaled_dot_product_efficient_attention(self):
        if self.device == "cpu":
            raise unittest.SkipTest(f"requires {GPU_TYPE}")

        # The first two values should be the same, attention output
        # and logsumexp since dropout is not being set
        def fn(q, k, v, attn_bias, compute_log_sumexp):
            return aten._scaled_dot_product_efficient_attention(
                q, k, v, attn_bias, compute_log_sumexp
            )[:2]

        self.common(
            fn,
            (
                torch.randn(4, 4, 36, 36),
                torch.randn(4, 4, 36, 36),
                torch.randn(4, 4, 36, 36),
                torch.randn(4, 4, 36, 36),
                False,
            ),
            check_lowp=False,
        )

    def test_fft_real_input(self):
        def fn(x):
            return torch.fft.fftn(x)

        self.common(fn, (torch.randn((16, 16, 16)),), check_lowp=False)

    def test_fft_real_input_real_output(self):
        def fn(x):
            return torch.fft.fftn(x).real

        self.common(fn, (torch.randn((16, 16, 16)),), check_lowp=False)

    def test_bucketize(self):
        def fn(input, boundaries, out_int32, right):
            return torch.bucketize(input, boundaries, out_int32=out_int32, right=right)

        input = torch.rand((64, 64)) * 2 - 1
        boundaries = torch.tensor([-0.9, -0.8, 0.1, 0.2, 0.5, 0.9])

        for out_int32 in [True, False]:
            for right in [True, False]:
                out_int32 = True
                right = False
                self.common(fn, (input, boundaries, out_int32, right), check_lowp=False)

    def test_bucketize_default_kwargs(self):
        def fn(input, offsets):
            return torch.bucketize(input, offsets)

        input = torch.tensor(
            [-1.0, -0.9, -0.8, -0.5, 0.0, 0.1, 0.2, 0.4, 0.5, 0.6, 0.9, 0.91]
        )
        offsets = torch.tensor([-0.9, -0.8, 0.1, 0.2, 0.5, 0.9])

        self.common(fn, (input, offsets), check_lowp=False)

    def test_bucketize_int(self):
        def fn(input, offsets, out_int32, right):
            return torch.bucketize(input, offsets, out_int32=out_int32, right=right)

        input = torch.randint(0, 102, (64, 64))
        offsets = torch.arange(10, dtype=torch.int32) ** 2 + 1

        for out_int32 in [True, False]:
            for right in [True, False]:
                self.common(fn, (input, offsets, out_int32, right), check_lowp=False)

    @skipIfWindows
    @patch.object(config.triton, "autotune_pointwise", True)
    def test_bucketize_add_autotune(self):
        # Causes a @pointwise(size_hints) where size_hints is 2D

        def fn(input, offsets, add_value):
            return torch.bucketize(input, offsets) + add_value

        input = torch.rand((16, 16, 64, 64))
        boundaries = torch.tensor([-0.9, -0.8, 0.1, 0.2, 0.5, 0.9])
        add_value = torch.randint(0, 1024, (16, 16, 64, 64)).to(
            memory_format=torch.channels_last
        )

        self.common(fn, (input, boundaries, add_value), check_lowp=False)

        assertGeneratedKernelCountEqual(self, 1)

    def test_bucketize_computed_offsets(self):
        def fn(inp, offsets):
            return torch.bucketize(inp, offsets + 0.01)

        inp = torch.tensor(
            [-1.0, -0.9, -0.8, -0.5, 0.0, 0.1, 0.2, 0.4, 0.5, 0.6, 0.9, 0.91]
        )
        offsets = torch.tensor([-0.9, -0.8, 0.1, 0.2, 0.5, 0.9]) - 0.01

        self.common(fn, (inp, offsets), check_lowp=False)

    @requires_gpu()
    @config.patch(assume_aligned_inputs=False)
    def test_config_option_dont_assume_alignment(self):
        def fn(x: torch.Tensor) -> torch.Tensor:
            return x.sin() + x.cos()

        # Inductor specializes on the (unguarded) alignment of the initial input.
        # Make sure that for different configurations, nothing breaks.
        for offset in (0, 1, 2, 3, 4):
            base = torch.randn(64 * 64 + 64, dtype=torch.float32, device=self.device)
            inp = torch.as_strided(base, (64, 64), (64, 1), offset)
            torch._dynamo.reset()
            fn_c = torch.compile(fn)

            ref = fn(inp)
            res = fn_c(inp)
            self.assertEqual(ref, res)

            for offset2 in (0, 1, 2, 3, 4):
                base2 = torch.randn(
                    64 * 64 + 64, dtype=torch.float32, device=self.device
                )
                inp2 = torch.as_strided(base2, (64, 64), (64, 1), offset2)
                ref2 = fn(inp2)
                res2 = fn_c(inp2)
                self.assertEqual(ref2, res2, atol=1e-5, rtol=1e-5)

    @requires_gpu()
    @config.patch(assume_aligned_inputs=False)
    def test_config_option_dont_assume_alignment_recompiles(self):
        # Inputs:
        #  1. (32, 32) shape
        #  2. (64, 64) shape -> causes a recompile
        #  3. (64, 64) shape with different storage offset -> should NOT cause a recompile
        failed_guards = []

        def fail(guard):
            nonlocal failed_guards
            failed_guards.append(guard)

        def fn(x: torch.Tensor) -> torch.Tensor:
            return x.sin() + x.cos()

        base = torch.randn(64 * 64 + 64, dtype=torch.float32, device=self.device)

        inp1 = torch.as_strided(base, (32, 32), (32, 1), 4)
        inp2 = torch.as_strided(base, (64, 64), (64, 1), 4)
        inp3 = torch.as_strided(base, (64, 64), (64, 1), 5)

        torch._dynamo.reset()

        fn_c = torch._dynamo.optimize("inductor", guard_fail_fn=fail)(fn)

        ref1 = fn(inp1)
        res1 = fn_c(inp1)
        self.assertEqual(ref1, res1)
        self.assertEqual(0, len(failed_guards))

        ref2 = fn(inp2)
        res2 = fn_c(inp2)
        self.assertEqual(ref2, res2)
        # if dynamic shapes isn't already turned on, we might have a guard failure as we turn
        # on dynamic shapes
        self.assertLessEqual(len(failed_guards), 1)
        failed_guard_count_iteration_2 = len(failed_guards)

        failed_guards = []
        ref3 = fn(inp3)
        res3 = fn_c(inp3)
        self.assertEqual(ref3, res3)
        # we might still have the dynamics shapes failure, but offset change shouldn't be guarded on
        # see Note: [Input Alignment handling in Inductor]
        self.assertLessEqual(len(failed_guards), failed_guard_count_iteration_2)

    @requires_gpu()
    @config.patch(assume_aligned_inputs=False)
    def test_config_option_dont_assume_alignment_cudagraphs(self):
        def fn(x):
            return x.cos() * x.sin()

        fn_c = torch.compile(fn, mode="reduce-overhead", dynamic=True)

        for size, stride, offset in (
            ((32, 32), (32, 1), 4),
            ((48, 48), (48, 1), 4),
            ((64, 64), (64, 1), 5),
        ):
            torch.manual_seed(42)
            base = torch.randn(64 * 64 + 64, dtype=torch.float32, device=self.device)
            torch.manual_seed(42)
            base_ref = torch.randn(
                64 * 64 + 64, dtype=torch.float32, device=self.device
            )

            inp = torch.as_strided(base, size, stride, offset)
            inp_ref = torch.as_strided(base_ref, size, stride, offset)

            inp.requires_grad_(True)
            inp_ref.requires_grad_(True)

            res = fn_c(inp)
            ref = fn(inp_ref)
            self.assertEqual(ref, res)

            res.sum().backward()
            ref.sum().backward()
            self.assertEqual(base.grad, base_ref.grad)

    @config.patch(implicit_fallbacks=True)
    def test_custom_op_1(self):
        import torch.library

        def foo_cpu(x):
            return 3 * x

        def foo_cuda(x):
            return 3 * x

        def foo_xpu(x):
            return 3 * x

        def foo_meta(x):
            return torch.empty_like(x)

        define_custom_op_for_test("foo", foo_cpu, foo_cuda, foo_xpu, foo_meta)

        def fn(x):
            a = torch.nn.functional.relu(x)
            b = torch.ops.test.foo(a)
            c = torch.cos(b)
            return c

        self.common(fn, (torch.randn((16, 32)),), check_lowp=False)

    @config.patch(implicit_fallbacks=True)
    def test_custom_op_2(self):
        import torch.library

        def foo_cpu(x, scale: float):
            return scale * x, torch.cos(x)

        def foo_cuda(x, scale: float):
            return scale * x, torch.cos(x)

        def foo_xpu(x, scale: float):
            return scale * x, torch.cos(x)

        def foo_meta(x, scale: float):
            return torch.empty_like(x), torch.empty_like(x)

        define_custom_op_2_for_test("foo2", foo_cpu, foo_cuda, foo_xpu, foo_meta)

        def fn(x, scale: float):
            a = torch.nn.functional.relu(x)
            return torch.ops.test.foo2(a, scale)

        self.common(fn, (torch.randn((16, 32)), 2.0), check_lowp=False)

    @skipIfWindows
    @config.patch(implicit_fallbacks=True)
    def test_custom_op_3(self):
        import torch.library

        def foo_cpu(x):
            result = torch.zeros_like(x[0])
            for t in x:
                result += t
            return result

        def foo_cuda(x):
            result = torch.zeros_like(x[0])
            for t in x:
                result += t
            return result

        def foo_xpu(x):
            result = torch.zeros_like(x[0])
            for t in x:
                result += t
            return result

        def foo_meta(x):
            return torch.empty_like(x[0])

        define_custom_op_3_for_test("foo3", foo_cpu, foo_cuda, foo_xpu, foo_meta)

        def fn(x):
            return torch.ops.test.foo3(x)

        self.common(
            fn,
            ([torch.randn((16, 32)), torch.randn((16, 32)), torch.randn((16, 32))],),
            check_lowp=False,
        )

    @requires_gpu()
    @torch._inductor.config.patch("layout_optimization", True)
    @torch._inductor.config.patch("keep_output_stride", False)
    @config.patch(implicit_fallbacks=True)
    def test_custom_op_fixed_layout_sequential(self):
        import torch.library

        mod = nn.Conv2d(3, 128, 1, stride=1, bias=False).to(device=GPU_TYPE)
        inp = torch.rand(2, 3, 128, 128, device=GPU_TYPE)
        expected_stride = mod(inp).stride()

        def bar_cpu(x):
            self.assertEqual(x.stride(), expected_stride)
            return x.clone()

        def bar_cuda(x):
            self.assertEqual(x.stride(), expected_stride)
            return x.clone()

        def bar_xpu(x):
            self.assertEqual(x.stride(), expected_stride)
            return x.clone()

        def bar_meta(x):
            return torch.empty_like(x)

        define_custom_op_for_test(
            "bar",
            bar_cpu,
            bar_cuda,
            bar_xpu,
            bar_meta,
            tags=[torch._C.Tag.needs_fixed_stride_order],
        )

        def fn(x):
            z = mod(x)
            output = torch.ops.test.bar(z)
            return output

        with torch.no_grad():
            # With keep_output_stride False, inductor would normally have different layout from eager execution
            # But because our custom op needs fixed layout, the assertions in the custom op will pass
            self.common(fn, (inp,), check_lowp=False)

    @requires_gpu()
    @config.patch(implicit_fallbacks=True)
    def test_custom_op_fixed_layout_channels_last(self):
        class Block(nn.Module):
            def __init__(
                self,
            ):
                super().__init__()

                self.in_layers = nn.Sequential(
                    nn.Dropout(p=0.1),
                )

            def helper(self, x):
                out = F.gelu(x)
                out = self.in_layers(out)
                return out

            def forward(self, x):
                out = self.helper(x)
                out = torch.ops.test.baz(out)
                return out

        model = Block()
        model = model.to(GPU_TYPE).to(memory_format=torch.channels_last)
        input_t = torch.randn([1, 320, 128, 128], dtype=torch.float32, device=GPU_TYPE)
        input_t = input_t.to(memory_format=torch.channels_last)
        expected_strides = model.helper(input_t).stride()

        def baz_cpu(x):
            self.assertEqual(expected_strides, x.stride())
            return x.clone()

        def baz_cuda(x):
            self.assertEqual(expected_strides, x.stride())
            return x.clone()

        def baz_xpu(x):
            self.assertEqual(expected_strides, x.stride())
            return x.clone()

        def baz_meta(x):
            return torch.empty_like(x)

        define_custom_op_for_test(
            "baz",
            baz_cpu,
            baz_cuda,
            baz_xpu,
            baz_meta,
            tags=[torch._C.Tag.needs_fixed_stride_order],
        )

        with torch.no_grad():
            net = torch.compile(model)
            out = net(input_t)

    @skip_if_gpu_halide  # cuda error
    def test_buffer_use_after_remove(self):
        # https://github.com/pytorch/pytorch/issues/102857

        def rotvec_to_rotmat(rotvec) -> torch.Tensor:
            """Simplified rotvec to rotmat code from RoMa
            (https://github.com/naver/roma/blob/06e4b0cdc1c802a60a012bb19c581d6600c63358/roma/mappings.py#L371)
            """
            theta = torch.norm(rotvec, dim=-1)
            axis = rotvec / theta[..., None]
            kx, ky, kz = axis[:, 0], axis[:, 1], axis[:, 2]
            sin_theta = torch.sin(theta)
            cos_theta = torch.cos(theta)
            one_minus_cos_theta = 1 - cos_theta
            xs = kx * sin_theta
            ys = ky * sin_theta
            zs = kz * sin_theta
            xyc = kx * ky * one_minus_cos_theta
            xzc = kx * kz * one_minus_cos_theta
            yzc = ky * kz * one_minus_cos_theta
            xxc = kx**2 * one_minus_cos_theta
            yyc = ky**2 * one_minus_cos_theta
            zzc = kz**2 * one_minus_cos_theta
            R_rodrigues = torch.stack(
                [
                    1 - yyc - zzc,
                    xyc - zs,
                    xzc + ys,
                    xyc + zs,
                    1 - xxc - zzc,
                    -xs + yzc,
                    xzc - ys,
                    xs + yzc,
                    1 - xxc - yyc,
                ],
                dim=-1,
            ).reshape(-1, 3, 3)
            R = R_rodrigues
            return R

        def f(coord, rot, trans):
            rot_mat = rotvec_to_rotmat(rot)
            coord = torch.einsum("...ij,...bj->...bi", rot_mat, coord) + trans
            return coord.sum()

        foo_c = torch.compile(f, dynamic=True)

        def run(fn):
            coord = torch.ones((2, 3), device=self.device)
            rot = nn.Parameter(torch.ones((2, 3), device=self.device))
            trans = nn.Parameter(torch.ones((2, 3), device=self.device))

            U = fn(coord, rot, trans)
            U.backward()

            return U, rot, trans

        U_e, rot_e, trans_e = run(f)
        U, rot, trans = run(foo_c)

        self.assertEqual(U, U_e)
        self.assertEqual(rot.grad, rot_e.grad)
        self.assertEqual(trans.grad, trans_e.grad)

    # If we serve from the cache, the init hook isn't called
    @config.patch({"fx_graph_cache": False, "fx_graph_remote_cache": False})
    @skipIfWindows
    def test_inner_fn_str_and_stride(self):
        def f(x):
            x = x + 1
            x = test_operators.realize(x)
            x = x * 2
            x = test_operators.realize(x)
            return x

        x = torch.rand(3, 2, device=self.device).t()
        ref = f(x)
        called = False

        def hook_fn(scheduler, nodes):
            nonlocal called
            called = True

            if self.device != "cpu":
                self.assertEqual(len(nodes), 3)
                _, mul_buf, _ = nodes
                self.assertTrue(
                    all(
                        V.graph.sizevars.size_hints(buf.get_stride()) == (1, 2)
                        for buf in nodes
                    )
                )
                # before the fix, the wrong index expression
                # 'i1 + 3 * i0' is cached.
                self.assertTrue(
                    "i0 + 2 * i1" in mul_buf.data.inner_fn_str()
                    or "i0 + i1 * s1" in mul_buf.data.inner_fn_str()
                )

        with add_scheduler_init_hook(hook_fn):
            actual = torch.compile(f, fullgraph=True)(x)
        self.assertEqual(ref, actual)
        self.assertTrue(called)

    @skip_if_gpu_halide  # cuda error
    def test_mutations_loop_fusion(self):
        def fn(tensor, index, source):
            out = tensor.index_add(0, index, source, alpha=2.0) / 2
            return out

        device = "cpu"
        tensor = torch.rand((1,), dtype=torch.double, device=device)
        index = torch.tensor([0], dtype=torch.long, device=device)
        source = torch.rand((1,), dtype=torch.double, device=device)
        self.common(
            fn,
            (
                tensor,
                index,
                source,
            ),
        )

    @config.patch(
        "triton.autotune_pointwise", True
    )  # needed to introduce config that exceed max shared memory usage
    @serialTest()
    def test_large_block_sizes(self):
        """
        Inductor will try triton configs like x = 64 and y = 1024 which will
        result in out of shared memory if dtype is fp32.

        Currently inductor will skip such bad configs and pick the best one
        from the remaining configs.
        """
        if not _has_sufficient_memory(self.device, 3 * 2**24 * 65 * 4):
            raise unittest.SkipTest("insufficient memory")

        @torch.compile
        def fn(x, y):
            return x.t() + y

        # Use shape (2**24, 65) rather than (2**24, 128) potentially avoid OOM in
        # CI while still keep the same up-rounded size-hints.
        a = torch.randn(2**24, 65, device=self.device)
        b = torch.randn(65, 2**24, device=self.device)
        fn(a, b)

    # Skipped on ROCm until https://github.com/ROCm/triton/issues/443 resolved
    def test_fuse_large_params(self):
        def pt2_optimizer_step(optimizer):
            @torch.compile()
            def f():
                optimizer.step()

            f()

        params = [
            torch.rand(10, 10, dtype=torch.float32, device=self.device)
            for _ in range(194)
        ]
        for p in params:
            p.grad = torch.rand_like(p)

        o = torch.optim.AdamW(params)
        pt2_optimizer_step(o)

    @skip_if_gpu_halide
    def test_adaptive_avg_pool1d_argmax(self):
        # https://github.com/pytorch/pytorch/issues/113013
        def fn(x):
            x = torch.adaptive_avg_pool1d(input=x, output_size=2)
            x = torch.argmax(input=x)
            return x

        x = torch.rand([4, 4, 3], dtype=torch.float64)
        self.common(fn, (x,))

    @skipIfWindows
    @skipCUDAIf(not SM80OrLater, "uses bfloat16 which requires SM >= 80")
    # We only support dtypeview for abi_conpatible aoti
    @torch._inductor.config.patch(abi_compatible=True)
    def test_dtypeview(self):
        if TEST_WITH_ASAN:
            return

        # https://github.com/pytorch/pytorch/issues/126338
        def fn(x, y, x_dtype, x2):
            x = x.view(x_dtype)
            y = y.view(x_dtype) + 1
            x2 = x2.view(x_dtype) + 1
            return x @ y, x2 @ x

        test_dtypes = [
            torch.float32,
            torch.float64,
            torch.float16,
            torch.bfloat16,
            torch.uint8,
            torch.int8,
            torch.int16,
            torch.int32,
            torch.int64,
        ]
        for test_dtype_x in test_dtypes:
            for test_dtype_y in test_dtypes:
                # @ operation needs arguments to be the same dtype
                for view_dtype in test_dtypes:
                    try:
                        # print(f"({test_dtype_x}, {test_dtype_y}, {view_dtype})")
                        x = rand_strided(
                            (2, 2), (2, 1), device=self.device, dtype=test_dtype_x
                        )
                        y = rand_strided(
                            (2, 2), (2, 1), device=self.device, dtype=test_dtype_y
                        )
                        x2 = x.clone()
                        fn(x, y, view_dtype, x2)
                    except Exception as e:
                        continue
                    self.common(
                        fn,
                        (x, y, view_dtype, x2),
                        reference_in_float=False,
                        check_lowp=False,
                    )

    @skipIfWindows
    @torch._inductor.config.patch(abi_compatible=True)
    def test_dtypeview_fusion(self):
        @torch.compile
        def fn(x):
            x = x + 1
            x = torch.ops.aten.view.dtype(x, torch.int16)
            x = x * 2
            return x

        torch._inductor.metrics.generated_kernel_count = 0
        x = torch.randn([1024], dtype=torch.float16, device=self.device)
        self.common(fn, (x,), reference_in_float=False)
        assertGeneratedKernelCountEqual(self, 1)

    @skipIfWindows
    @expectedFailureCodegenDynamic
    def test_reinterpret_dtypeview(self):
        @torch.compile
        def fn(x, x2):
            return x.view([10, 10]).view(torch.int32), x2.view(torch.int32).view(
                [10, 10]
            )

        x = torch.randn([100, 1], device=self.device)
        x2 = x.clone()
        self.common(fn, (x, x2), reference_in_float=False, check_lowp=False)
        x = torch.randn([100, 1], device=self.device)
        x2 = x.clone()
        _, code = run_and_get_code(fn, x, x2)
        FileCheck().check("aten.view.dtype(reinterpret_tensor").run(code[0])

    @requires_gpu()
    def test_scalar_cpu_tensor_arg(self):
        def fn(x, y):
            return x + y.sum()

        test_dtypes = [
            torch.float32,
            torch.float64,
            torch.float16,
            torch.bfloat16,
        ]
        for cpu_dtype in test_dtypes:
            x = torch.rand([20], device=GPU_TYPE)
            y = torch.rand([4], device="cpu", dtype=cpu_dtype)
            self.common(
                fn,
                (x, y),
                check_lowp=False,
                copy_to_gpu=False,
                reference_in_float=False,
            )

    def test_float16_to_int16(self):
        def fn(x):
            x_view = x.view(dtype=torch.int16)
            return x_view.mul(2)

        x = torch.ones(4, dtype=torch.float16, device=self.device)
        ref = fn(x)
        actual = torch.compile(fn)(x)
        self.assertEqual(ref, actual)

    @skipCUDAIf(not SM80OrLater, "uses bfloat16 which requires SM >= 80")
    @skip_if_gpu_halide  # https://github.com/halide/Halide/issues/8311
    def test_bfloat16_to_int16(self):
        def fn(a, b):
            x = a + b
            x_view = x.view(dtype=torch.int16)
            return x_view.mul(2)

        a = torch.ones(4, dtype=torch.bfloat16, device=self.device)
        b = torch.ones(4, dtype=torch.bfloat16, device=self.device)
        ref = fn(a, b)
        actual = torch.compile(fn)(a, b)
        self.assertEqual(ref, actual)

    def test_float32_to_int32(self):
        def fn(a, b):
            x = a + b
            x_view = x.view(dtype=torch.int32)
            return x_view.mul(2)

        a = torch.ones(4, dtype=torch.float32, device=self.device)
        b = torch.ones(4, dtype=torch.float32, device=self.device)
        ref = fn(a, b)
        actual = torch.compile(fn)(a, b)
        self.assertEqual(ref, actual)

    @skipIfWindows
    def test_randint_int64_mod(self):
        # This used to not compile due to a wrong return type of randint64_cpu
        # See https://github.com/pytorch/pytorch/issues/117435
        def fn(n):
            return (
                torch.randint(
                    low=-5, high=5, size=(n,), dtype=torch.int64, device=self.device
                )
                % 10
            )

        res = torch.compile(fn)(20)
        self.assertTrue(torch.all((0 <= res) & (res < 10)).item())

    @torch._inductor.config.patch(force_shape_pad=True)
    @skip_if_gpu_halide  # correctness issue
    def test_should_pad_bench_for_bmm(self):
        B = 2
        M = 1024
        N = 1024
        K = 1024 + 1  # a size that requires padding

        mat1 = torch.rand(B, M, K, device=self.device)
        mat2 = torch.rand(B, K, N, device=self.device)

        should_pad = pad_mm.should_pad_bench(None, mat1, mat2, torch.ops.aten.bmm)

        self.assertTrue(should_pad)

    @parametrize(
        "name, op",
        [
            subtest((name, getattr(torch.special, name)), name=name)
            for name in torch.special.__all__
            if name not in {"softmax", "log_softmax", "logsumexp"}
        ],
    )
    def test_pointwise(self, name, op):
        dtype = torch.float32
        check_lowp = True
        if self.device == GPU_TYPE and name in {
            "airy_ai",
            "bessel_i0",
            "bessel_i1",
            "bessel_j0",
            "bessel_j1",
            "bessel_y0",
            "bessel_y1",
            "erfcx",
            "gammainc",
            "gammaincc",
            "i1",
            "i1e",
            "modified_bessel_i0",
            "modified_bessel_i1",
            "modified_bessel_k0",
            "modified_bessel_k1",
            "ndtri",
            "scaled_modified_bessel_k0",
            "scaled_modified_bessel_k1",
            "spherical_bessel_j0",
            "zeta",
            "chebyshev_polynomial_t",
            "chebyshev_polynomial_v",
            "chebyshev_polynomial_u",
            "chebyshev_polynomial_w",
            "legendre_polynomial_p",
            "shifted_chebyshev_polynomial_t",
            "shifted_chebyshev_polynomial_u",
            "shifted_chebyshev_polynomial_v",
            "shifted_chebyshev_polynomial_w",
            "hermite_polynomial_h",
            "hermite_polynomial_he",
            "laguerre_polynomial_l",
        }:
            # <func>_cuda not implemented for Half
            check_lowp = False

        if is_halide_backend(self.device) and name in (
            "erfinv",
            "airy_ai",
            "bessel_j0",
            "bessel_j1",
            "bessel_y0",
            "bessel_y1",
            "chebyshev_polynomial_t",
            "chebyshev_polynomial_u",
            "chebyshev_polynomial_v",
            "chebyshev_polynomial_w",
            "digamma",
            "gammainc",
            "gammaincc",
            "gammaln",
            "hermite_polynomial_h",
            "hermite_polynomial_he",
            "i0",
            "i0e",
            "i1",
            "i1e",
            "laguerre_polynomial_l",
            "legendre_polynomial_p",
            "modified_bessel_i0",
            "modified_bessel_i1",
            "modified_bessel_k0",
            "modified_bessel_k1",
            "multigammaln",
            "ndtri",
            "polygamma",
            "psi",
            "scaled_modified_bessel_k0",
            "scaled_modified_bessel_k1",
            "shifted_chebyshev_polynomial_t",
            "shifted_chebyshev_polynomial_u",
            "shifted_chebyshev_polynomial_v",
            "shifted_chebyshev_polynomial_w",
            "spherical_bessel_j0",
            "zeta",
        ):
            raise unittest.SkipTest(f"halide does not support {name}")

        if name in {"gammainc", "gammaincc"}:
            args = (
                torch.randn(8, 8, dtype=dtype, device=self.device),
                torch.empty(8, 8, dtype=dtype, device=self.device).uniform_(1, 2),
            )

            def fn(x, y):
                return op(x, y)

        elif name in {"xlog1py", "xlogy", "zeta"}:
            args = (
                torch.randn(8, 8, dtype=dtype, device=self.device),
                torch.empty(8, 8, dtype=dtype, device=self.device).uniform_(1, 2),
            )

            def fn(x, y):
                return op(x, y)

        elif name == "multigammaln":
            args = (
                torch.empty(8, 8, dtype=dtype, device=self.device).uniform_(1, 2),
                2,
            )

            def fn(x, p):
                return op(x, p)

        elif name == "polygamma":
            args = (
                1,
                torch.empty(8, 8, dtype=dtype, device=self.device).uniform_(1, 10),
            )

            def fn(n, x):
                return op(n, x)

        elif "_polynomial_" in name:
            args = (
                torch.randn(8, 8, dtype=dtype, device=self.device),
                2,
            )

            def fn(x, n):
                return op(x, n)

        else:
            args = (torch.randn(8, 8, dtype=dtype, device=self.device),)

            def fn(x):
                return op(x)

        self.common(fn, args, check_lowp=check_lowp, atol=1e-4, rtol=1e-4)

    # codegen test fails with no dynamic for loop in dynamic shape tests
    @expectedFailureCodegenDynamic
    def test_view_uint8_through_differing_bitwidths(self):
        # https://github.com/pytorch/pytorch/issues/120998
        def fn(x, view_dtype):
            return x.view(view_dtype).view(torch.uint8)

        view_dtypes = [torch.int16, torch.int32, torch.int64]
        for dtype in view_dtypes:
            x = torch.randint(0, 2**4, [4096, 4096], dtype=torch.uint8)
            self.common(
                fn,
                (
                    x,
                    dtype,
                ),
            )

    @torch._dynamo.config.patch(capture_scalar_outputs=True)
    def test_split_with_sizes_with_unbacked_symints(self):
        @torch.compile()
        def f(sz, x):
            s0, s1 = sz.tolist()
            r0, r1 = torch.ops.aten.split_with_sizes.default(x, [s0, s1])
            return torch.ops.aten.sort.default(r1)

        N = 7312
        S0 = 420
        S1 = N - S0

        result = f(torch.tensor([S0, S1]), torch.randn(N))
        self.assertTrue(len(result) == 2)

        @torch.compile()
        def f2(x):
            y = torch.arange(x.item())
            return torch.ops.aten.split_with_sizes.default(y, [5, 5, 10])

        result = f2(torch.tensor([20]))
        self.assertTrue(len(result) == 3)

    @torch._dynamo.config.patch(capture_scalar_outputs=True)
    def test_split_with_unbacked_symints(self):
        # https://github.com/pytorch/pytorch/issues/122937
        @torch.compile()
        def f(x):
            y = torch.arange(x.item())
            return torch.split(y, [5, 5, 10])

        result = f(torch.tensor([20]))
        self.assertTrue(len(result) == 3)

    def test_complex_memory_overlap(self):
        t = rand_strided((8, 1500, 1), (1504, 1, 1), device=self.device)
        self.assertFalse(complex_memory_overlap(t))

    def test_generate_rand_fp8(self):
        """
        PyTorch can not generate fp8 tensors with a normal distribution because of
        missing needed kernels.

        We work around that in rand_strided by generating an fp16 tensor first and
        then do casting.
        """
        t = rand_strided((2, 3), (3, 1), device=self.device, dtype=torch.float8_e4m3fn)
        self.assertTrue(t.dtype is torch.float8_e4m3fn)

    @skipIfWindows
    def test_large_grid(self):
        # https://github.com/pytorch/pytorch/issues/123210
        def fn(primals_5):
            view = torch.ops.aten.reshape.default(primals_5, [-1, 2, 4])
            primals_5 = None
            permute = torch.ops.aten.permute.default(view, [0, 2, 1])
            clone = torch.ops.aten.clone.default(
                permute, memory_format=torch.contiguous_format
            )
            return clone

        s0 = 16777472
        s1 = 8
        compiled_fn = torch._dynamo.optimize()(fn)
        actual = compiled_fn(torch.ones(s0, s1, device=self.device))
        self.assertTrue((actual == 1).all())

    @skip_if_gpu_halide
    def test_pattern_matcher_multi_user(self):
        # Reproducer for https://github.com/pytorch/pytorch/issues/129685

        def forward(float_1, view_1):
            logits = float_1 / 64.0
            loss = torch.nn.functional.cross_entropy(logits, view_1, ignore_index=5)
            logsumexp = logits.logsumexp(dim=-1)
            return [loss, logsumexp]

        a = torch.randn(512, 4096, requires_grad=True)
        b = torch.randint(size=(512,), low=0, high=4095)

        self.common(forward, (a, b))

    def test_mul_index_expr(self):
        # Minified repro from https://github.com/pytorch/pytorch/issues/111884
        def forward():
            iota = torch.ops.prims.iota.default(
                16,
                start=0,
                step=1,
                dtype=torch.int64,
                device=self.device,
                requires_grad=False,
            )
            unsqueeze = torch.ops.aten.unsqueeze.default(iota, -1)
            mul = torch.ops.aten.mul.Tensor(unsqueeze, iota)
            unsqueeze = iota = None
            neg = torch.ops.aten.neg.default(mul)
            mul = None
            div = torch.ops.aten.div.Tensor(neg, 16)
            neg = None
            return (div,)

        self.common(forward, ())

    def test_flip_cat(self):
        def forward(unsqueeze, unsqueeze_1):
            cat_1 = torch.ops.aten.cat.default([unsqueeze, unsqueeze_1], 1)
            view = torch.ops.aten.view.default(cat_1, [4])
            slice_5 = torch.ops.aten.slice.Tensor(view, 0, 0, 3)
            rev_1 = torch.ops.aten.flip.default(slice_5, [0])
            return (rev_1,)

        a = torch.randn(2, 1, requires_grad=True)
        b = torch.randn(2, 1, requires_grad=True)
        self.common(forward, (a, b))


@dataclasses.dataclass
class TestFailure:
    suffixes: Tuple[str]
    is_skip: bool = False
    __test__: bool = False


def copy_tests(
    my_cls, other_cls, suffix, test_failures=None, xfail_prop=None
):  # noqa: B902
    for name, value in my_cls.__dict__.items():
        if name.startswith("test_"):
            # You cannot copy functions in Python, so we use closures here to
            # create objects with different ids. Otherwise, unittest.skip
            # would modify all methods sharing the same object id. Also, by
            # using a default argument, we create a copy instead of a
            # reference. Otherwise, we would lose access to the value.

            @functools.wraps(value)
            def new_test(self, value=value):
                return value(self)

            # Copy __dict__ which may contain test metadata
            new_test.__dict__ = copy.deepcopy(value.__dict__)

            if xfail_prop is not None and hasattr(value, xfail_prop):
                new_test = unittest.expectedFailure(new_test)

            tf = test_failures and test_failures.get(name)
            if tf is not None and suffix in tf.suffixes:
                skip_func = (
                    unittest.skip("Skipped!")
                    if tf.is_skip
                    else unittest.expectedFailure
                )
                new_test = skip_func(new_test)

            setattr(other_cls, f"{name}_{suffix}", new_test)


if HAS_CPU:

    class SweepInputsCpuTest(SweepInputs2, TestCase):
        gen = InputGen(10, "cpu")

    SweepInputsCpuTest.populate()

    class CpuTests(TestCase):
        common = check_model
        device = "cpu"

    copy_tests(CommonTemplate, CpuTests, "cpu")

if HAS_GPU and not TEST_WITH_ASAN:

    class SweepInputsGPUTest(SweepInputs2, TestCase):
        gen = InputGen(10, GPU_TYPE)

    SweepInputsGPUTest.populate()

    class GPUTests(TestCase):
        common = check_model_gpu
        device = GPU_TYPE

    copy_tests(CommonTemplate, GPUTests, GPU_TYPE)

    class TritonCodeGenTests(TestCase):
        from torch._inductor.runtime.triton_heuristics import CachingAutotuner

        device_type = GPU_TYPE
        device = GPU_TYPE

        class NoOpCompilerBackend:
            def __init__(self) -> None:
                self.example_args = None
                self.model = None

            def noop_backend(
                self,
                model_: torch.fx.GraphModule,
                example_inputs_: typing.List[torch.Tensor],
            ):
                """
                The Noop backend does not compile the fx graph it is given.
                Instead, it transforms the fx graph so that its functions are
                aten operations. It then saves this graph.
                """
                from torch._inductor.decomposition import select_decomp_table
                from torch._subclasses import FakeTensorMode
                from torch.fx import Interpreter

                fake_mode = FakeTensorMode()

                def interpret(*args, **kwargs):
                    return Interpreter(model_).run(*args[0:], **kwargs)

                fake_flat_tensor_args = [
                    fake_mode.from_tensor(x) for x in example_inputs_
                ]
                fw_module = make_fx(interpret, select_decomp_table())(
                    *fake_flat_tensor_args
                )
                self.model = fw_module
                self.example_args = fake_flat_tensor_args
                return lambda x: example_inputs_

        def get_kernels(self, fn, args) -> typing.List[CachingAutotuner]:
            from torch._inductor.debug import DebugContext
            from torch._inductor.graph import GraphLowering
            from torch._inductor.virtualized import V

            cxt = TritonCodeGenTests.NoOpCompilerBackend()
            torch._dynamo.optimize(backend=cxt.noop_backend)(fn)(*args)
            graph = GraphLowering(cxt.model)
            kernels = []
            with V.set_graph_handler(graph), V.set_debug_handler(DebugContext()):
                graph.run(*(cxt.example_args))
                mod = graph.compile_to_module()

                for val in mod.__dict__.values():
                    if isinstance(
                        val, torch._inductor.runtime.triton_heuristics.CachingAutotuner
                    ):
                        kernels.append(val)

            return kernels

        def test_divisible_by_16_covers_numel_args(self):
            torch._dynamo.reset()

            def fn(a: torch.Tensor) -> torch.Tensor:
                return torch.sum(a)

            kernels = self.get_kernels(fn, [torch.randn([256, 256], device=GPU_TYPE)])
            if config.triton.multi_kernel:
                self.assertTrue(
                    len(kernels) == 4,
                    "SUM should result in four kernels when multi-kernel is enabled",
                )
            else:
                self.assertTrue(len(kernels) == 2, "SUM should result in two kernels")

            # kernel0 reduces from 256 to (xnumel=8, rnumel=8192), which means it reduces 256 by 256 into an array of
            # size 8 by accumulating 8192 elements at once note that rnumel is equal to 512 * 16, so rnumel which is
            # at slot 3 should be in the divisible by 16 descriptor
            arguments_that_are_divisible_by_16_in_kernel0 = (
                kernels[0].triton_meta["configs"][0].divisible_by_16
            )
            self.assertEqual(arguments_that_are_divisible_by_16_in_kernel0, (0, 1, 3))

            # kernel1 reduces from 8 elements to a single scalar.
            # Since multi-kernel generate 2 variants for each kernel. The second
            # persistent-reduction has index 2.
            kernel1_index = 2 if config.triton.multi_kernel else 1
            arguments_that_are_divisible_by_16_in_kernel1 = (
                kernels[kernel1_index].triton_meta["configs"][0].divisible_by_16
            )
            self.assertEqual(arguments_that_are_divisible_by_16_in_kernel1, (0, 1))
            torch._dynamo.reset()

        @config.patch(assume_aligned_inputs=False)
        def test_codegen_config_option_dont_assume_alignment(self):
            def fn(x: torch.Tensor) -> torch.Tensor:
                return x.sin() + x.cos()

            # We want code that assumes alignment if the initial input is 16-byte aligned
            for offset in (0, 1, 2, 3, 4):
                base = torch.randn(64 * 64 + 64, dtype=torch.float32, device=GPU_TYPE)
                inps = torch.as_strided(base, (64, 64), (64, 1), offset)
                torch._dynamo.reset()
                kernels = self.get_kernels(fn, [inps])
                arguments_that_are_divisible_by_16 = (
                    kernels[0].triton_meta["configs"][0].divisible_by_16
                )

                #             NO_ALIGN ALIGN     ALIGN
                # def triton_(in_ptr0, out_ptr0, xnumel, XBLOCK : tl.constexpr)

                if offset % 4 == 0:
                    expected_aligned = (0, 1, 2)
                else:
                    expected_aligned = (1, 2)
                self.assertEqual(arguments_that_are_divisible_by_16, expected_aligned)

            # If input isn't a view, storage offset != , inductor will assume alignment.
            torch._dynamo.reset()
            inp = torch.randn((64, 64), device=GPU_TYPE)
            kernels = self.get_kernels(fn, [inp])
            arguments_that_are_divisible_by_16 = (
                kernels[0].triton_meta["configs"][0].divisible_by_16
            )
            self.assertEqual(arguments_that_are_divisible_by_16, (0, 1, 2))

        def test_optimize_indexing_dtype(self):
            def fn(x: torch.Tensor) -> torch.Tensor:
                return aten.upsample_bilinear2d.vec(x, None, True, [2.0, 2.0])

            fn_opt = torch._dynamo.optimize("inductor")(fn)
            inps = [torch.randn(2, 4, 16, 16, device=GPU_TYPE)]
            code = run_and_get_triton_code(fn_opt, *inps)
            self.assertTrue("to(tl.int32)" in code)
            self.assertFalse("to(tl.int64)" in code)

            self.assertEqual(fn_opt(*inps), fn(*inps))

        @config.patch({"fx_graph_remote_cache": False})
        def test_optimize_indexing_dtype_with_constraint(self):
            def fn1(a: torch.Tensor, b: torch.Tensor) -> torch.Tensor:
                x = torch.arange(0, b.shape[0], device=GPU_TYPE)
                y = ((x + x) / 3).int()
                return a[y.to(torch.int64)]

            def fn2(a: torch.Tensor, b: torch.Tensor) -> torch.Tensor:
                torch._check_is_size(b.shape[0])
                torch._check(b.shape[0] >= 2)
                torch._check(b.shape[0] <= 100)
                return fn1(a, b)

            fn1_opt = torch._dynamo.optimize("inductor")(fn1)
            fn2_opt = torch._dynamo.optimize("inductor")(fn2)

            a = torch.rand([100, 100], device=GPU_TYPE)
            b1 = torch.rand([102], device=GPU_TYPE)
            b2 = torch.rand([100], device=GPU_TYPE)
            torch._dynamo.mark_dynamic(b1, 0)
            torch._dynamo.mark_dynamic(b2, 0)
            inps1 = [a, b1]
            inps2 = [a, b2]

            # Run fn2 first since it has more restrictive bounds -- to avoid cache hit
            code2 = run_and_get_triton_code(fn2_opt, *inps2)
            code1 = run_and_get_triton_code(fn1_opt, *inps1)

            # The function with the constrained tensor should be optimized, but
            # the other should not:
            self.assertTrue("to(tl.int64)" in code1)
            self.assertTrue("to(tl.int32)" in code2)
            self.assertFalse("to(tl.int64)" in code2)

            self.assertEqual(fn1_opt(*inps1), fn1(*inps1))
            self.assertEqual(fn2_opt(*inps2), fn1(*inps2))

        def test_constant_folding_deallocation(self):
            import torch._inductor

            def fn():
                li = []
                for i in range(10):
                    x = torch.full([100], i)
                    x = x + 1
                    li.append(x)

                return li

            mod = make_fx(fn)()

            live_tensors = WeakTensorKeyDictionary()
            max_live_tensors = 0

            class LiveTensors(TorchDispatchMode):
                def __torch_dispatch__(self, func, types, args=(), kwargs=None):
                    nonlocal live_tensors
                    nonlocal max_live_tensors

                    kwargs = kwargs if kwargs else {}
                    for arg in pytree.arg_tree_leaves(*args, **kwargs):
                        if isinstance(arg, torch.Tensor):
                            live_tensors[arg] = True

                    out = func(*args, **kwargs)
                    if not isinstance(out, torch.Tensor):
                        return out

                    live_tensors[out] = True
                    max_live_tensors = max(max_live_tensors, len(live_tensors))
                    return out

            mode = LiveTensors()
            from torch._inductor.fx_passes.joint_graph import UniformValueConstantFolder

            with mode:
                UniformValueConstantFolder(mod).run()

            # there are a couple extra tensors created in `insertable_tensor_check`
            self.assertTrue(max_live_tensors == 3)

        # See https://github.com/pytorch/pytorch/issues/100348
        def test_inductor_detach_view(self):
            def fn(x: torch.Tensor) -> torch.Tensor:
                a = x * 2
                return a, a.detach()

            fn_opt = torch._dynamo.optimize("inductor")(fn)
            inp = torch.ones(2, 2, requires_grad=True, device=GPU_TYPE)
            inp_ref = inp.clone().detach().requires_grad_(True)
            out_ref = fn(inp_ref)
            out = fn_opt(inp)
            out_ref[0].sum().backward()
            out[0].sum().backward()
            self.assertEqual(inp.grad, inp_ref.grad)

        @requires_gpu()
        @unittest.skipIf(
            not PLATFORM_SUPPORTS_MEM_EFF_ATTENTION,
            "Does not support mem_eff_attention",
        )
        def test_sdpa_inference_mode_aot_compile(self):
            class TestSDPA(torch.nn.Module):
                def __init__(self) -> None:
                    super().__init__()

                def forward(
                    self,
                    q: torch.Tensor,
                    k: torch.Tensor,
                    v: torch.Tensor,
                    attn_mask: torch.Tensor,
                ):
                    return torch.nn.functional.scaled_dot_product_attention(
                        q, k, v, attn_mask=attn_mask, dropout_p=0.0, is_causal=False
                    )

            q = torch.rand([10, 4, 128, 64], device=GPU_TYPE, dtype=torch.bfloat16)
            k = torch.rand([10, 4, 128, 64], device=GPU_TYPE, dtype=torch.bfloat16)
            v = torch.rand([10, 4, 128, 64], device=GPU_TYPE, dtype=torch.bfloat16)
            attn_mask = (
                torch.rand([10, 4, 128, 128], device=GPU_TYPE, dtype=torch.bfloat16)
                < 0.9
            )

            inputs = (q, k, v, attn_mask)

            import torch.export._trace as export_trace

            with torch.inference_mode():
                traced = export_trace._export_to_torch_ir(
                    TestSDPA(),
                    inputs,
                    disable_constraint_solver=True,
                    restore_fqn=False,
                )
                torch._inductor.aot_compile(traced, inputs)

        def test_optimize_indexing_assert(self):
            def has_indirect(code, tl_fn: str):
                self.assertTrue(
                    tl_fn in code,
                    msg=f"{tl_fn} not present:\n{code}",
                )
                for line in code.split("\n"):
                    if tl_fn in line:
                        stmt = line.split(tl_fn)[-1]
                        # indirect indexing involves a `tmp` variable
                        self.assertTrue(
                            "tmp" in stmt,
                            msg=f"Indirect indexing not present in code:\n{line}",
                        )

            def has_assert(code, lower: bool, upper: bool):
                self.assertIn(
                    "device_assert", code, msg=f"No device asert found:\n{code}"
                )
                for line in code.split("\n"):
                    if "device_assert" in line:
                        self.assertTrue(
                            ("0 <= " in line) is lower,
                            msg=f"Lower bound {'' if lower else 'not '}elided:{line}",
                        )
                        self.assertTrue(
                            (" < " in line) is upper,
                            msg=f"Upper bound {'' if upper else 'not '}elided:{line}",
                        )

            def fn(x: torch.Tensor) -> torch.Tensor:
                s = 1.0 * torch.arange(x.shape[0], device=x.device)
                return x[s.long()]

            # aten.index
            for dynamic in (False, True):
                fn_opt = torch.compile(fn, dynamic=dynamic)

                x = torch.randn(8, device=GPU_TYPE)
                code = run_and_get_triton_code(fn_opt, x)
                self.assertEqual(fn_opt(x), fn(x), msg=f"{dynamic=}")

                # Check that there's indirect indexing...
                has_indirect(code, tl_fn="tl.load")
                if not dynamic:
                    # We elide the assert for static shapes
                    self.assertNotIn("device_assert", code)
                else:
                    # ...but we generate an upper bound for dynamic shapes
                    has_assert(code, lower=False, upper=True)

            def fn(a, z, b, idx0, idx1):
                idx2 = torch.arange(a.shape[-1], device=a.device)
                a.index_put_((z, idx0, idx1, idx2), b, accumulate=True)
                return a

            # aten.index_put
            for dynamic in (False, True):
                fn_opt = torch.compile(fn, dynamic=dynamic)
                a = torch.randn(1, 32, 32, 4, device=GPU_TYPE)
                z = torch.zeros((), dtype=torch.int64, device=GPU_TYPE)
                b = torch.randn(33, 1, device=GPU_TYPE)
                idx0 = torch.randint(32, (33,), device=GPU_TYPE).view(33, 1, 1)
                idx1 = torch.randint(32, (33,), device=GPU_TYPE).view(33, 1)
                inps = (a.clone(), z, b, idx0, idx1)
                code = run_and_get_triton_code(fn_opt, *inps)

                # Correctness
                out_opt = fn_opt(a.clone(), z, b, idx0, idx1)
                out = fn(a.clone(), z, b, idx0, idx1)
                self.assertEqual(out_opt, out, msg=f"{dynamic=}")

                # We have an indirect store via atomic_add
                has_indirect(code, tl_fn="tl.atomic_add")
                # We cannot elide he assert in this case
                has_assert(code, lower=True, upper=True)

        def test_not_materialize_pointwise_reduction(self):
            def fn(a, b):
                return (a - b).sum(dim=-1).amax(dim=-1)

            N = 16
            K = 7
            fn_opt = torch._dynamo.optimize("inductor")(fn)
            inps = [
                torch.randn(N, 1, K, device=GPU_TYPE),
                torch.randn(1, N, K, device=GPU_TYPE),
            ]
            code = run_and_get_triton_code(fn_opt, *inps)
            self.assertEqual(
                code.count("tl.store"), 2 if config.triton.multi_kernel else 1
            )
            self.assertTrue("out_ptr1" in code)
            self.assertFalse("out_ptr0" in code)
            self.assertEqual(fn_opt(*inps), fn(*inps))

        def test_numpy_on_gpu(self):
            x = np.arange(10, dtype=np.float32)

            @torch.compile
            def fn(x):
                return np.sin(x)

            def fn_gpu(x):
                with torch.device(GPU_TYPE):
                    return fn(x)

            r = fn_gpu(x)
            code = run_and_get_triton_code(fn_gpu, x)
            self.assertIn("tl_math.sin", code)
            self.assertEqual(type(r), np.ndarray)
            self.assertEqual(r, np.sin(x))

        def test_numpy_autograd(self):
            def my_torch(x):
                y = torch.cat([torch.sin(x) ** 2, torch.max(x)[None]])
                return y.sum()

            def my_np(x):
                y = np.concatenate([np.sin(x) ** 2, np.max(x)[None]])
                return np.sum(y)

            @torch.compile
            def wrapper(x):
                return torch.compiler.wrap_numpy(my_np)(x)

            @torch.compile
            def wrapper2(x):
                x = x.numpy()
                y = my_np(x)
                return torch.from_numpy(y)

            x_np = torch.arange(8, dtype=torch.float32, requires_grad=True)
            x = torch.arange(8, dtype=torch.float32, requires_grad=True)
            out_np = wrapper(x_np)
            out = my_torch(x)
            self.assertEqual(out, out_np)

            x2_np = torch.arange(8, dtype=torch.float32, requires_grad=True)
            out2_np = wrapper2(x2_np)
            self.assertEqual(out, out2_np)

            out_np.backward()
            out.backward()
            self.assertEqual(x.grad, x_np.grad)

            out2_np.backward()
            self.assertEqual(x.grad, x2_np.grad)

        # Disable constant propagation, so we isolate value range analysis
        @patch.object(config, "constant_and_index_propagation", False)
        @patch.object(config, "joint_graph_constant_folding", False)
        def test_cant_optimize_compute(self):
            def ones():
                return torch.ones([4], device=GPU_TYPE)

            def suffix(inp):
                return (inp.to(torch.int64) + 1).to(torch.float64)

            ten = torch.rand([4], device=GPU_TYPE)

            for foo in (
                lambda x: x + 2147483657,
                lambda x: torch.where(x < 0, ones(), ones() - 2) * (-(2 ** (40))),
                lambda x: x + ten,
                lambda x: x + ten.sum(),
            ):

                def fn():
                    return suffix(foo(ones()))

                fn_opt = torch._dynamo.optimize("inductor")(fn)
                code = run_and_get_triton_code(fn_opt)

                # this cannot be optimized away, value too large
                self.assertTrue("to(tl.int64)" in code)
                self.assertEqual(fn_opt(), fn())

        # Disable constant propagation, so we isolate value range analysis
        @patch.object(config, "constant_and_index_propagation", False)
        @patch.object(config, "joint_graph_constant_folding", False)
        def test_optimize_compute(self):
            def ones():
                return torch.ones([4], device=GPU_TYPE)

            def suffix(inp):
                return (inp.to(torch.int64) + 1).to(torch.float64)

            for foo in (
                lambda x: x + 500,
                lambda x: torch.where(x < 0, ones(), ones() - 2) * (-(2 ** (20))),
                lambda x: x / 30,
            ):

                def fn():
                    return suffix(foo(ones()))

                fn_opt = torch._dynamo.optimize("inductor")(fn)
                code = run_and_get_triton_code(fn_opt)

                # this can be optimized away, value too large
                self.assertTrue("to(tl.int64)" not in code)
                self.assertTrue("to(tl.int32)" in code)

                self.assertEqual(fn_opt(), fn())

        # https://github.com/pytorch/pytorch/issues/130335
        def test_ctr_not_moved_to_cuda_when_used_in_index_put(self):
            @torch.compile
            def f(x, mask):
                x[:, mask] = -math.inf
                return x

            x_tmp = torch.randn(512, 19, device=GPU_TYPE)
            x = x_tmp.permute(1, 0).view(-1, 128, 4)[:, :, 1:]

            mask_tmp = torch.ones(128, 3, dtype=torch.int32, device=GPU_TYPE)
            mask = mask_tmp == mask_tmp
            f(x, mask)
            code = run_and_get_triton_code(f, x, mask)
            # What we are testing here:
            # inductor has a pass to move tensor constructors on cpu to cuda
            # (the -math.inf will become a scalar-tensor input to index_put_())
            # we are asserting that when inductor allocates this tensor,
            # it does not move the tensor constructor to cuda and keeps it on CPU.
            self.assertFalse("empty_strided_cuda(()" in code)

        @config.patch("triton.use_block_ptr", False)
        def test_evict_last_non_coalesced_loads(self):
            @torch.compile
            def f(a, b):
                return (a * b).sum(dim=-1)

            N = 512
            inps = (
                torch.randn(N, N, N, device=GPU_TYPE).permute(2, 1, 0),
                torch.randn(N, N, N, device=GPU_TYPE).permute(1, 2, 0),
            )
            code = run_and_get_triton_code(f, *inps)
            lines = [line for line in code.split("\n") if "tl.load" in line]
            if config.triton.multi_kernel:
                # the first 2 lines are generated for the persistent reduction
                # variant.
                self.assertExpectedInline(
                    "\n".join(lines),
                    """\
    tmp0 = tl.load(in_ptr0 + (x1 + (512*x0) + (262144*r2)), rmask, eviction_policy='evict_last', other=0.0)
    tmp1 = tl.load(in_ptr1 + (x3 + (262144*r2)), rmask, other=0.0)
        tmp0 = tl.load(in_ptr0 + (x1 + (512*x0) + (262144*r2)), rmask, eviction_policy='evict_last', other=0.0)
        tmp1 = tl.load(in_ptr1 + (x3 + (262144*r2)), rmask, eviction_policy='evict_first', other=0.0)""",
                )
            else:
                self.assertExpectedInline(
                    "\n".join(lines),
                    """\
        tmp0 = tl.load(in_ptr0 + (x1 + (512*x0) + (262144*r2)), rmask, eviction_policy='evict_last', other=0.0)
        tmp1 = tl.load(in_ptr1 + (x3 + (262144*r2)), rmask, eviction_policy='evict_first', other=0.0)""",
                )

        @config.patch("triton.use_block_ptr", True)
        def test_evict_last_non_coalesced_loads_block_ptr(self):
            @torch.compile
            def f(a, b):
                return (a * b).sum(dim=-1)

            N = 512
            inps = (
                torch.randn(N, N, N, device=GPU_TYPE).permute(2, 1, 0),
                torch.randn(N, N, N, device=GPU_TYPE).permute(1, 2, 0),
            )
            code = run_and_get_triton_code(f, *inps)
            lines = [line for line in code.split("\n") if "tl.load" in line]

            if config.triton.multi_kernel:
                # the first 2 lines are generated for the persistent reduction
                # variant.
                self.assertExpectedInline(
                    "\n".join(lines),
                    """\
    tmp0 = tl.load(in_ptr0 + (x1 + (512*x0) + (262144*r2)), rmask, eviction_policy='evict_last', other=0.0)
    tmp1 = tl.load(tl.make_block_ptr(in_ptr1, shape=[262144, 512], strides=[1, 262144], block_shape=[XBLOCK, RBLOCK], order=[0, 1], offsets=[xoffset, roffset]), boundary_check=[1], padding_option='zero')
        tmp0 = tl.load(in_ptr0 + (x1 + (512*x0) + (262144*r2)), rmask, eviction_policy='evict_last', other=0.0)
        tmp1 = tl.load(block_ptr0, boundary_check=[1], padding_option='zero', eviction_policy='evict_first')""",  # noqa: B950 line too long
                )
            else:
                self.assertExpectedInline(
                    "\n".join(lines),
                    """\
        tmp0 = tl.reshape(tl.load(block_ptr0, boundary_check=[3], padding_option='zero', eviction_policy='evict_last'), [XBLOCK, RBLOCK])
        tmp1 = tl.load(block_ptr1, boundary_check=[1], padding_option='zero', eviction_policy='evict_first')""",  # noqa: B950 line too long
                )

        # Disable index propagation, so the indirect indexing isn't optimized away
        @patch.object(config, "constant_and_index_propagation", False)
        def test_computed_indirect_mask(self):
            def fn(x, n):
                tmp = torch.arange(n, device=x.device)
                return x[tmp] + 1

            x = torch.randn(8, device=GPU_TYPE)
            fn_opt = torch.compile(fn)
            code = run_and_get_triton_code(fn_opt, x, 8)
            # load should be masked
            self.assertTrue(
                "tl.load(in_ptr0 + (tmp0), xmask" in code
                or "tl.load(in_ptr0 + (tmp0), (xmask).to(tl.int1)" in code
            )
            self.assertEqual(fn(x, 8), fn_opt(x, 8))

        def test_kernel_names_descriptive(self):
            @torch._dynamo.optimize("inductor")
            def fn1(x):
                return x.cos().sin()

            @torch._dynamo.optimize("inductor")
            def fn2(x):
                x = torch.mm(x, x)
                x = torch.softmax(x, dim=1)
                return x

            mod = nn.Sequential(
                nn.Linear(4, 4),
                nn.LayerNorm(4),
                nn.ReLU(),
            ).to(device=GPU_TYPE)

            @torch._dynamo.optimize("inductor")
            def fn3(x):
                return mod(x)

            func_and_kernel_aten = [
                (fn1, "triton_poi_fused_cos_sin", (torch.randn(8, device=GPU_TYPE),)),
                (
                    fn2,
                    "triton_poi_fused__softmax",
                    (torch.randn(4, 4, device=GPU_TYPE),),
                ),
                (
                    fn3,
                    "triton_poi_fused_native_layer_norm_relu",
                    (torch.randn(4, 4, device=GPU_TYPE),),
                ),
            ]
            func_and_kernel_torch = [
                (fn1, "triton_poi_fused_cos_sin", (torch.randn(8, device=GPU_TYPE),)),
                (
                    fn2,
                    "triton_poi_fused_softmax",
                    (torch.randn(4, 4, device=GPU_TYPE),),
                ),
                (
                    fn3,
                    "triton_poi_fused_layer_norm_relu"
                    if torch._dynamo.config.inline_inbuilt_nn_modules
                    else "triton_poi_fused_LayerNorm_ReLU",
                    (torch.randn(4, 4, device=GPU_TYPE),),
                ),
            ]

            def test_funcs(func_and_kernel):
                with torch.no_grad():
                    for fn, kernel_name, inps in func_and_kernel:
                        code = run_and_get_triton_code(fn, *inps)
                        if kernel_name not in code:
                            print(code)
                        self.assertTrue(kernel_name in code)

            test_funcs(func_and_kernel_aten)
            patch.object(config.triton, "descriptive_names", "torch")(test_funcs)(
                func_and_kernel_torch
            )

        @patch.object(config, "profile_bandwidth", True)
        def test_bandwidth_profiler(self):
            @torch._dynamo.optimize("inductor")
            def fn(x):
                x = x.cos()
                x = x.cos()
                x = torch.mm(x, x)
                x = x.sin()
                x = x.relu()
                return x

            inp = torch.randn(4, 4, device=GPU_TYPE)
            code = run_and_get_triton_code(fn, inp)
            fn(inp)
            self.assertTrue("start_graph" in code)
            self.assertTrue("end_graph" in code)

        def test_comment_graph_fragment(self):
            @torch._dynamo.optimize("inductor")
            def fn(x):
                x = x.sin()
                x = x.relu()
                return x

            inp = torch.randn(4, 4, device=GPU_TYPE)
            code = run_and_get_triton_code(fn, inp)
            fn(inp)
            self.assertTrue("Graph fragment" in code)
            self.assertTrue(
                "%sin : [num_users=1] = call_function[target=torch.ops.aten.sin.default]"
                in code
            )
            self.assertTrue(
                "%relu : [num_users=1] = call_function[target=torch.ops.aten.relu.default]"
                in code
            )

        def test_split_op_with_sym(self):
            def fn(x: torch.Tensor) -> torch.Tensor:
                # split(tensor, sympy.Integer), split(tensor, sympy.Expr)
                return torch.split(x, x.shape[0]), torch.split(x, x.shape[0] // 2)

            for dynamic_shapes in [True, False]:
                with torch._dynamo.config.patch(dynamic_shapes=dynamic_shapes):
                    torch._dynamo.reset()
                    fn_opt = torch._dynamo.optimize("inductor", dynamic=dynamic_shapes)(
                        fn
                    )
                    inps = torch.randn([5, 5])
                    fn_opt(inps)

        @skipIfRocm
        @unittest.skipIf(IS_FBCODE, "fbcode system python does not provide torch")
        def test_indirect_device_assert(self):
            dir_path = os.path.dirname(os.path.realpath(__file__))
            test_path = os.path.join(dir_path, "indirect_assert_helper.py")
            fns = ("first_arg", "store", "second_arg", "same_pm_one", "same_pp_one")

            def test(fn, ndims, dyn_shape, one_size=False):
                proc = subprocess.Popen(
                    [
                        sys.executable,
                        test_path,
                        fn,
                        str(ndims),
                        str(dyn_shape),
                        str(one_size),
                    ],
                    stdout=subprocess.PIPE,
                    stderr=subprocess.PIPE,
                    env={**os.environ, "MKL_THREADING_LAYER": "GNU"},
                )
                stderr = proc.communicate()[1]
                self.assertTrue(
                    any(
                        "out of bounds" in err.decode("utf-8")
                        for err in stderr.splitlines()
                    ),
                    f"{fn}, {ndims}, {dyn_shape}, {one_size}",
                )

            for fn, ndims, dyn_shape in itertools.product(fns, (2, 3), (True, False)):
                test(fn, ndims, dyn_shape)

            test("first_arg", 2, False, True)

            for fn, dyn_shape in itertools.product(
                ("upper1", "upper2", "lower1", "lower2"), (True, False)
            ):
                test(fn, 2, dyn_shape)

        @patch("torch._inductor.config.comment_origin", True)
        @patch("torch._functorch.config.max_dist_from_bw", 0)
        def test_inductor_sequence_nr(self):
            class Model(torch.nn.Module):
                def __init__(self) -> None:
                    super().__init__()
                    self.conv1 = torch.nn.Conv2d(
                        in_channels=16,
                        out_channels=16,
                        kernel_size=(1, 1),
                        stride=1,
                        padding="same",
                        bias=True,
                    )
                    self.bn1 = torch.nn.BatchNorm2d(num_features=16)
                    self.relu1 = torch.nn.ReLU()
                    self.loss_fn = torch.nn.L1Loss()

                def forward(self, x, target):
                    y = x
                    x = self.conv1(x)
                    x = self.bn1(x)
                    x = self.relu1(x)
                    x = x + y
                    x = torch.flatten(x)
                    output = self.loss_fn(x, target)
                    return (output,)

            def get_triton_codegen(optimized_module, args):
                def run_with_backward():
                    result = optimized_module(*args)
                    result[0].backward()
                    return result

                res, (fwd_code, bwd_code) = run_and_get_code(run_with_backward)
                return fwd_code, bwd_code

            x = torch.rand(100, 16, 32, 32, requires_grad=True, device=GPU_TYPE)
            target = torch.rand(1, device=GPU_TYPE)
            args = [x, target]
            model = Model().to(device=GPU_TYPE)
            opt_model = torch.compile(model)
            fwd_code, bwd_code = get_triton_codegen(opt_model, args)

            bwd_seq_nr_set = set()
            fwd_seq_nr_set = set()
            for idx, code in enumerate([fwd_code, bwd_code]):
                seq_nr_set = bwd_seq_nr_set if idx > 0 else fwd_seq_nr_set
                prefix = "BWD" if idx > 0 else "FWD"
                for line in code.split("\n"):
                    if "seq_nr" in line:
                        res = re.search(r"seq_nr:(\d+)", line)
                        if res:
                            seq_nr_set.add(int(res.group(1)))
            self.assertTrue(bwd_seq_nr_set.issubset(fwd_seq_nr_set))

        @config.patch(
            {
                "coordinate_descent_tuning": True,
                "triton.unique_kernel_names": True,
                "benchmark_kernel": True,
            }
        )
        @skipIfRocm
        @expectedFailureXPU
        @unittest.skipIf(
            torch.cuda.is_available() and torch.cuda.get_device_capability() < (9, 0),
            "Triton does not support fp8 on A100",
        )
        def test_red_followed_by_transposed_pointwise(self):
            bs = 26624
            dim = 1024

            @torch.compile(dynamic=False)
            def f(in1, in2, a, b, scale_a, scale_b):
                out = torch.nn.functional.silu(in1) * in2
                out_row = (out / out.amax(dim=1, keepdim=True)).to(torch.float8_e4m3fn)
                out_col = (out / out.amax(dim=0, keepdim=True)).to(torch.float8_e4m3fn)

                # setup strides for _scaled_mm
                out_row = out_row.contiguous()
                out_col = out_col.t().contiguous().t()

                return (
                    torch._scaled_mm(
                        out_row, a, scale_a, scale_b, out_dtype=torch.bfloat16
                    ),
                    torch._scaled_mm(
                        b, out_col, scale_a, scale_b, out_dtype=torch.bfloat16
                    ),
                )

            in1 = torch.randn((bs, dim), dtype=torch.bfloat16, device=GPU_TYPE)
            in2 = torch.randn((bs, dim), dtype=torch.bfloat16, device=GPU_TYPE)
            a = (
                torch.randn((dim, dim), dtype=torch.bfloat16, device=GPU_TYPE)
                .t()
                .to(torch.float8_e4m3fn)
            )
            b = torch.randn((dim, bs), dtype=torch.bfloat16, device=GPU_TYPE).to(
                torch.float8_e4m3fn
            )
            # Scales
            scale_a = torch.tensor(1.0, device=GPU_TYPE)
            scale_b = torch.tensor(1.0, device=GPU_TYPE)

            # warmup
            _, (wrapper,) = run_and_get_code(f, in1, in2, a, b, scale_a, scale_b)

            # Previously indcutor decide reduction hint for a reduction kernel without considering
            # the pointwise nodes. That will cause the third reduction kernel in this wrapper to be a
            # persistent inner reduction and cause bad perf.
            #
            # We fix that by making the third reduction a non-persistent reduction
            # and improve the perf by 4.14x (451us -> 109us)
            self.assertEqual(3, wrapper.count("def triton_red_"))
            self.assertEqual(0, wrapper.count("def triton_per_"))

            if DO_PERF_TEST:
                with torch.profiler.profile(
                    activities=[torch.profiler.ProfilerActivity.CUDA]
                ) as p:
                    for _ in range(1000):
                        f(in1, in2, a, b, scale_a, scale_b)

                print(p.key_averages().table(max_name_column_width=200))

    class RNNTest(TestCase):
        device_type = GPU_TYPE

        class Model(torch.nn.Module):
            def __init__(self) -> None:
                super().__init__()
                self.gru = torch.nn.GRU(16, 16, batch_first=True)

            def forward(self, x):
                return self.gru(x)

        @expectedFailureXPU
        def test_rnn_compile_safe(self):
            device = torch.device(GPU_TYPE)
            model = RNNTest.Model().to(device)
            model = torch._dynamo.optimize("inductor")(model)
            x = torch.rand(1024, 20, 16).to(device)
            model(x)

    class NanCheckerTest(TestCase):
        @config.patch("nan_asserts", True)
        def test_nan_checker_pass(self):
            def f(x):
                return torch.softmax(x, dim=-1)

            x = torch.randn(2, 1024, device=GPU_TYPE)
            ref = f(x)
            actual, (code,) = run_and_get_code(torch.compile(f), x)
            self.assertTrue(torch.allclose(ref, actual))
            self.assertTrue("# make sure graph inputs are not nan/inf" in code)
            self.assertTrue(
                re.search(r"assert not .*\.isnan\(\)\.any\(\).item\(\)", code)
                is not None
            )
            self.assertTrue(
                re.search(r"assert not .*\.isinf\(\)\.any\(\).item\(\)", code)
                is not None
            )

        @config.patch("nan_asserts", True)
        def test_nan_checker_fail(self):
            def f(x):
                return torch.softmax(x, dim=-1)

            x = torch.randn(2, 1024, device=GPU_TYPE)
            x[0, 0] = float("nan")
            with self.assertRaises(AssertionError):
                torch.compile(f)(x)


if HAS_CPU:

    class TestFull(TestCase):
        @skipIfWindows
        def test_full_dtype(self):
            pytypes = (
                bool,
                int,
                float,
                # TODO: Triton's JITFunction._type_of has no support for complex
                # complex,
            )

            dtypes = (
                torch.bool,
                torch.int32,
                torch.int64,
                torch.float32,
                torch.float64,
                None,
                # torch.complex64,
                # torch.complex128,
            )

            def fn(pytype, dtype):
                if pytype is bool:
                    fill_value = True
                elif pytype is int:
                    fill_value = 42
                elif pytype is float:
                    fill_value = 42.0
                else:
                    raise AssertionError(f"Unexpected Python type: {pytype}")

                return torch.full(
                    (4, 6), fill_value, dtype=dtype, device=torch.device("cpu")
                )

            fn_opt = torch._dynamo.optimize("inductor")(fn)

            for pytype, dtype in itertools.product(pytypes, dtypes):
                with enable_python_dispatcher():
                    with torch.no_grad():
                        ret_opt = fn_opt(pytype, dtype)

                self.assertEqual(ret_opt, fn(pytype, dtype))


if __name__ == "__main__":
    from torch._inductor.test_case import run_tests

    if HAS_CPU or HAS_GPU:
        run_tests(needs="filelock")<|MERGE_RESOLUTION|>--- conflicted
+++ resolved
@@ -1515,11 +1515,8 @@
         self.common(fn, (torch.randn(1024),))
 
     @config.patch(debug_index_asserts=False)
-<<<<<<< HEAD
+    @skipIfWindows
     @config.patch("cpp.enable_tiling_heuristics", False)
-=======
-    @skipIfWindows
->>>>>>> e7b870c8
     def test_neg_index(self):
         def test(
             fn, inps, has_assert: bool, has_wrapping: bool, vectorize: bool = True
