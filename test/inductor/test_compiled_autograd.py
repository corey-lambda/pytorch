# Owner(s): ["module: inductor"]
import contextlib
import dataclasses
import functools
import io
import itertools
import logging
import os
import re
import subprocess
import sys
import unittest
from importlib.machinery import SourceFileLoader
from pathlib import Path
from unittest import mock

import torch
import torch.nn as nn
import torch.nn.functional as F
from torch import _inductor as inductor
from torch._dynamo import compiled_autograd, config
from torch._dynamo.utils import counters
from torch._inductor import config as inductor_config
from torch._inductor.test_case import run_tests, TestCase
from torch.testing._internal.inductor_utils import HAS_CPU, HAS_CUDA
from torch.testing._internal.logging_utils import logs_to_string


# note: these tests are not run on windows due to inductor_utils.HAS_CPU


def make_compiler_fn(fullgraph=True, dynamic=True):
    def _compiler_fn(gm):
        """Same as torch.compile() but counts number of compiles"""

        def _inner_compiler(gm_, example_inputs_):
            counters["compiled_autograd"]["compiles"] += 1
            return inductor.compile(gm_, example_inputs_)

        return torch.compile(
            gm, backend=_inner_compiler, fullgraph=fullgraph, dynamic=dynamic
        )

    return _compiler_fn


compiler_fn = make_compiler_fn()


# TODO(jansel): hooks as lambdas creates recompiles in dynamo, we should fix that
def hook1(grad):
    return grad * 2


def hook2(grads):
    return (grads[0] + 1,)


def hook3(gI, gO):
    return (torch.sin(gI[0]) + gO[0],)


class TestCompiledAutograd(TestCase):
    def setUp(self) -> None:
        super().setUp()
        torch._logging.set_logs(compiled_autograd_verbose=False)
        config.compiled_autograd = False
        compiled_autograd.reset()

    def tearDown(self) -> None:
        super().tearDown()
        torch._logging.set_logs(compiled_autograd_verbose=False)
        config.compiled_autograd = False
        compiled_autograd.reset()

    def check_output_and_recompiles(
        self, fn, count=1, compiler_fn=compiler_fn, compile_fn=False
    ):
        if isinstance(count, list):
            captures, compiles = count
        else:
            captures, compiles = count, count
        with torch.autograd.set_multithreading_enabled(False):
            torch._dynamo.reset()
            counters["compiled_autograd"].clear()
            torch.manual_seed(123)
            expected = list(fn())
            torch.manual_seed(123)
            with compiled_autograd.enable(compiler_fn):
                opt_fn = torch.compile(fn) if compile_fn else fn
                actual = list(opt_fn())
            self.assertEqual(expected, actual)
            self.assertEqual(counters["compiled_autograd"]["captures"], captures)
            self.assertEqual(counters["compiled_autograd"]["compiles"], compiles)

    def run_as_subprocess(self, script) -> bytes:
        try:
            return subprocess.check_output(
                [sys.executable, "-c", script],
                stderr=subprocess.STDOUT,
                # On Windows, opening the subprocess with the default CWD makes `import torch`
                # fail, so just set CWD to this script's directory
                cwd=os.path.dirname(os.path.realpath(__file__)),
            )
        except subprocess.CalledProcessError as e:
            self.fail(f"Subprocess exited with return code: {e.returncode}")

    def test_dynamo_flaky_segfault(self):
        script = """
import torch

def main():
    def compiler_fn(gm):
        return torch.compile(gm, backend="eager")

    def inner():
        x = torch.randn(1000, 3000)
        w = torch.randn(1000, 3000, requires_grad=True)
        def model(i):
            return torch.nn.functional.linear(i, w)
        out = model(x)
        loss = out.sum()
        with torch._dynamo.compiled_autograd.enable(compiler_fn):
            loss.backward()
        assert(w.grad is not None)

    inner()
    torch._dynamo.reset()
    inner()

main()
        """
        # Run it three times to catch bad dynamo state resets
        for _ in range(3):
            self.run_as_subprocess(script)

    def test_basic(self):
        def fn():
            model = torch.nn.Sequential(
                torch.nn.Linear(4, 4),
                torch.nn.ReLU(),
                torch.nn.Linear(4, 4),
                torch.nn.ReLU(),
            )
            x = torch.randn([2, 4])
            result = model(x).sum()
            result.backward()
            yield model[0].weight.grad
            yield model[0].bias.grad
            yield model[2].weight.grad
            yield model[2].bias.grad

        self.check_output_and_recompiles(fn)

    def test_cache_hit(self):
        def fn():
            for _ in range(3):
                model = torch.nn.Sequential(
                    torch.nn.Linear(4, 4),
                    torch.nn.ReLU(),
                    torch.nn.Linear(4, 4),
                    torch.nn.ReLU(),
                )
                x = torch.randn([2, 4])
                result = model(x).sum()
                result.backward()
                yield model[0].weight.grad
                yield model[0].bias.grad
                yield model[2].weight.grad
                yield model[2].bias.grad

        self.check_output_and_recompiles(fn)

    def test_tensor_grad_hook1(self):
        def fn():
            for _ in range(3):
                model = torch.nn.Sequential(
                    torch.nn.Linear(4, 4),
                    torch.nn.ReLU(),
                )
                x = torch.randn([2, 4])

                model[0].weight.register_hook(hook1)

                result = model(x).sum()
                result.backward()
                yield model[0].weight.grad
                yield model[0].bias.grad

        self.check_output_and_recompiles(fn)

    def test_tensor_grad_hook2(self):
        def fn():
            for _ in range(3):
                model = torch.nn.Sequential(
                    torch.nn.Linear(4, 4),
                    torch.nn.ReLU(),
                )
                x = torch.randn([1, 4])

                result = model(x).sum()
                result.grad_fn.register_prehook(hook2)
                result.backward()
                yield model[0].weight.grad
                yield model[0].bias.grad

        self.check_output_and_recompiles(fn)

    def test_tensor_grad_hook3(self):
        def fn():
            for _ in range(3):
                model = torch.nn.Sequential(
                    torch.nn.Linear(4, 4),
                    torch.nn.ReLU(),
                )
                x = torch.randn([1, 4])

                result = model(x).sum()
                result.grad_fn.register_hook(hook3)
                result.backward()
                yield model[0].weight.grad
                yield model[0].bias.grad

        self.check_output_and_recompiles(fn)

    def test_torch_compile(self):
        def fn():
            model = torch.nn.Sequential(
                torch.nn.Linear(4, 4),
                torch.nn.Sigmoid(),
            )
            opt_model = torch.compile(model, fullgraph=True)

            for _ in range(3):
                x = torch.randn([1, 4])

                result = opt_model(x).sum()
                result.backward()
                yield model[0].weight.grad
                yield model[0].bias.grad
                model.zero_grad()

        self.check_output_and_recompiles(fn)

    def test_torch_compile_api_inductor(self):
        def fn():
            torch.manual_seed(123)
            model = torch.nn.Sequential(
                torch.nn.Linear(4, 4),
                torch.nn.Sigmoid(),
            )

            res = []
            for _ in range(3):
                x = torch.randn([1, 4])

                result = model(x).sum()
                result.backward()
                res.append(model[0].weight.grad)
                res.append(model[0].bias.grad)
                model.zero_grad()
            return res

        expected = fn()
        with config.patch(compiled_autograd=True):
            compiled_fn = torch.compile(fn)
        actual = compiled_fn()
        self.assertEqual(expected, actual)
        self.assertEqual(counters["compiled_autograd"]["captures"], 1)

    def test_torch_compile_api_aot_eager(self):
        def fn():
            torch.manual_seed(123)
            model = torch.nn.Sequential(
                torch.nn.Linear(4, 4),
                torch.nn.Sigmoid(),
            )

            res = []
            for _ in range(3):
                x = torch.randn([1, 4])

                result = model(x).sum()
                result.backward()
                res.append(model[0].weight.grad)
                res.append(model[0].bias.grad)
                model.zero_grad()
            return res

        expected = fn()
        with config.patch(compiled_autograd=True):
            compiled_fn = torch.compile(fn, backend="aot_eager")
        actual = compiled_fn()
        self.assertEqual(expected, actual)
        self.assertEqual(counters["compiled_autograd"]["captures"], 1)

    def test_torch_compile_api_eager(self):
        def fn():
            torch.manual_seed(123)
            model = torch.nn.Sequential(
                torch.nn.Linear(4, 4),
                torch.nn.Sigmoid(),
            )

            res = []
            for _ in range(3):
                x = torch.randn([1, 4])

                result = model(x).sum()
                result.backward()
                res.append(model[0].weight.grad)
                res.append(model[0].bias.grad)
                model.zero_grad()
            return res

        expected = fn()
        with config.patch(compiled_autograd=True):
            compiled_fn = torch.compile(fn, backend="eager")
        actual = compiled_fn()
        self.assertEqual(expected, actual)
        self.assertEqual(counters["compiled_autograd"]["captures"], 1)

    def test_multiple_torch_compile(self):
        model = torch.nn.Sequential(
            torch.nn.Linear(4, 4),
            torch.nn.Sigmoid(),
        )
        x = torch.randn([1, 4])

        def fn():
            result = model(x).sum()
            result.backward()

        model2 = torch.nn.Linear(4, 4)
        x2 = torch.randn([1, 4])

        def fn2():
            result = model2(x2).sum()
            result.backward()

        no_ca1 = torch.compile(fn)
        no_ca1()
        self.assertEqual(counters["compiled_autograd"]["captures"], 0)
        counters.clear()

        with config.patch(compiled_autograd=True):
            with_ca = torch.compile(fn2)
            with_ca()
            self.assertEqual(counters["compiled_autograd"]["captures"], 1)
            counters.clear()

        no_ca2 = torch.compile(fn)
        no_ca2()
        self.assertEqual(counters["compiled_autograd"]["captures"], 0)

    def test_torch_compile_graph_break(self):
        model = torch.nn.Sequential(
            torch.nn.Linear(4, 4),
            torch.nn.Sigmoid(),
        )
        x = torch.randn([1, 4])

        @torch._dynamo.disable()
        def fn():
            result = model(x).sum()
            result.backward()

        with config.patch(compiled_autograd=True):
            opt_fn = torch.compile(fn)
            opt_fn()

        self.assertEqual(counters["compiled_autograd"]["captures"], 1)

    def test_torch_compile_graph_break2(self):
        model = torch.nn.Sequential(
            torch.nn.Linear(4, 4),
            torch.nn.Sigmoid(),
        )
        x = torch.randn([1, 4])

        @torch._dynamo.disable()
        def inner_fn(loss):
            loss.backward()

        def fn():
            result = model(x).sum()
            inner_fn(result)

        with config.patch(compiled_autograd=True):
            opt_fn = torch.compile(fn)
            opt_fn()

        self.assertEqual(counters["compiled_autograd"]["captures"], 1)

    def test_torch_compile_only_backward_call(self):
        model = torch.nn.Sequential(
            torch.nn.Linear(4, 4),
            torch.nn.Sigmoid(),
        )
        x = torch.randn([1, 4])

        result = model(x).sum()
        with config.patch(compiled_autograd=True):
            opt_bwd = torch.compile(lambda: result.backward())
            opt_bwd()

        self.assertEqual(counters["compiled_autograd"]["captures"], 1)

    def test_dynamo_boxed(self):
        def get_placeholders(gm_):
            placeholders = []
            for node in gm_.graph.nodes:
                if node.op == "placeholder":
                    placeholders.append(node)
            return placeholders

        def eager_with_check(gm, is_bwd):
            def inner_compiler(gm_, example_inputs_):
                placeholders = get_placeholders(gm_)
                if is_bwd:
                    # should be boxed inputs
                    assert len(placeholders) == 1
                else:
                    assert len(placeholders) > 1

                return gm_

            return torch.compile(gm, backend=inner_compiler)

        fwd_compiler_fn = functools.partial(eager_with_check, is_bwd=False)
        bwd_compiler_fn = functools.partial(eager_with_check, is_bwd=True)

        def fn(inputs):
            args_0, args_1, args_2 = inputs
            out = torch.mm(args_0, args_1)
            out = torch.mm(out, args_2)
            loss = out.sum()
            with compiled_autograd.enable(bwd_compiler_fn):
                loss.backward()
            yield args_0.grad
            yield args_1.grad
            yield args_2.grad

        inputs = [
            torch.randn([1, 2], requires_grad=True),
            torch.randn([2, 3], requires_grad=True),
            torch.randn([3, 4], requires_grad=True),
        ]

        compiled_fn = eager_with_check(fn, is_bwd=False)
        grads = list(compiled_fn(inputs))
        self.assertEqual(len(grads), 3)
        self.assertNotEqual(grads[0], None)
        self.assertNotEqual(grads[1], None)
        self.assertNotEqual(grads[2], None)

    def test_inputs_aliasing_bytecode_attr_mutations(self):
        # Freeze compiled autograd graph
        compiler = torch._dynamo.compiled_autograd.AutogradCompilerInstance(compiler_fn)
        param = torch.ones(100)
        activ = torch.ones(100) * 2
        inputs = [param, activ]
        proxies, _, _ = compiler.begin_capture(inputs=inputs, sizes=[], scalars=[])
        param_proxy, activ_proxy = proxies
        buf = activ_proxy * 2
        torch.ops.inductor.accumulate_grad_.default(param_proxy, buf)
        runtime_wrapper, compiled_fn = compiler.end_capture(buf)

        def bytecode_hook(code, out_code):
            import dis
            import sys

            if sys.version_info < (3, 11):
                call_op = "CALL_FUNCTION"
            else:
                call_op = "CALL"

            insts = list(dis.get_instructions(out_code))
            call_graph_idx = next(
                i for i, inst in enumerate(insts) if inst.opname == call_op
            )
            # pre-graph should alias: inputs_ref_0 = inputs[0]
            matches = [
                inst
                for inst in insts[:call_graph_idx]
                if inst.opname == "STORE_FAST" and inst.argval == "inputs_ref_0"
            ]
            self.assertTrue(len(matches) == 1)
            # post-graph should access inputs_ref_0 instead of inputs
            matches = [
                inst for inst in insts[call_graph_idx:] if inst.argval == "inputs"
            ]
            self.assertTrue(len(matches) == 0)
            matches = [
                inst
                for inst in insts[call_graph_idx:]
                if inst.opname == "LOAD_FAST" and inst.argval == "inputs_ref_0"
            ]
            self.assertTrue(len(matches) == 1)

        torch._dynamo.reset()
        handle = torch._dynamo.convert_frame.register_bytecode_hook(bytecode_hook)
        try:
            runtime_wrapper(
                compiled_fn=compiled_fn,
                inputs=[param, activ],
                sizes=(),
                scalars=(),
                hooks=(),
            )
        finally:
            handle.remove()

    def test_inputs_aliasing_bytecode_stack_restore(self):
        logging.getLogger().setLevel(logging.WARNING)
        from torch.testing._internal.logging_tensor import LoggingTensor

        # Create a graph that allows inputs stealing
        def forward(inputs):
            add = inputs[0] + 1
            add_1 = add + inputs[1]  # handled in suffix for tensor subclass
            out = add_1.cpu()
            return (out,)

        gm = torch.fx.symbolic_trace(forward)
        torch._dynamo.utils.set_locals_to_steal(gm, ["inputs"])
        compiled_fn = torch.compile(gm)

        inputs = [
            torch.ones(1000000, dtype=torch.float32),
            LoggingTensor(torch.ones(1)),
        ]

        def bytecode_hook(code, out_code):
            import dis
            import sys

            if sys.version_info < (3, 11):
                call_op = "CALL_FUNCTION"
            else:
                call_op = "CALL"

            insts = list(dis.get_instructions(out_code))
            call_graph_idx = next(
                i for i, inst in enumerate(insts) if inst.opname == call_op
            )
            # pre-graph should alias: inputs_ref_0 = inputs[0]
            matches = [
                inst
                for inst in insts[:call_graph_idx]
                if inst.opname == "STORE_FAST" and inst.argval == "inputs_ref_0"
            ]
            self.assertTrue(len(matches) == 1)
            # post-graph should access inputs_ref_0 instead of inputs
            matches = [
                inst for inst in insts[call_graph_idx:] if inst.argval == "inputs"
            ]
            self.assertTrue(len(matches) == 0)
            matches = [
                inst
                for inst in insts[call_graph_idx:]
                if inst.opname == "LOAD_FAST" and inst.argval == "inputs_ref_0"
            ]
            self.assertTrue(len(matches) == 1)

        torch._dynamo.reset()
        handle = torch._dynamo.convert_frame.register_bytecode_hook(bytecode_hook)
        try:
            out = compiled_fn(inputs)
            self.assertTrue(len(inputs) == 0)
        finally:
            handle.remove()

    def test_implicit_add(self):
        def fn():
            y = torch.randn(1, 4, requires_grad=True)

            def model(x):
                # y is used multiple times, gradients get added
                return torch.sigmoid(x * y + torch.sin(y) + torch.cos(y))

            for _ in range(3):
                x = torch.randn([1, 4])

                result = model(x).sum()
                result.backward()
                yield result
                yield y.grad
                y.grad = None

        self.check_output_and_recompiles(fn)

    def test_output_nodes_all_leaves(self):
        def fn():
            y = torch.randn(1, 4, requires_grad=True)
            z = torch.randn(1, 4, requires_grad=True)

            def model(x):
                return torch.sigmoid(x * z + torch.sin(y) + torch.cos(y))

            for _ in range(3):
                x = torch.randn([1, 4])

                result = model(x).sum()
                gy, gz = torch.autograd.grad(result, inputs=[y, z])
                assert y.grad is None
                assert z.grad is None
                yield gy
                yield gz

        self.check_output_and_recompiles(fn)

    def test_output_nodes_some_leaves(self):
        def fn():
            class UnreachableBwd(torch.autograd.Function):
                @staticmethod
                def forward(ctx, x):
                    return x

                @staticmethod
                def backward(ctx, gO):
                    raise RuntimeError

            y = torch.randn(1, 4, requires_grad=True)
            z = torch.randn(1, 4, requires_grad=True)

            def model(x):
                return torch.sigmoid(UnreachableBwd.apply(y) * z)

            for _ in range(3):
                x = torch.randn([1, 4])

                result = model(x).sum()
                gz = torch.autograd.grad(result, inputs=[z])
                assert y.grad is None
                assert z.grad is None
                yield gz

        self.check_output_and_recompiles(fn)

    def test_no_output_nodes_all_leaves(self):
        def fn():
            y = torch.randn(1, 4, requires_grad=True)
            z = torch.randn(1, 4, requires_grad=True)

            def model(x):
                return torch.sigmoid(x * z + torch.sin(y) + torch.cos(y))

            for _ in range(3):
                x = torch.randn([1, 4])
                result = model(x).sum()
                out = result.backward()
                assert out is None
                assert y.grad is not None
                assert z.grad is not None
                yield y.grad
                yield z.grad
                y.grad = None
                z.grad = None

        self.check_output_and_recompiles(fn)

    def test_no_output_nodes_some_leaves(self):
        def fn():
            class UnreachableBwd(torch.autograd.Function):
                @staticmethod
                def forward(ctx, x):
                    return x

                @staticmethod
                def backward(ctx, gO):
                    raise RuntimeError

            y = torch.randn(1, 4, requires_grad=True)
            z = torch.randn(1, 4, requires_grad=True)
            a = torch.randn(1, 4, requires_grad=True)

            def model(x):
                return torch.sigmoid(x * y * z * UnreachableBwd.apply(a))

            for _ in range(3):
                x = torch.randn([1, 4])
                result = model(x).sum()
                out = result.backward(inputs=[y, z])
                assert out is None
                assert y.grad is not None
                assert z.grad is not None
                assert a.grad is None
                yield y.grad
                yield z.grad
                y.grad = None
                z.grad = None

        self.check_output_and_recompiles(fn)

    def test_no_output_nodes_different_leaves_will_recompile(self):
        def fn():
            def fwd(x, y, z):
                out = x * y  # MulBackward0
                out2 = out * z  # MulBackward0
                return out2.sum()  # SumBackward0

            x = torch.randn(5, requires_grad=True)
            y = torch.randn(5, requires_grad=True)
            z = torch.randn(5, requires_grad=True)
            loss = fwd(x, y, z)
            torch.compile(lambda: torch.autograd.backward(loss, inputs=[x]))()
            yield x.grad
            x.grad = None

            loss = fwd(x, y, z)
            torch.compile(lambda: torch.autograd.backward(loss, inputs=[y]))()
            yield y.grad

        # Guarded by TensorArg id, mismatch on last MulBackward0
        self.check_output_and_recompiles(fn, 2)

    def test_dynamic_shapes(self):
        def fn():
            model = torch.nn.Sequential(
                torch.nn.Linear(4, 4),
                torch.nn.ReLU(),
                torch.nn.Linear(4, 4),
                torch.nn.ReLU(),
            )
            opt_model = torch.compile(model, dynamic=True)

            for b in range(10, 100, 10):
                x = torch.randn([b, 4])
                result = opt_model(x).sum()
                result.backward()
                yield model[0].weight.grad
                yield model[0].bias.grad
                yield model[2].weight.grad
                yield model[2].bias.grad
                model.zero_grad()

        # TODO(jansel): we should be able to get this count to 1
        self.check_output_and_recompiles(fn, count=2)

    def test_accumulate_without_zero(self):
        def fn():
            model = torch.nn.Sequential(
                torch.nn.Linear(4, 4),
                torch.nn.ReLU(),
                torch.nn.Linear(4, 4),
                torch.nn.ReLU(),
            )
            opt_model = torch.compile(model, dynamic=True)

            for _ in range(10):
                x = torch.randn([10, 4])
                result = opt_model(x).sum()
                result.backward()
                yield model[0].weight.grad.clone()
                yield model[0].bias.grad.clone()
                yield model[2].weight.grad.clone()
                yield model[2].bias.grad.clone()

        self.check_output_and_recompiles(fn, count=2)

    def test_inplace_grad_update(self):
        def fn():
            model = torch.nn.Sequential(
                torch.nn.Linear(4, 4),
                torch.nn.ReLU(),
            )
            opt_model = torch.compile(model, dynamic=True)

            for _ in range(10):
                w_grad = torch.rand_like(model[0].weight)
                b_grad = torch.rand_like(model[0].bias)
                model[0].weight.grad = w_grad
                model[0].bias.grad = b_grad

                x = torch.randn([10, 4])
                result = opt_model(x).sum()
                result.backward()
                assert model[0].weight.grad is w_grad
                assert model[0].bias.grad is b_grad
                yield w_grad.clone()
                yield b_grad.clone()

        self.check_output_and_recompiles(fn, count=1)

    @unittest.skipIf(not HAS_CUDA, "requires cuda")
    def test_issue106555(self):
        DEVICE = torch.device("cuda:0")
        NUM_FEATURES = 256

        def bias_sigmoid_mul(x1, x2, bias):
            x2 = torch.sigmoid(x2 + bias)
            y = x1 * x2
            return y

        bias_sigmoid_mul_jit = torch.compile(bias_sigmoid_mul)

        class ModuleWithJit(nn.Module):
            def __init__(self) -> None:
                super().__init__()
                self.linear_1 = nn.Linear(NUM_FEATURES, NUM_FEATURES, bias=True)
                self.linear_2 = nn.Linear(NUM_FEATURES, NUM_FEATURES, bias=False)
                self.linear_2_bias = nn.Parameter(torch.zeros(NUM_FEATURES))

            def forward(self, input_tensor):
                x1 = self.linear_1(input_tensor)
                x2 = self.linear_2(input_tensor)
                output = bias_sigmoid_mul_jit(x1, x2, self.linear_2_bias)
                return output

        class Model(nn.Module):
            def __init__(self) -> None:
                super().__init__()
                self.module_with_jit_1 = ModuleWithJit()
                self.module_with_jit_2 = ModuleWithJit()

            def forward(self, x, gradient_checkpointing: bool):
                if gradient_checkpointing:
                    y = torch.utils.checkpoint.checkpoint(
                        self._forward, x, use_reentrant=True
                    )
                else:
                    y = self._forward(x)
                return y

            def _forward(self, x):
                x = x + self.module_with_jit_1(x)
                x = x + self.module_with_jit_2(x.transpose(-2, -3)).transpose(-2, -3)
                return x

        torch.cuda.set_device(device=DEVICE)
        torch.manual_seed(1234567890)
        model = Model()
        model.train()
        model.to(device=DEVICE)
        model_parameters = list(model.parameters())

        torch.manual_seed(1234567890)
        input_tensor = torch.randn(1, 128, 256, NUM_FEATURES).to(device=DEVICE)
        input_tensor.requires_grad = True
        target_tensor = torch.randn(1, 128, 256, NUM_FEATURES).to(
            dtype=input_tensor.dtype, device=DEVICE
        )

        for iteration in range(10):
            for param in model_parameters:
                param.grad = None
            output_tensor = model(
                x=input_tensor.clone(),
                gradient_checkpointing=True,
            )
            loss = torch.mean(torch.abs(target_tensor - output_tensor))
            loss.backward()

    def test_keep_graph_simple(self):
        x = torch.tensor([2.0], requires_grad=True)
        y = x**2

        # First backward pass; keep the computation graph
        y.backward(retain_graph=True)
        self.assertEqual(x.grad, torch.Tensor([4]))  # dy/dx at x=2 is 4

        # Note - this will run under both the eager and compiled regime.
        def fn():
            # Reset the gradients
            x.grad = torch.tensor([0.0])
            # Second and Third backward pass; keep the computation graph
            y.backward(retain_graph=True)
            self.assertEqual(x.grad, torch.Tensor([4]))  # dy/dx at x=2 is 4
            return x.grad

        self.check_output_and_recompiles(fn, count=1)

    def test_keep_graph_usage_after_compiled(self):
        x = torch.tensor([2.0], requires_grad=True)
        y = x**2

        # First backward pass; keep the computation graph
        def eager_check():
            y.backward(retain_graph=True)
            self.assertEqual(x.grad, torch.Tensor([4]))  # dy/dx at x=2 is 4
            x.grad = torch.tensor([0.0])

        eager_check()

        for i in range(0, 5):
            with compiled_autograd.enable(compiler_fn):
                eager_check()

            eager_check()

    def test_custom_fn_saved_tensors(self):
        def fn():
            class MySin(torch.autograd.Function):
                @staticmethod
                def forward(ctx, x):
                    ctx.save_for_backward(x)
                    return torch.sin(x)

                @staticmethod
                def backward(ctx, gO):
                    (x,) = ctx.saved_tensors
                    return gO * torch.cos(x)

            for i in [10, 100, 10, 15, 20, 25]:
                x = torch.arange(0.0, i, requires_grad=True)
                out = MySin.apply(x)
                loss = out.sum()
                loss.backward()
                yield x.grad

        self.check_output_and_recompiles(fn, count=2)

    def test_custom_fn_saved_multiple_tensors(self):
        def fn():
            class MyFn(torch.autograd.Function):
                @staticmethod
                def forward(ctx, x, y):
                    ctx.save_for_backward(x, y)
                    return torch.sin(x), torch.sin(y)

                @staticmethod
                def backward(ctx, gO_x, gO_y):
                    (x, y) = ctx.saved_tensors
                    return gO_x * torch.cos(x), gO_y * torch.cos(y)

            for i in [10, 100, 10, 15, 20, 25]:
                x = torch.arange(0.0, i, requires_grad=True)
                y = torch.arange(0.0, i, requires_grad=True)
                out1, out2 = MyFn.apply(x, y)
                loss = (out1 * out2).sum()
                loss.backward()
                yield x.grad

        self.check_output_and_recompiles(fn, count=2)

    def test_custom_fn_saved_multiple_tensors_dedup(self):
        def fn():
            class MyFn(torch.autograd.Function):
                @staticmethod
                def forward(ctx, x):
                    ctx.save_for_backward(x, x)
                    return torch.sin(x)

                @staticmethod
                def backward(ctx, gO):
                    (x1, x2) = ctx.saved_tensors
                    return gO * torch.cos(x1) * torch.cos(x2)

            for i in [10, 100, 10, 15, 20, 25]:
                x = torch.arange(0.0, i, requires_grad=True)
                out = MyFn.apply(x)
                loss = out.sum()
                loss.backward()
                yield x.grad

        self.check_output_and_recompiles(fn, count=2)

    def test_custom_fn_saved_shape_tensor(self):
        def fn():
            class MyFn(torch.autograd.Function):
                @staticmethod
                def forward(ctx, x):
                    ctx.save_for_backward(x)
                    return x

                @staticmethod
                def backward(ctx, gO):
                    (x,) = ctx.saved_tensors
                    return gO * x.shape[0]

            for i in [10, 100, 10, 15, 20, 25]:
                x = torch.arange(0.0, i, requires_grad=True)
                out = MyFn.apply(x)
                loss = out.sum()
                loss.backward()
                yield x.grad

        self.check_output_and_recompiles(fn, count=2)

    def test_custom_fn_saved_attr(self):
        def fn():
            class MyFn(torch.autograd.Function):
                @staticmethod
                def forward(ctx, x):
                    ctx.shape = x.shape
                    return x

                @staticmethod
                def backward(ctx, gO):
                    x_shape = ctx.shape[0]
                    return gO * x_shape

            for i in [10, 100, 10, 15, 20, 25]:
                x = torch.arange(0.0, i, requires_grad=True)
                out = MyFn.apply(x)
                loss = out.sum()
                loss.backward()
                yield x.grad

        self.check_output_and_recompiles(
            fn, count=2, compiler_fn=make_compiler_fn(fullgraph=False)
        )

    def test_custom_fn_multiple_grads(self):
        def fn():
            class MyFn(torch.autograd.Function):
                @staticmethod
                def forward(ctx, x, y):
                    return x + y, y

                @staticmethod
                def backward(ctx, gO_1, gO_2):
                    return gO_1, gO_2

            for i in [10, 100, 10, 15, 20, 25]:
                x = torch.arange(0.0, i, requires_grad=True)
                y = torch.arange(0.0, i, requires_grad=True)
                out1, out2 = MyFn.apply(x, y)
                loss = (out1 + out2).sum()
                loss.backward()
                yield x.grad
                yield y.grad

        self.check_output_and_recompiles(fn, count=2)

    def test_custom_fn_non_variable_input(self):
        def fn():
            class MyFn(torch.autograd.Function):
                @staticmethod
                def forward(ctx, x, y, z):
                    return x * 2, y * 3, z * 4

                @staticmethod
                def backward(ctx, gO_1, gO_2, gO_3):
                    return gO_1, gO_2, gO_3

            for i in [10, 100, 10, 15, 20, 25]:
                x = torch.arange(0.0, i, requires_grad=True)
                y = 1
                z = torch.arange(0.0, i, requires_grad=True)
                out1, out2, out3 = MyFn.apply(x, y, z)
                loss = (out1 + out2 + out3).sum()
                loss.backward()
                yield x
                yield y
                yield z

        self.check_output_and_recompiles(fn, count=2)

    @unittest.skipIf(not HAS_CUDA, "requires cuda")
    def test_logging_tensor_flaky(self) -> None:
        # when you first run some test using triton and then run test_inputs_aliasing_bytecode_stack_restore
        # resulting in:
        #   - pytest: `TypeError: unsupported operand type(s) for +: 'Tensor' and 'LoggingTensor'`
        #   - python: `TypeError: not all arguments converted during string formatting`

        # 1. some triton involving test
        def fn():
            def _fn(x):
                return x

            x = torch.arange(
                1, 10, requires_grad=True, dtype=torch.float16, device="cuda"
            )
            out = _fn(x)
            loss = out.sum()
            loss.backward()

        with compiled_autograd.enable(compiler_fn):
            fn()

        logging.getLogger().setLevel(
            logging.WARNING
        )  # triton setup overwrote it to INFO
        # 2. test_inputs_aliasing_bytecode_stack_restore
        from torch.testing._internal.logging_tensor import LoggingTensor

        def forward(inputs):
            add = inputs[0] + 1
            add_1 = add + inputs[1]
            out = add_1.cpu()
            return (out,)

        gm = torch.fx.symbolic_trace(forward)
        print(gm.print_readable())
        torch._dynamo.utils.set_locals_to_steal(gm, ["inputs"])
        compiled_fn = torch.compile(gm)

        inputs = [
            torch.ones(1000000, dtype=torch.float32),
            LoggingTensor(torch.ones(1)),
        ]

        compiled_fn(inputs)

    @unittest.skipIf(not HAS_CUDA, "requires cuda")
    def test_custom_fn_output_metadata(self):
        def my_compiler_fn(gm):
            for node in gm.graph.nodes:
                if isinstance(node.target, torch._ops.OpOverload):
                    assert (
                        node.target._name != "aten::_to_copy"
                    ), "there should be no implicit copies (e.g. dtype casting)"

            def inner_compiler(gm_, example_inputs_):
                counters["compiled_autograd"]["compiles"] += 1
                return inductor.compile(gm_, example_inputs_)

            return torch.compile(
                gm, backend=inner_compiler, fullgraph=True, dynamic=True
            )

        def fn():
            class MyFn(torch.autograd.Function):
                @staticmethod
                def forward(ctx, x):
                    return x

                @staticmethod
                def backward(ctx, gO):
                    return gO

            x = torch.arange(
                1, 10, requires_grad=True, dtype=torch.float16, device="cuda"
            )
            x_view = x.view(3, 3)
            out = MyFn.apply(x_view)
            loss = out.sum()
            loss.backward()
            yield x.dtype
            yield x.device
            yield x.grad

        self.check_output_and_recompiles(fn, count=1)

    def test_custom_fn_with_same_graph(self):
        def fn():
            class MyFn1(torch.autograd.Function):
                @staticmethod
                def forward(ctx, x):
                    return x

                @staticmethod
                def backward(ctx, gO):
                    return gO

            # same as MyFn1, but different autograd function id
            # should not be using same graph as MyFn1
            class MyFn2(torch.autograd.Function):
                @staticmethod
                def forward(ctx, x):
                    return x

                @staticmethod
                def backward(ctx, gO):
                    return gO

            for myfn in [MyFn1, MyFn2, MyFn1, MyFn2]:
                x = torch.arange(0.0, 10, requires_grad=True)
                out = myfn.apply(x)
                loss = out.sum()
                loss.backward()
                yield x.grad

        self.check_output_and_recompiles(
            fn, count=2
        )  # should compile once for MyFn1 and once for MyFn2

    def test_custom_fn_dynamically_defined_class(self):
        def fn():
            def create_class(multiplier: int):
                class DynamicFn(torch.autograd.Function):
                    @staticmethod
                    def forward(ctx, x):
                        return x * multiplier

                    @staticmethod
                    def backward(ctx, gO):
                        return gO * multiplier

                return DynamicFn

            for multiplier in [10, 20, 30]:
                x = torch.arange(0.0, 10, requires_grad=True)
                out = create_class(multiplier).apply(x)
                loss = out.sum()
                loss.backward()
                yield x.grad

        self.check_output_and_recompiles(fn, count=3)

    def test_custom_fn_bw_graph_break(self):
        def fn():
            class MySin(torch.autograd.Function):
                @staticmethod
                def forward(ctx, x):
                    ctx.save_for_backward(x)
                    return torch.sin(x)

                @staticmethod
                def backward(ctx, gO):
                    print("graph break")
                    (x,) = ctx.saved_tensors
                    print("graph break")
                    return gO * torch.cos(x)

            for i in [10, 100, 10, 15, 20, 25]:
                x = torch.arange(0.0, i, requires_grad=True)
                out = MySin.apply(x)
                loss = out.sum()
                loss.backward()
                yield x.grad

        self.check_output_and_recompiles(
            fn, count=[2, 6], compiler_fn=make_compiler_fn(fullgraph=False)
        )

    def test_custom_fn_compiled_fw_graph_break(self):
        def fn():
            class MySin(torch.autograd.Function):
                @staticmethod
                def forward(ctx, x):
                    print("graph break")
                    ctx.save_for_backward(x)
                    return torch.sin(x)

                @staticmethod
                def backward(ctx, gO):
                    (x,) = ctx.saved_tensors
                    return gO * torch.cos(x)

            opt_model = torch.compile(MySin.apply)
            for i in [10, 100, 10, 15, 20, 25]:
                x = torch.arange(0.0, i, requires_grad=True)
                out = opt_model(x)
                loss = out.sum()
                loss.backward()
                yield x.grad

        self.check_output_and_recompiles(
            fn, count=2, compiler_fn=make_compiler_fn(fullgraph=False)
        )
        self.assertEqual(counters["stats"]["unique_graphs"], 5)  # 3 fw, 2 bw

    def test_custom_fn_compiled_fw_bw_graph_break(self):
        def fn():
            class MySin(torch.autograd.Function):
                @staticmethod
                def forward(ctx, x):
                    print("graph break")
                    ctx.save_for_backward(x)
                    return torch.sin(x)

                @staticmethod
                def backward(ctx, gO):
                    print("graph break")
                    (x,) = ctx.saved_tensors
                    return gO * torch.cos(x)

            opt_model = torch.compile(MySin.apply)
            for i in [10, 100, 10, 15, 20, 25]:
                x = torch.arange(0.0, i, requires_grad=True)
                out = opt_model(x)
                loss = out.sum()
                loss.backward()
                yield x.grad

        self.check_output_and_recompiles(
            fn, count=[2, 6], compiler_fn=make_compiler_fn(fullgraph=False)
        )
        self.assertEqual(counters["stats"]["unique_graphs"], 9)  # 3 fw, 6 bw

    def test_mismatch_fake_tensor_mode(self, dynamic_shape=False):
        """
        Repro the failure of training nanogpt with both compiled-autograd
        and _LazyGraphModule. Check https://github.com/pytorch/pytorch/pull/118981
        for more context.
        """
        B = 8
        x = torch.rand(B, 16)
        y = torch.rand(B, 16, requires_grad=True)

        if dynamic_shape:
            torch._dynamo.mark_dynamic(x, 0)
            torch._dynamo.mark_dynamic(y, 0)

        def f():
            y.grad = None
            out = x + y

            # make sure the backward call does not trigger any error when
            # compiling the backward graph
            out.sum().backward()
            return out, y.grad

        self.check_output_and_recompiles(f, compile_fn=True)

    def test_mismatch_fake_tensor_mode_dynamic_shape(self):
        self.test_mismatch_fake_tensor_mode(dynamic_shape=True)

    def test_accumulate_grad_accuracy(self):
        def fn():
            model = torch.nn.Sequential(
                torch.nn.Linear(2, 1, bias=False),
                torch.nn.Linear(1, 2, bias=False),
            )
            x = torch.randn(2, 2)

            out = model(x)
            loss = out.sum()
            torch.manual_seed(0)
            loss.backward()

            yield model[0].weight.grad
            yield model[1].weight.grad

        self.check_output_and_recompiles(fn, 1)

    def test_trace_run_with_rng_state(self):
        def sdpa(xq, xk):
            return F.scaled_dot_product_attention(xq, xk, xk, is_causal=True)

        def g(xq_1, xk_1, xq_2, xk_2):
            # xq: (bs, n_local_heads, seqlen, head_dim)
            # xk: (bs, n_local_heads, cache_len + seqlen, head_dim)
            y1 = sdpa(xq_1, xk_1)
            y2 = torch.utils.checkpoint.checkpoint(
                sdpa, xq_2, xk_2, use_reentrant=False
            )
            y = torch.mul(y1, y2)
            z = torch.matmul(y, y)
            return z

        def f():
            bs = 1
            n_local_heads = 1
            seqlen = 2
            head_dim = 2
            cache_len = 2
            xq_list = [
                torch.ones(
                    (bs, n_local_heads, seqlen, head_dim),
                    requires_grad=True,
                    device="cpu",
                )
                for _ in range(2)
            ]
            xk_list = [
                torch.ones(
                    (bs, n_local_heads, cache_len + seqlen, head_dim),
                    requires_grad=True,
                    device="cpu",
                )
                for _ in range(2)
            ]
            out = torch.compile(g, fullgraph=True)(
                xq_list[0], xk_list[0], xq_list[1], xk_list[1]
            )
            out.sum().backward()
            return out, *[x.grad for x in xq_list + xk_list]

        """
        Walkthrough of what happens with `run_with_rng_state`:
        1. `run_with_rng_state` only shows up in the backward graph (this op is inserted by the partitioner).
        2. The Dynamo graph captured by Compiled Autograd looks like:
        ```
        ===== __compiled_fn_3 =====
        torch/fx/_lazy_graph_module.py class GraphModule(torch.nn.Module):
            def forward(self, L_inputs_ : list):
                ...
                run_with_rng_state = torch.ops.higher_order.run_with_rng_state(
                    getitem_8,
                    torch.ops.aten._scaled_dot_product_flash_attention_for_cpu.default,
                    getitem_3, getitem_4, getitem_4, 0.0, True,
                )
                ...
        ```
        3. We want to preserve this `run_with_rng_state` op when going through AOTAutograd. We do it by having special handling
        in `run_with_rng_state` op's py_functionalize_impl.
        """

        def _run_with_rng_state_op_check(inductor_post_grad_graph):
            # Checks that `run_with_rng_state` op exists in Compiled Autograd's Inductor post-grad graph.
            op_set = {node.target for node in inductor_post_grad_graph.nodes}
            if torch.ops.higher_order.run_and_save_rng_state not in op_set:
                # This is backward graph, so check existence of `run_with_rng_state` op
                self.assertTrue(torch.ops.higher_order.run_with_rng_state in op_set)

        with torch._inductor.config.patch(
            post_grad_custom_post_pass=_run_with_rng_state_op_check
        ):
            compiler_fn = make_compiler_fn(fullgraph=True)

            def make_compiler_fn_with_op_check():
                def _compiler_fn(gm):
                    # Checks that `run_with_rng_state` op exists in Compiled Autograd's Dynamo graph.
                    self.assertTrue(
                        any(
                            node.target is torch.ops.higher_order.run_with_rng_state
                            for node in gm.graph.nodes
                        )
                    )
                    return compiler_fn(gm)

                return _compiler_fn

            compiler_fn_with_op_check = make_compiler_fn_with_op_check()
            self.check_output_and_recompiles(
                f, compiler_fn=compiler_fn_with_op_check, compile_fn=False
            )

    def test_autograd_cpp_node(self):
        cpp_source = """
struct CustomOpAutogradFunction : public torch::autograd::Function<CustomOpAutogradFunction> {
  static constexpr bool is_traceable = true;

  static torch::Tensor forward(
      torch::autograd::AutogradContext* ctx,
      const torch::Tensor& x) {
    return x;
  }

  static torch::autograd::variable_list backward(
      torch::autograd::AutogradContext *ctx,
      torch::autograd::variable_list grad_output) {
    return grad_output;
  }
};

torch::Tensor custom_op_backed_by_autograd_fn(torch::Tensor x) {
  return CustomOpAutogradFunction::apply(x);
}

TORCH_LIBRARY(test_autograd_cpp_node, m) {
    m.def("custom_op_backed_by_autograd_fn", custom_op_backed_by_autograd_fn);
}
        """

        module = torch.utils.cpp_extension.load_inline(
            name="test_autograd_cpp_node",
            cpp_sources=cpp_source,
            functions="custom_op_backed_by_autograd_fn",
            verbose=True,
        )

        def fn():
            for i in [10, 100, 10, 20, 10]:
                x = torch.ones(i, i, requires_grad=True)
                out = torch.ops.test_autograd_cpp_node.custom_op_backed_by_autograd_fn(
                    x
                )
                loss = out.sum()
                loss.backward()
                yield x.grad

        # compiles for 10 (static) and 100 (dynamic)
        self.check_output_and_recompiles(fn, 2)

    def test_autograd_cpp_node_id(self):
        cpp_source = """
struct CustomOpAutogradFunction : public torch::autograd::Function<CustomOpAutogradFunction> {
  static constexpr bool is_traceable = true;

  static torch::Tensor forward(
      torch::autograd::AutogradContext* ctx,
      const torch::Tensor& x) {
    return x;
  }

  static torch::autograd::variable_list backward(
      torch::autograd::AutogradContext *ctx,
      torch::autograd::variable_list grad_output) {
    return grad_output;
  }
};

struct CustomOpAutogradFunction2 : public torch::autograd::Function<CustomOpAutogradFunction2> {
  static constexpr bool is_traceable = true;

  static torch::Tensor forward(
      torch::autograd::AutogradContext* ctx,
      const torch::Tensor& x) {
    return x;
  }

  static torch::autograd::variable_list backward(
      torch::autograd::AutogradContext *ctx,
      torch::autograd::variable_list grad_output) {
    return grad_output;
  }
};

torch::Tensor custom_op_backed_by_autograd_fn(torch::Tensor x) {
  return CustomOpAutogradFunction::apply(x);
}

torch::Tensor custom_op_backed_by_autograd_fn2(torch::Tensor x) {
  return CustomOpAutogradFunction2::apply(x);
}

TORCH_LIBRARY(test_autograd_cpp_node_id, m) {
    m.def("custom_op_backed_by_autograd_fn", custom_op_backed_by_autograd_fn);
    m.def("custom_op_backed_by_autograd_fn2", custom_op_backed_by_autograd_fn2);
}
        """

        module = torch.utils.cpp_extension.load_inline(
            name="test_autograd_cpp_node_id",
            cpp_sources=cpp_source,
            functions="custom_op_backed_by_autograd_fn",
            verbose=True,
        )

        def same_autograd_fn():
            def fn():
                x = torch.ones(10, 10, requires_grad=True)
                out = (
                    torch.ops.test_autograd_cpp_node_id.custom_op_backed_by_autograd_fn(
                        x
                    )
                )
                loss = out.sum()
                loss.backward()
                yield x.grad

            yield from fn()  # compile
            yield from fn()  # reuse
            yield from fn()  # reuse
            yield from fn()  # reuse

        self.check_output_and_recompiles(same_autograd_fn, 1)

        def different_autograd_fn():
            def fn(op):
                x = torch.ones(10, 10, requires_grad=True)
                out = op(x)
                loss = out.sum()
                loss.backward()
                yield x.grad

            op1 = torch.ops.test_autograd_cpp_node_id.custom_op_backed_by_autograd_fn
            op2 = torch.ops.test_autograd_cpp_node_id.custom_op_backed_by_autograd_fn2
            yield from fn(op1)  # compile
            yield from fn(op2)  # compile
            yield from fn(op1)  # reuse
            yield from fn(op2)  # reuse

        self.check_output_and_recompiles(different_autograd_fn, 2)

    def test_autograd_cpp_node_saved(self):
        cpp_source = """
struct CustomOpAutogradFunction : public torch::autograd::Function<CustomOpAutogradFunction> {
  static constexpr bool is_traceable = true;

  static torch::Tensor forward(
      torch::autograd::AutogradContext* ctx,
      const torch::Tensor& x,
      const torch::Tensor& y,
      const torch::Tensor& fixed) {
    ctx->save_for_backward({x, y});
    ctx->saved_data["fixed_tensor"] = fixed;
    ctx->saved_data["bool"] = true;
    ctx->saved_data["int"] = 1;
    c10::List<std::string> list({"string"});
    ctx->saved_data["list"] = std::move(list);
    c10::Dict<std::string, double> dict;
    dict.insert("string", 1.0);
    ctx->saved_data["dict"] = std::move(dict);
    return x;
  }

  static torch::autograd::variable_list backward(
      torch::autograd::AutogradContext *ctx,
      torch::autograd::variable_list grad_output) {
    const auto& saved_variables = ctx->get_saved_variables();
    assert(saved_variables.size() == 2);
    torch::Tensor x = saved_variables[0];
    torch::Tensor y = saved_variables[1];
    torch::Tensor fixed = ctx->saved_data["fixed_tensor"].toTensor();
    assert(ctx->saved_data["bool"].isBool());
    c10::SymInt i = ctx->saved_data["int"].toSymInt();
    c10::List<c10::IValue> list = ctx->saved_data["list"].toList();
    assert(list.size() == 1);
    assert(list.get(0).toStringRef() == "string");
    c10::Dict<c10::IValue, c10::IValue> dict = ctx->saved_data["dict"].toGenericDict();
    assert(dict.size() == 1);
    assert(dict.at("string") == 1.0);

    torch::autograd::variable_list grad_inputs(3);
    grad_inputs[0] = x + y + torch::sum(fixed) + i;
    return grad_inputs;
  }
};

torch::Tensor custom_op_backed_by_autograd_fn(const torch::Tensor& x, const torch::Tensor& y, const torch::Tensor& fixed) {
  return CustomOpAutogradFunction::apply(x, y, fixed);
}

TORCH_LIBRARY(test_autograd_cpp_node_saved, m) {
    m.def("custom_op_backed_by_autograd_fn", custom_op_backed_by_autograd_fn);
}
        """

        module = torch.utils.cpp_extension.load_inline(
            name="test_autograd_cpp_node_saved",
            cpp_sources=cpp_source,
            functions="custom_op_backed_by_autograd_fn",
            verbose=True,
        )

        def fn():
            fixed = torch.ones(2, 2)
            for i in [10, 100, 10, 20, 10]:
                x = torch.ones(i, i, requires_grad=True)
                y = torch.randn(i, i)
                out = torch.ops.test_autograd_cpp_node_saved.custom_op_backed_by_autograd_fn(
                    x, y, fixed
                )
                loss = out.sum()
                loss.backward()
                yield x.grad

        self.check_output_and_recompiles(fn, 2)

    def test_autograd_cpp_node_saved_dynamic(self):
        cpp_source = """
struct CustomOpAutogradFunction : public torch::autograd::Function<CustomOpAutogradFunction> {
  static constexpr bool is_traceable = true;

  static torch::Tensor forward(
      torch::autograd::AutogradContext* ctx,
      const torch::Tensor& x) {
    ctx->save_for_backward({x});
    ctx->saved_data["dynamic"] = x.view(-1);
    return x;
  }

  static torch::autograd::variable_list backward(
      torch::autograd::AutogradContext *ctx,
      torch::autograd::variable_list grad_output) {
    const auto& saved_variables = ctx->get_saved_variables();
    assert(saved_variables.size() == 1);
    torch::Tensor x = saved_variables[0];
    torch::Tensor z = ctx->saved_data["dynamic"].toTensor();

    torch::autograd::variable_list grad_inputs(1);
    grad_inputs[0] = x + torch::sum(z);
    return grad_inputs;
  }
};

torch::Tensor custom_op_backed_by_autograd_fn(const torch::Tensor& x) {
  return CustomOpAutogradFunction::apply(x);
}

TORCH_LIBRARY(test_autograd_cpp_node_saved_dynamic, m) {
    m.def("custom_op_backed_by_autograd_fn", custom_op_backed_by_autograd_fn);
}
        """

        module = torch.utils.cpp_extension.load_inline(
            name="test_autograd_cpp_node_saved_dynamic",
            cpp_sources=cpp_source,
            functions="custom_op_backed_by_autograd_fn",
            verbose=True,
        )

        def fn():
            for i in [10, 100, 10, 20, 10]:
                x = torch.ones(i, i, requires_grad=True)
                out = torch.ops.test_autograd_cpp_node_saved_dynamic.custom_op_backed_by_autograd_fn(
                    x
                )
                loss = out.sum()
                loss.backward()
                yield x.grad

        # compiles for 10 (static) and 100 (dynamic)
        self.check_output_and_recompiles(fn, 2)

    def test_autograd_cpp_node_saved_int(self):
        cpp_source = """
struct CustomOpAutogradFunction : public torch::autograd::Function<CustomOpAutogradFunction> {
  static constexpr bool is_traceable = true;

  static torch::Tensor forward(
      torch::autograd::AutogradContext* ctx,
      const torch::Tensor& x,
      int64_t y) {
    ctx->save_for_backward({x});
    ctx->saved_data["int"] = y;
    ctx->saved_data["symint"] = c10::SymInt(y);
    return x;
  }

  static torch::autograd::variable_list backward(
      torch::autograd::AutogradContext *ctx,
      torch::autograd::variable_list grad_output) {
    const auto& saved_variables = ctx->get_saved_variables();
    assert(saved_variables.size() == 1);
    torch::Tensor x = saved_variables[0];
    c10::SymInt y = ctx->saved_data["int"].toSymInt();
    c10::SymInt ys = ctx->saved_data["symint"].toSymInt();

    torch::autograd::variable_list grad_inputs(2);
    grad_inputs[0] = x + y + ys;
    return grad_inputs;
  }
};

torch::Tensor custom_op_backed_by_autograd_fn(const torch::Tensor& x, int64_t y) {
  return CustomOpAutogradFunction::apply(x, y);
}

TORCH_LIBRARY(test_autograd_cpp_node_saved_int, m) {
    m.def("custom_op_backed_by_autograd_fn", custom_op_backed_by_autograd_fn);
}
        """

        module = torch.utils.cpp_extension.load_inline(
            name="test_autograd_cpp_node_saved_int",
            cpp_sources=cpp_source,
            functions="custom_op_backed_by_autograd_fn",
            verbose=True,
        )

        def fn():
            for y in [1, 2, 3, 1]:
                x = torch.ones(10, 10, requires_grad=True)
                out = torch.ops.test_autograd_cpp_node_saved_int.custom_op_backed_by_autograd_fn(
                    x, y
                )
                loss = out.sum()
                loss.backward()
                yield x.grad

        self.check_output_and_recompiles(fn, 1)

    def test_autograd_cpp_node_saved_float(self):
        cpp_source = """
struct CustomOpAutogradFunction : public torch::autograd::Function<CustomOpAutogradFunction> {
  static constexpr bool is_traceable = true;

  static torch::Tensor forward(
      torch::autograd::AutogradContext* ctx,
      const torch::Tensor& x,
      double z) {
    ctx->save_for_backward({x});
    ctx->saved_data["float"] = z;
    ctx->saved_data["symfloat"] = c10::SymFloat(z);
    return x;
  }

  static torch::autograd::variable_list backward(
      torch::autograd::AutogradContext *ctx,
      torch::autograd::variable_list grad_output) {
    const auto& saved_variables = ctx->get_saved_variables();
    assert(saved_variables.size() == 1);
    torch::Tensor x = saved_variables[0];
    c10::SymFloat z = ctx->saved_data["float"].toSymFloat();
    c10::SymFloat zs = ctx->saved_data["symfloat"].toSymFloat();

    torch::autograd::variable_list grad_inputs(2);
    grad_inputs[0] = x + z + zs;
    return grad_inputs;
  }
};

torch::Tensor custom_op_backed_by_autograd_fn(const torch::Tensor& x, double z) {
  return CustomOpAutogradFunction::apply(x, z);
}

TORCH_LIBRARY(test_autograd_cpp_node_saved_float, m) {
    m.def("custom_op_backed_by_autograd_fn", custom_op_backed_by_autograd_fn);
}
        """

        module = torch.utils.cpp_extension.load_inline(
            name="test_autograd_cpp_node_saved_float",
            cpp_sources=cpp_source,
            functions="custom_op_backed_by_autograd_fn",
            verbose=True,
        )

        def fn():
            for z in [1.1, 2.2, 3.3, 1.1]:
                x = torch.ones(10, 10, requires_grad=True)
                out = torch.ops.test_autograd_cpp_node_saved_float.custom_op_backed_by_autograd_fn(
                    x, z
                )
                loss = out.sum()
                loss.backward()
                yield x.grad

        # compiled autograd and dynamo both support symfloat, but not backend
        self.check_output_and_recompiles(fn, [1, 3])

    def test_autograd_cpp_node_data_dependent(self):
        cpp_source = """
struct CustomOpAutogradFunction : public torch::autograd::Function<CustomOpAutogradFunction> {
  static constexpr bool is_traceable = true;
  static int iteration;

  static torch::autograd::variable_list forward(
      torch::autograd::AutogradContext* ctx,
      const torch::Tensor& x,
      const torch::Tensor& y) {
    ctx->save_for_backward({x, y});
    ctx->saved_data["bool"] = true;
    ctx->saved_data["int"] = 1;

    switch (iteration) {
        case 0: {
            break;
        }
        case 1: {
            // recompile
            ctx->saved_data["forces_recompile"] = iteration;
            break;
        }
        case 2: {
            // recompile
            ctx->set_materialize_grads(false);
            break;
        }
        case 3: {
            // reuse
            break;
        }
        default: {
            throw std::runtime_error("unexpected iteration");
        }
    }
    iteration++;
    return {x, y};
  }

  static torch::autograd::variable_list backward(
      torch::autograd::AutogradContext *ctx,
      torch::autograd::variable_list grad_output) {
    const auto& saved_variables = ctx->get_saved_variables();
    assert(saved_variables.size() == 2);
    torch::Tensor x = saved_variables[0];
    torch::Tensor y = saved_variables[1];
    c10::SymInt i = ctx->saved_data["int"].toSymInt();

    torch::autograd::variable_list grad_inputs(2);
    grad_inputs[0] = x + y + i;
    return grad_inputs;
  }
};

int CustomOpAutogradFunction::iteration = 0;

torch::autograd::variable_list custom_op_backed_by_autograd_fn(const torch::Tensor& x, const torch::Tensor& y) {
  return CustomOpAutogradFunction::apply(x, y);
}

void reset() {
    CustomOpAutogradFunction::iteration = 0;
}

TORCH_LIBRARY(test_autograd_cpp_node_data_dependent, m) {
    m.def("custom_op_backed_by_autograd_fn", custom_op_backed_by_autograd_fn);
    m.def("reset", reset);
}
        """

        module = torch.utils.cpp_extension.load_inline(
            name="test_autograd_cpp_node_data_dependent",
            cpp_sources=cpp_source,
            functions="custom_op_backed_by_autograd_fn",
            verbose=True,
        )

        def fn():
            torch.ops.test_autograd_cpp_node_data_dependent.reset()
            for i in [10, 10, 10, 10]:
                x = torch.ones(i, i, requires_grad=True)
                y = torch.randn(i, i)
                (
                    out1,
                    out2,
                ) = torch.ops.test_autograd_cpp_node_data_dependent.custom_op_backed_by_autograd_fn(
                    x, y
                )
                loss = (out1 + out2).sum()
                loss.backward()
                yield x.grad

        self.check_output_and_recompiles(fn, 3)

    @unittest.skipIf(not HAS_CUDA, "requires cuda")
    def test_free_activation_memory(self):
        script = """
import torch

def main():
    assert(torch.cuda.memory_allocated() == 0)

    # Use an op to check that the memory is freed by the time the op is executed
    def assertion_impl(to_clone):
        mem_allocated = torch.cuda.memory_allocated()
        assert mem_allocated < 4000000  # some activations should be freed
        return to_clone.clone()

    with torch.library._scoped_library("test_compiled_autograd", "FRAGMENT") as lib:
        lib.define(
            "assertion_op(Tensor x) -> Tensor", tags=(torch.Tag.pt2_compliant_tag,)
        )
        lib.impl("assertion_op", assertion_impl, "CPU")
        lib.impl("assertion_op", lambda x: x.clone(), "Meta")

        # Create a graph that allows inputs stealing
        def forward(activations):
            add = activations[0] + 1
            out = add.cpu()
            cloned_out = torch.ops.test_compiled_autograd.assertion_op(out)
            return (cloned_out,)

        gm = torch.fx.symbolic_trace(forward)
        torch._dynamo.utils.set_locals_to_steal(gm, ["activations"])
        compiled_fn = torch.compile(gm)

        # allocate at least 4,000,000 bytes (1,000,000 * 4 bytes)
        activations = [torch.ones(1000000, dtype=torch.float32, device="cuda")]
        assert torch.cuda.memory_allocated() > 4000000

        out = compiled_fn(activations)
        assert len(activations) == 0

main()
        """
        self.run_as_subprocess(script)

    @unittest.skipIf(not HAS_CUDA, "requires cuda")
    def test_free_activation_memory_subclass(self):
        # cover the case when aot inputs have subclasses, resulting in a different runtime wrapper

        script = """
import torch

def main():
    assert torch.cuda.memory_allocated() == 0

    # Use an op to check that the memory is freed by the time the op is executed
    def assertion_impl(to_clone):
        mem_allocated = torch.cuda.memory_allocated()
        assert mem_allocated < 1200000  # some activations should be freed
        assert mem_allocated > 800000  # currently subclasses don't seem to be freed in inductor
        return to_clone.clone()

    with torch.library._scoped_library("test_compiled_autograd", "FRAGMENT") as lib:
        lib.define(
            "assertion_op(Tensor x) -> Tensor", tags=(torch.Tag.pt2_compliant_tag,)
        )
        lib.impl("assertion_op", assertion_impl, "CPU")
        lib.impl("assertion_op", lambda x: x.clone(), "Meta")
        lib.impl("assertion_op", lambda x: x.clone(), "NestedTensor")

        def fn(inputs):
            _, y = inputs
            out = y.cpu()
            cloned_out = torch.ops.test_compiled_autograd.assertion_op(out)
            return cloned_out

        gm = torch.fx.symbolic_trace(fn)
        torch._dynamo.utils.set_locals_to_steal(gm, ["inputs"])
        compiled_fn = torch.compile(gm)

        from torch.nested._internal.nested_tensor import jagged_from_list

        activations = [
            jagged_from_list(
                [
                    torch.ones((1, 100000), device="cuda"),  # 400,000 bytes
                    torch.ones((1, 100000), device="cuda"),  # 400,000 bytes
                ],
                None,
            )[
                0
            ],  # NestedTensor
            torch.ones((1, 100000), device="cuda"),  # 400,000 bytes
        ]
        # 1,200,000 bytes (3 * 4 * 100,000 bytes)
        assert torch.cuda.memory_allocated() > 1200000

        out = compiled_fn(activations)
        assert len(activations) == 0

main()
        """

    def test_callback_graph_break_throws_error(self):
        called = [0]

        def callback_final():
            called[0] += 1

        class MyFunc(torch.autograd.Function):
            @staticmethod
            def forward(ctx, input):
                return input

            @staticmethod
            @torch.autograd.function.once_differentiable
            def backward(ctx, grad):
                torch.autograd.Variable._execution_engine.queue_callback(callback_final)
                torch._dynamo.graph_break()
                return grad

        a = torch.rand((3, 3), requires_grad=True)
        with self.assertRaisesRegex(
            AssertionError,
            "only supported when Compiled Autograd is enabled with fullgraph=True",
        ):
            with compiled_autograd.enable(make_compiler_fn(fullgraph=False)):
                b = MyFunc.apply(a)
                b.sum().backward()

    @unittest.skipIf(not HAS_CUDA, "requires cuda")
    def test_cudagraphs_cpu_division(self):
        from torch._dynamo.testing import reduce_to_scalar_loss

        model = torch.nn.Linear(10, 10, dtype=torch.float16).cuda()
        inputs = torch.randn(10, 10, dtype=torch.float16).cuda()
        out = model(inputs)
        loss = reduce_to_scalar_loss(out)

        stderr_msgs = io.StringIO()
        with mock.patch("sys.stderr", stderr_msgs), compiled_autograd.enable(
            compiler_fn
        ):
            torch._inductor.config.triton.cudagraphs = True
            loss.backward()
            torch._inductor.config.triton.cudagraphs = False

        self.assertFalse("skipping cudagraphs" in stderr_msgs.getvalue())

    def test_cudagraphs_cpu_graph(self):
        from torch._dynamo.testing import reduce_to_scalar_loss

        model = torch.nn.Linear(10, 10, dtype=torch.float16)
        inputs = torch.randn(10, 10, dtype=torch.float16)
        out = model(inputs)
        loss = reduce_to_scalar_loss(out)

        with compiled_autograd.enable(compiler_fn):
            torch._inductor.config.triton.cudagraphs = True
            loss.backward()
            torch._inductor.config.triton.cudagraphs = False

        self.assertEqual(counters["inductor"]["cudagraph_skips"], 1)

    @unittest.skipIf(not HAS_CUDA, "requires cuda")
    def test_cudagraphs_sdpa(self):
        query = torch.rand(
            32, 8, 128, 64, dtype=torch.float16, device="cuda", requires_grad=True
        )
        key = torch.rand(32, 8, 128, 64, dtype=torch.float16, device="cuda")
        value = torch.rand(32, 8, 128, 64, dtype=torch.float16, device="cuda")
        out = torch.nn.functional.scaled_dot_product_attention(query, key, value)

        with config.patch(compiled_autograd=True), inductor_config.patch(
            "triton.cudagraphs", True
        ):
            opt_bwd = torch.compile(lambda: out.sum().backward())
            opt_bwd()

        self.assertEqual(counters["compiled_autograd"]["captures"], 1)
        self.assertEqual(counters["inductor"]["cudagraph_skips"], 0)

    @unittest.skipIf(not HAS_CUDA, "requires cuda")
    def test_cudagraphs_cpu_scalar_used_in_python_custom_op(self):
        class MyFn(torch.autograd.Function):
            @staticmethod
            def forward(ctx, x):
                cpu_tensor = torch.tensor(5)
                ctx.save_for_backward(x, cpu_tensor)  # visible to c++/autograd
                ctx.cpu_scalar = 5  # opaque to c++/autograd
                return x.sum()

            @staticmethod
            def backward(ctx, gO):
                x, cpu_tensor = ctx.saved_tensors
                expand = gO * torch.ones_like(x)
                return expand * cpu_tensor * ctx.cpu_scalar

        x = torch.randn(10, requires_grad=True, device="cuda")
        out = MyFn.apply(x)
        with config.patch(compiled_autograd=True), inductor_config.patch(
            "triton.cudagraphs", True
        ):
            opt_bwd = torch.compile(lambda: out.backward())
            opt_bwd()

        self.assertEqual(counters["compiled_autograd"]["captures"], 1)
        # Compiled autograd lifts custom autograd.Function bwd instead of tracing it.
        # Must skip since we do not know if the cpu scalar will be used only in ATen/prim ops.
        self.assertEqual(counters["inductor"]["cudagraph_skips"], 1)

    @unittest.skipIf(not HAS_CUDA, "requires cuda")
    def test_cudagraphs_cpu_scalar_used_in_cpp_custom_op(self):
        cpp_source = """
struct CustomOpAutogradFunction : public torch::autograd::Function<CustomOpAutogradFunction> {
  static constexpr bool is_traceable = true;

  static torch::Tensor forward(
      torch::autograd::AutogradContext* ctx,
      const torch::Tensor& x) {
    const auto& cpu_tensor = torch::tensor(1);
    ctx->save_for_backward({x, cpu_tensor});
    ctx->saved_data["cpu_scalar"] = 1;
    return x;
  }

  static torch::autograd::variable_list backward(
      torch::autograd::AutogradContext *ctx,
      torch::autograd::variable_list grad_output) {
    const auto& saved_variables = ctx->get_saved_variables();
    assert(saved_variables.size() == 2);
    torch::Tensor x = saved_variables[0];
    torch::Tensor cpu_tensor = saved_variables[1];
    int cpu_scalar = ctx->saved_data["cpu_scalar"].toInt();
    auto expand = grad_output[0] * torch::ones_like(x);
    torch::autograd::variable_list grad_inputs(1);
    grad_inputs[0] = expand * cpu_tensor * cpu_scalar;  // autograd engine asserts that tensors are on same device
    return grad_inputs;
  }
};

torch::Tensor custom_op_backed_by_autograd_fn(const torch::Tensor& x) {
  return CustomOpAutogradFunction::apply(x);
}

TORCH_LIBRARY(test_cudagraphs_cpu_scalar_used_in_cpp_custom_op, m) {
    m.def("custom_op_backed_by_autograd_fn", custom_op_backed_by_autograd_fn);
}
        """

        module = torch.utils.cpp_extension.load_inline(
            name="test_cudagraphs_cpu_scalar_used_in_cpp_custom_op",
            cpp_sources=cpp_source,
            functions="custom_op_backed_by_autograd_fn",
            verbose=True,
        )

        x = torch.randn(2, 2, requires_grad=True, device="cuda")
        with config.patch(compiled_autograd=True), inductor_config.patch(
            "triton.cudagraphs", True
        ):
            out = torch.ops.test_cudagraphs_cpu_scalar_used_in_cpp_custom_op.custom_op_backed_by_autograd_fn(
                x
            )
            opt_bwd = torch.compile(lambda: out.sum().backward())
            opt_bwd()

        self.assertEqual(counters["compiled_autograd"]["captures"], 1)
        # always safe to move, since we trace into the autograd::function bwd and can see if it's only used by aten ops
        self.assertEqual(counters["inductor"]["cudagraph_skips"], 0)

    def test_verbose_logs_graph(self):
        def fn():
            model = torch.nn.Sequential(
                torch.nn.Linear(4, 4),
                torch.nn.ReLU(),
                torch.nn.Linear(4, 4),
                torch.nn.ReLU(),
            )
            x = torch.randn([2, 4])
            result = model(x).sum()
            result.backward()
            yield model[0].weight.grad
            yield model[0].bias.grad
            yield model[2].weight.grad
            yield model[2].bias.grad

        logs, ctx = logs_to_string(
            torch._dynamo.compiled_autograd.__name__, "compiled_autograd_verbose"
        )
        with ctx():
            self.check_output_and_recompiles(fn)

        expected_logs = [
            "SumBackward0 (NodeCall 1)",
            "ReluBackward0 (NodeCall 2)",
            "AddmmBackward0 (NodeCall 3)",
            "TBackward0 (NodeCall 4)",
            "torch::autograd::AccumulateGrad (NodeCall 5)",
            "ReluBackward0 (NodeCall 6)",
            "AddmmBackward0 (NodeCall 7)",
            "TBackward0 (NodeCall 8)",
            "torch::autograd::AccumulateGrad (NodeCall 9)",
            "torch::autograd::AccumulateGrad (NodeCall 10)",
            "torch::autograd::AccumulateGrad (NodeCall 11)",
        ]

        self.assertEqual(
            sum(1 for e in expected_logs if e in logs.getvalue()), len(expected_logs)
        )

    @mock.patch(
        "torch._functorch.aot_autograd.AOT_COUNTER", new_callable=itertools.count
    )
    def test_verbose_logs_aot_id(self, _):
        def fn():
            model = torch.nn.Sequential(
                torch.nn.Linear(4, 4),
                torch.nn.ReLU(),
                torch.nn.Linear(4, 4),
                torch.nn.ReLU(),
            )
            x = torch.randn([2, 4])

            @torch.compile
            def forward(model, x):
                return model(x)

            result = forward(model, x).sum()
            result.backward()
            yield model[0].weight.grad
            yield model[0].bias.grad
            yield model[2].weight.grad
            yield model[2].bias.grad

        logs, ctx = logs_to_string(
            torch._dynamo.compiled_autograd.__name__, "compiled_autograd_verbose"
        )
        with ctx():
            self.check_output_and_recompiles(fn)

        self.assertTrue("CompiledFunctionBackward0" in logs.getvalue())

    @mock.patch(
        "torch._functorch.aot_autograd.AOT_COUNTER", new_callable=itertools.count
    )
    def test_verbose_logs_aot_dispatcher_nodes(self, _):
        def fn():
            @torch.compile
            def f(x):
                tmp1 = x.sin()
                tmp2 = x.cos()
                torch._dynamo.graph_break()
                return tmp1.sin() + tmp2.cos()

            x = torch.randn(4, requires_grad=True)
            out = f(x)
            out.sum().backward()
            yield x.grad

        logs, ctx = logs_to_string(
            torch._dynamo.compiled_autograd.__name__, "compiled_autograd_verbose"
        )
        with ctx():
            self.check_output_and_recompiles(fn)

        expected_logs = [
            "CompiledFunctionBackward1",
            "aot1_tangents_1",
            "aot1_sin_1",
            "aot1_primals_2",
            "aot1_neg",
            "aot0_tangents_2",
            "aot1_cos_1",
            "aot1_primals_1",
            "aot0_tangents_1",
            "CompiledFunctionBackward0",
            "aot0_neg",
            "aot0_sin",
            "aot0_mul",
            "aot0_mul_1",
            "aot0_cos",
            "aot0_add",
        ]

        self.assertEqual(
            sum(1 for e in expected_logs if e in logs.getvalue()), len(expected_logs)
        )

    @mock.patch(
        "torch._functorch.aot_autograd.AOT_COUNTER", new_callable=itertools.count
    )
    def test_verbose_logs_aot_dispatcher_nodes_hop(self, _):
        @dataclasses.dataclass
        class CustomObj:
            val: torch.Tensor

        def fn(x, obj):
            y = x.sin()
            closure_var = y + 1
            y.register_hook(lambda grad: grad + obj.val + closure_var)
            z = y.sin()
            return z

        opt_fn = torch.compile(fn)

        x = torch.ones(4, requires_grad=True)
        y = torch.ones(4, requires_grad=True)
        obj = CustomObj(torch.tensor(88))
        fn(x, obj).sum().backward()

        logs, ctx = logs_to_string(
            torch._dynamo.compiled_autograd.__name__, "compiled_autograd_verbose"
        )
        with ctx(), compiled_autograd.enable(compiler_fn):
            opt_fn(y, obj).sum().backward()
        self.assertEqual(x.grad, y.grad)

        expected_logs = [
            "CompiledFunctionBackward0",
            "aot0_primals_2",
            "aot0_tangents_2",
            "aot0_tangents_1",
            "aot0_sin",
            "aot0_cos",
            "aot0_mul",
            "aot0_add_1",
            "aot0_trace_wrapped",
            "aot0_cos_1",
            "aot0_mul_1",
        ]

        self.assertEqual(
            sum(1 for e in expected_logs if e in logs.getvalue()), len(expected_logs)
        )

    def test_verbose_logs_cpp(self):
        torch._logging.set_logs(compiled_autograd_verbose=True)

        def fn():
            model = torch.nn.Sequential(
                torch.nn.Linear(4, 4),
                torch.nn.ReLU(),
                torch.nn.Linear(4, 4),
                torch.nn.ReLU(),
            )
            for i in [10, 11, 12]:
                model.zero_grad()
                x = torch.randn([i, 4])
                result = model(x).sum()
                result.backward()
                yield model[0].weight.grad
                yield model[0].bias.grad
                yield model[2].weight.grad
                yield model[2].bias.grad

        logs, ctx = logs_to_string(
            torch._dynamo.compiled_autograd.__name__, "compiled_autograd_verbose"
        )
        with ctx():
            self.check_output_and_recompiles(fn, count=2)

        patterns1 = [
            r".*Cache miss due to new autograd node: torch::autograd::GraphRoot \(NodeCall 0\) with key size (\d+), "
            r"previous key sizes=\[\]\n",
        ]

        # recompile
        patterns2 = [
            r".*Cache miss due to changed shapes: marking size idx (\d+) of torch::autograd::GraphRoot \(NodeCall 0\) as dynamic\n",
            r".*Cache miss due to changed shapes: marking size idx (\d+) of SumBackward0 \(NodeCall 1\) as dynamic\n",
            r".*Cache miss due to changed shapes: marking size idx (\d+) of SumBackward0 \(NodeCall 1\) as dynamic\n",
            r".*Cache miss due to changed shapes: marking size idx (\d+) of ReluBackward0 \(NodeCall 2\) as dynamic\n",
            r".*Cache miss due to changed shapes: marking size idx (\d+) of AddmmBackward0 \(NodeCall 3\) as dynamic\n",
            r".*Cache miss due to changed shapes: marking size idx (\d+) of torch::autograd::AccumulateGrad "
            r"\(NodeCall 5\) as dynamic\n",
            r".*Cache miss due to changed shapes: marking size idx (\d+) of ReluBackward0 \(NodeCall 6\) as dynamic\n",
        ]

        all_logs = logs.getvalue()

        pattern1 = r"".join(patterns1)
        matches1 = re.findall(pattern1, all_logs)
        self.assertEqual(len(matches1), 1)
        assert isinstance(
            matches1[0], str
        )  # for a single match: matches1=['match'], for multiple matches: matches1=[('match1', 'match2')]...
        self.assertEqual(len(matches1), len(patterns1))

        pattern2 = r"".join(patterns2)
        matches2 = re.findall(pattern2, all_logs)
        self.assertEqual(len(matches2), 1)
        self.assertEqual(len(matches2[0]), len(patterns2))

    def test_verbose_logs_snapshot(self):
        def fn():
            model = torch.nn.Sequential(
                torch.nn.Linear(4, 4),
                torch.nn.ReLU(),
                torch.nn.Linear(4, 4),
                torch.nn.ReLU(),
            )
            x = torch.randn([2, 4])
            result = model(x).sum()
            result.backward()
            yield model[0].weight.grad
            yield model[0].bias.grad
            yield model[2].weight.grad
            yield model[2].bias.grad

        logs, ctx = logs_to_string(
            torch._dynamo.compiled_autograd.__name__, "compiled_autograd_verbose"
        )
        with ctx():
            with compiled_autograd.enable(compiler_fn):
                # unused, verbose level already snapshot with contextmanager
                torch._logging.set_logs(compiled_autograd_verbose=True)
                fn()

        unexpected_logs = [
            "Cache miss due to new autograd node: torch::autograd::GraphRoot (NodeCall 0)"
        ]

        self.assertEqual(sum(1 for e in unexpected_logs if e in logs.getvalue()), 0)


def load_test_module(name):
    testdir = Path(__file__).absolute().parent.parent
    with mock.patch("sys.path", [*sys.path, str(testdir)]):
        return SourceFileLoader(
            name, str(testdir / f"{name.replace('.', '/')}.py")
        ).load_module()


def make_wrapped(fn, ctxs):
    @functools.wraps(fn)
    def wrapped(self):
        torch._dynamo.reset()
        stack = contextlib.ExitStack()
        for ctx in ctxs:
            stack.enter_context(ctx)
        out = fn(self)
        stack.close()
        return out

    return wrapped


def wrap_test_class(orig_cls):
    dct = orig_cls.__dict__.copy()
    for name in list(dct.keys()):
        fn = dct[name]
        if not callable(fn) or name in skipped_tests:
            continue
        elif known_failures_re.match(name) or name in known_failing_tests:
            dct[name] = unittest.expectedFailure
        elif name.startswith("test_"):
            fullgraph = name not in known_graph_breaks_tests
            ctxs = [
                compiled_autograd.enable(make_compiler_fn(fullgraph=fullgraph)),
                test_contexts.get(name, contextlib.nullcontext()),
            ]
            dct[name] = make_wrapped(fn, ctxs)

    cls = type(
        orig_cls.__name__ + "WithCompiledAutograd",
        orig_cls.__bases__,
        dct,
    )
    cls.__file__ = __file__
    return cls


known_graph_breaks_tests = {
    "test_hook_none",  # uses assert in hook
    "test_post_accumulate_grad_hook_e2e",  # optim.Adam manually graph breaks
    "test_tensor_hooks_inplace",  # uses assert in hook
    "test_tensor_hooks_inplace_over_view",  # uses assert in hook
    "test_grad_fn_prehooks",  # uses assert in hook
    "test_grad_fn_prehooks_multiple_outputs",  # uses assert in hook
    "test_grad_fn_prehooks_remove_hooks",  # uses handle.remove() in hook
    "test_tensor_hooks_inplace_multiple_outputs",  # uses assert in hook
    "test_hooks",  # uses assert in hook
    "test_accumulate_grad_posthooks_can_observe_tensor_prehook",  # allclose
    "test_save_tensor_hook_version_counter_not_shared",  # assertEqual
    "test_post_accumulate_grad_hook_returns_not_None",  # throws
    "test_custom_function_cycle",  # assertEqual
    "test_mark_non_differentiable_mixed",  # assertTrue
    "test_materialize_grads",  # assertEqual
    "test_return_leaf",  # assertEqual
    "test_save_none_for_backward",  # assertIsNone
    "test_saved_variables_deprecated",  # warnings.warn
    "test_autograd_node_isinstance",  # assertIsInstance
    "test_set_materialize_non_diff_grads",  # assertIsNone
    "test_backward_dict_grad_for_nontensor",  # torch/_custom_op/autograd.py in skip files
    "test_backward_dict_invalid_keys",  # torch/_custom_op/autograd.py in skip files
    "test_backward_dict_requires_keys_for_input_optional_tensors",  # torch/_custom_op/autograd.py in skip files
    "test_backward_dict_requires_keys_for_input_tensors",  # torch/_custom_op/autograd.py in skip files
    "test_backward_grads_are_tensor_or_none",  # torch/_custom_op/autograd.py in skip files
    "test_backward_impl_on_existing_op",  # torch/_custom_op/autograd.py in skip files
    "test_backward_returns_dict",  # torch/_custom_op/autograd.py in skip files
    "test_backward_tensorlist_input_requires_list_grads",  # torch/_custom_op/autograd.py in skip files
    "test_backward_tensorlist_input_requires_list_grads_none_or_Tensor",  # torch/_custom_op/autograd.py in skip files
    "test_backward_tensorlist_input_requires_list_grads_with_same_numel",  # torch/_custom_op/autograd.py in skip files
    "test_save_for_backward_inputs_are_namedtuple",  # torch/_custom_op/autograd.py in skip files
}

test_contexts = {
    "test_setitem_mask": config.patch(capture_dynamic_output_shape_ops=True),
    "test_index_backward_does_not_save_tensor": config.patch(
        capture_dynamic_output_shape_ops=True
    ),
}

# These groups of tests aren't supported yet
known_failures_re = re.compile(
    r"^test_(sparse|profiler|gradcheck|checkpoint|named_tensor)"
)

# Bugs needing investigation:
skipped_tests = {
    # These test unconventional usage of saved tensor hooks do not leak or crash
    # Running these tests succeed, but somehow cause other tests to fail
    "test_saved_tensor_hooks_extra_exit_during_bw_no_crash",
    "test_saved_tensor_hooks_extra_enter_during_bw_no_leak",
    "test_callback_propagates_errors_from_device_thread",  # fullgraph for queue_callback, but graph break for RuntimeError
}

known_failing_tests = {
    # Category: Compiled autograd
    "test_current_graph_task_execution_order",  # nodes are already freed by the time dynamo traces the lifted hook
    "test_reentrant_with_leaf_variable_hook",  # hangs when enabled with graph breaks
    "test_reentrant_with_non_leaf_variable_hook",  # hangs when enabled with graph breaks
    "test_anomaly_grad_warnings",  # does not support anomaly mode
    "test_autograd_inplace_views_cross_dtype",  # view_fn not supported by compiled autograd
    "test_current_node",  # TorchDispatchMode not yet implemented for compiled autograd
    "test_post_accumulate_grad_hook_ordering",  # accuracy error
    "test_retain_grad_cycle",  # retains_grad_hooks
    "test_retain_grad_inplace",  # retains_grad_hooks
    "test_retain_grad_inplace_over_view",  # retains_grad_hooks
    "test_retains_grad_can_always_observe_tensor_prehook",  # retains_grad_hooks
    "test_retains_grad_inplace_multiple_outputs",  # retains_grad_hooks
    "test_reentrant_child_error",  # hangs when enabled with graph breaks
    "test_accumulate_grad",  # create_graph
    "test_anomaly_assign_parent_cleanup",  # create_graph
    "test_anomaly_mode_no_check_nan",  # anomaly mode
    "test_backward_create_graph_warns",  # create_graph
    "test_backward_with_nonleaf_inputs",  # create_graph
    "test_create_graph_and_full_backward_hook_cycle",  # create_graph
    "test_current_graph_task_id",  # autograd state already cleared once dynamo is called
    "test_custom_autograd_repeated_grad_grad",  # create_graph
    "test_custom_function_forward_mode_forward_is_no_op",  # forward AD
    "test_custom_function_forward_mode_inplace_checks",  # forward AD
    "test_custom_function_forward_mode_view_checks",  # forward AD
    "test_custom_function_forward_mode_wrong_formula",  # forward AD
    "test_default_saved_variable_hooks_double_backward",  # create_graph
    "test_full_backward_hook_double_backward",  # create_graph
    "test_function",  # create_graph
    "test_grad",  # create_graph
    "test_grad_materialize_grads",  # create_graph
    "test_grad_nonleaf",  # create_graph
    "test_grad_nonleaf_many_outputs",  # create_graph
    "test_hessian_vector",  # create_graph
    "test_hook_edge_case_when_called_with_grad",  # retains_grad_hooks
    "test_inplace_on_view_backward",  # create_graph
    "test_multi_grad_any_hooks",  # register_multi_grad_hook
    "test_multi_grad_all_hooks",  # retains_grad_hooks
    "test_nested_anomaly_detect_nan",  # create_graph
    "test_nested_anomaly_printstack_cleanup",  # create_graph
    "test_once_differentiable",  # create_graph
    "test_prehook_ordering",  # retains_grad_hooks
    "test_retain_grad",  # retains_grad_hooks
    "test_saved_variable_packing_unpacking_saved_original_with_hooks",  # create_graph
    "test_select_sum",  # create_graph, also needs graph breaks
    "test_will_engine_execute_node",  # retains_grad_hooks
    "test_backward_to_node",  # retains_grad_hooks NYI
    "test_anomaly_detect_nan",  # anomaly mode
    "test_custom_autograd_no_early_free",  # create_graph
    "test_custom_function_error",  # vjp
    "test_custom_function_save_for_forward",  # vjp
    "test_deep_reentrant",  # hangs with graph breaks
    "test_dont_materialize_grads",  # undefined grad
    "test_grad_mode_restored_reentrant",  # hangs with graph breaks
    "test_no_grad_copy",  # setting static member in lifted backward
    "test_no_grad_copy_sparse",  # setting static member in lifted backward
    "test_reentrant_priority",  # hangs with graph breaks
    "test_reentrant_with_callbacks_both_depths",  # hangs with graph breaks
    "test_reentrant_with_callbacks_depth_0",  # probably hangs with graph breaks
    "test_reentrant_with_callbacks_depth_1",  # probably hangs with graph breaks
    "test_save_output_nr",  # output_nr grad passed as None
    "test_setup_context_when_forward_has_default_args",  # autograd.Function with class methods
    "test_simple_reentrant",  # hangs with graph breaks
    "test_lobpcg",  # create_graph
    "test_grad_nonleaf_register_hook",  # IndexError: list index out of range (NB: x.grad = y where both x and y are input tensors)
    "test_backward_twice_without_saved_values",  # https://github.com/pytorch/pytorch/issues/129938
    # Category: Dynamo
    "test_accumulate_grad_tensor_reference",  # Out of bounds: frame_state_entry.stride[i] is None
    "test_custom_function_exception",  # torch.no_grad(), torch._dynamo.exc.Unsupported: missing: WITH_EXCEPT_START
    "test_to_sparse_backward",  # Out of bounds: frame_state_entry.stride[i] is None
    "test_autograd_simple_views_python",  # gradient is None
    "test_function_returns_undefined_tensor",  # gradient is None
    "test_naughty_autograd_function_stashing_ctx",  # bytecode issue
    "test_unrelated_inputs",  # gradient batching rule not implemented for aten::sym_size.int
    "test_custom_function_non_tensor_inputs_outputs",  # gradient batching rule not implemented for aten::sym_size.int
    "test_return_duplicate",  # gradient batching rule not implemented for aten::sym_size.int
    "test_return_duplicate_inplace",  # gradient batching rule not implemented for aten::sym_size.int
    "test_setitem",  # CopySlices accuracy error
    # Category: Inductor
    "test_input_buffer_accum",  # does not support sparse_grad=True: https://github.com/pytorch/pytorch/issues/120267
    "test_graph_save_on_cpu",  # does not support pin_memory: https://github.com/pytorch/pytorch/issues/134173
    # Category: FakeTensor
    "test_saving_variable_to_disk",  # torch.save should no-op and be recorded in the graph
    "test_wrapped_number_saved_variable_hooks",  # Proxy tensor should carryover is_wrapped_number_ of its original
    "test_grad_batched_grad",  # torch._subclasses.fake_tensor.UnsupportedFakeTensorException: meta converter nyi
    "test_scalar_grad_mixed_device",  # Fake Tensors aren't propagating device properly for 0-dim grads
    # Category: Divergence from eager
    "test_invalid_gradients",  # can't give autograd error due to inaccurate output metadata of lifted backward
<<<<<<< HEAD
    "test_unpack_hooks_exec_count",  # saved tensor packed twice
=======
    "test_autograd_node_isinstance",  # backward ctx is a fake cls and not directly a Node instance
>>>>>>> ed6e3b8d
    # Uncategorized
}

if not HAS_CUDA:
    # Found Tesla M60 which is too old to be supported by the triton GPU compiler
    known_failing_tests.add("test_type_conversions")

test_autograd = load_test_module("test_autograd")
test_custom_ops = load_test_module("test_custom_ops")

TestAutogradWithCompiledAutograd = wrap_test_class(test_autograd.TestAutograd)
TestCustomOpWithCompiledAutograd = wrap_test_class(test_custom_ops.TestCustomOp)

if __name__ == "__main__":
    if HAS_CPU:
        run_tests(needs="filelock")<|MERGE_RESOLUTION|>--- conflicted
+++ resolved
@@ -2606,11 +2606,8 @@
     "test_scalar_grad_mixed_device",  # Fake Tensors aren't propagating device properly for 0-dim grads
     # Category: Divergence from eager
     "test_invalid_gradients",  # can't give autograd error due to inaccurate output metadata of lifted backward
-<<<<<<< HEAD
+    "test_autograd_node_isinstance",  # backward ctx is a fake cls and not directly a Node instance
     "test_unpack_hooks_exec_count",  # saved tensor packed twice
-=======
-    "test_autograd_node_isinstance",  # backward ctx is a fake cls and not directly a Node instance
->>>>>>> ed6e3b8d
     # Uncategorized
 }
 
