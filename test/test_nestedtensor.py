--- conflicted
+++ resolved
@@ -60,11 +60,7 @@
     xfailIfTorchDynamo,
 )
 from torch.testing._internal.opinfo.definitions.nested import njt_op_db
-<<<<<<< HEAD
-from torch.utils._pytree import tree_flatten, tree_map
-=======
 from torch.utils._pytree import tree_flatten
->>>>>>> b6d6aa49
 from torch.utils.checkpoint import checkpoint, create_selective_checkpoint_contexts
 
 
@@ -271,20 +267,6 @@
     return buffer_from_jagged(nt)
 
 
-<<<<<<< HEAD
-# Base TestCase for NT tests; used to define common helpers, etc.
-class NestedTensorTestCase(TestCase):
-    def assertEqualIgnoringNestedInts(self, a, b):
-        # unbinding NJTs allows us to compare them as essentially equal without
-        # caring about exact nested int comparison
-        def _unbind_njts(x):
-            if isinstance(x, torch.Tensor) and x.is_nested and x.layout == torch.jagged:
-                return x.unbind()
-            else:
-                return x
-
-        self.assertEqual(tree_map(_unbind_njts, a), tree_map(_unbind_njts, b))
-=======
 # Helper function for test_dummy_mha_with_nt
 @torch.fx.wrap
 def convert_dense_to_nested_tensor(values):
@@ -306,7 +288,6 @@
 # Helper function for test_dummy_mha_with_nt
 def convert_nt_to_jagged(nt):
     return nt.values()
->>>>>>> b6d6aa49
 
 
 @markDynamoStrictTest
@@ -7602,243 +7583,6 @@
                 self.assertEqual(grads_compile, grads_ref)
 
 
-FORWARD_FAILURES = {
-    # === BEGIN NotImplementedError SECTION ===
-    # unary
-    "nn.functional.celu",
-    "nn.functional.elu",
-    "nn.functional.hardshrink",
-    "nn.functional.hardsigmoid",
-    "nn.functional.hardtanh",
-    "nn.functional.logsigmoid",
-    "nn.functional.mish",
-    "nn.functional.relu6",
-    "nn.functional.rrelu",
-    "nn.functional.selu",
-    "nn.functional.softplus",
-    "nn.functional.softshrink",
-    "nn.functional.threshold",
-    "rad2deg",
-    # binary
-    "__rsub__",
-    "complex",
-    "floor_divide",
-    "polar",
-    "rsub",
-    # reduction
-    "all",
-    "amax",
-    "amin",
-    "any",
-    "argmax",
-    "argmin",
-    "count_nonzero",
-    "linalg.vector_norm",
-    "nansum",
-    "std",
-    "std.unbiased",
-    "var",
-    "var.unbiased",
-    # === BEGIN UNSUPPORTED SECTION ===
-    # RuntimeError: mean(): not supported for NestedTensor on dim=1
-    "mean",
-    # ValueError: expects strided tensor (got torch.jagged tensor)
-    "masked.amax",
-    "masked.amin",
-    "masked.argmax",
-    "masked.argmin",
-    "masked.logsumexp",
-    "masked.mean",
-    "masked.norm",
-    "masked.prod",
-    "masked.std",
-    "masked.sum",
-    "masked.var",
-    # === BEGIN BUG SECTION ===
-    # Returns a tuple of Tensors so it doesn't work with NJT's unary pointwise logic
-    "frexp",
-    # Need to adjust sample input func to pass the right thing
-    "nn.functional.prelu",
-    # TypeError: fill() received an invalid combination of arguments
-    # got (NestedTensor), but expected one of:
-    # * (Tensor input, Tensor value)
-    # * (Tensor input, Number value)
-    "fill",
-    # RuntimeError: unsupported tensor layout: Jagged
-    "jiterator_binary",
-    "jiterator_binary_return_by_ref",
-    "jiterator_unary",
-    # Bug found: sum() with keepdim=True returns invalid shape
-    "sum",
-    # RuntimeError: prod(): keepdim=True must be set for NestedTensor
-    "prod",
-    # RuntimeError: "jagged_to_padded_dense" not implemented for 'Bool'
-    "nanmean",
-}
-
-BACKWARD_FAILURES = {
-    *FORWARD_FAILURES,
-    # TODO: categorize these
-    "__rpow__",
-    "atanh",
-    "cdouble",
-    "cfloat",
-    "chalf",
-    "clamp_max",
-    "clamp_min",
-    "copysign",
-    "float_power",
-    "max.binary",
-    "maximum",
-    "min.binary",
-    "minimum",
-    "pow",
-    "sgn",
-    "sinc",
-    "special.i1",
-    "special.i1e",
-    # clone() on a "non-contiguous with holes" NJT allocates a new offsets -> new nested int
-    # RuntimeError: Function CloneBackward0 returned an invalid gradient at index 0 -
-    # got [3, j29, 5] but expected shape compatible with [3, j28, 5]
-    "clone",
-}
-
-COMPILE_FORWARD_FAILURES = {
-    *FORWARD_FAILURES,
-    # clone() on non-contiguous with holes NJTs currently use unbind(), leading to
-    # data-dependent error in torch.compile
-    "clone",
-}
-
-COMPILE_BACKWARD_FAILURES = {
-    *BACKWARD_FAILURES,
-    # mvlgamma_backward calls arange() passing self.options() and layout=torch.jagged
-    # is not supported for the arange() decomp. Backward function should be fixed
-    *(f"mvlgamma.mvlgamma_p_{p}" for p in [1, 3, 5]),
-}
-
-
-def withXFails(failure_list):
-    return decorateIf(
-        unittest.expectedFailure,
-        lambda params: params["op"].full_name in failure_list,
-    )
-
-
-# OpInfo-based NJT tests. These tests utilize an NJT-specific op_db generated from the standard
-# op_db. Note that certain tradeoffs were made wrt coverage vs. time spent running tests:
-#   * All tests run with dtype=torch.float32 only
-class TestNestedTensorOpInfo(NestedTensorTestCase):
-    # TODO: move this
-    def _gen_grad_outputs(self, out_val):
-        if isinstance(out_val, (list, tuple)):
-            return tuple(torch.ones_like(c) for c in out_val)
-        else:
-            return (torch.ones_like(out_val),)
-
-    @withXFails(FORWARD_FAILURES)
-    @ops([op for op in njt_op_db if op.supports_njt], allowed_dtypes=(torch.float32,))
-    def test_forward(self, device, dtype, op):
-        for sample in op.sample_inputs(device=device, dtype=dtype, requires_grad=False):
-            # compare to reference, but expect different nested int
-            out = op.op(sample.input, *sample.args, **sample.kwargs)
-            out_ref = op.ref(op, sample)
-            self.assertEqualIgnoringNestedInts(out, out_ref)
-
-    @withXFails(BACKWARD_FAILURES)
-    @ops(
-        [op for op in njt_op_db if op.supports_njt and op.supports_autograd],
-        allowed_dtypes=(torch.float32,),
-    )
-    def test_backward(self, device, dtype, op):
-        for sample in op.sample_inputs(device=device, dtype=dtype, requires_grad=True):
-            # compare to reference, but expect different nested int
-            out = op.op(sample.input, *sample.args, **sample.kwargs)
-            out_ref = op.ref(op, sample)
-            self.assertEqualIgnoringNestedInts(out, out_ref)
-
-            inps, _ = tree_flatten((sample.input, sample.args, sample.kwargs))
-            g_inps = [
-                inp
-                for inp in inps
-                if isinstance(inp, torch.Tensor) and inp.requires_grad
-            ]
-            if len(g_inps) > 0:
-                grads = torch.autograd.grad(
-                    out, inputs=g_inps, grad_outputs=self._gen_grad_outputs(out)
-                )
-
-                grads_ref = torch.autograd.grad(
-                    out_ref,
-                    inputs=g_inps,
-                    grad_outputs=self._gen_grad_outputs(out_ref),
-                )
-
-                self.assertEqual(grads, grads_ref)
-
-    @withXFails(COMPILE_FORWARD_FAILURES)
-    @ops([op for op in njt_op_db if op.supports_njt], allowed_dtypes=(torch.float32,))
-    def test_compile_forward(self, device, dtype, op):
-        for sample in op.sample_inputs(device=device, dtype=dtype, requires_grad=False):
-            torch.compiler.reset()
-
-            op_fn = op.op
-
-            def f(*args, **kwargs):
-                return op_fn(*args, **kwargs)
-
-            compiled_f = torch.compile(
-                f, fullgraph=True, backend="aot_eager_decomp_partition"
-            )
-
-            out_ref = f(sample.input, *sample.args, **sample.kwargs)
-            out_compile = compiled_f(sample.input, *sample.args, **sample.kwargs)
-
-            self.assertEqual(out_compile, out_ref)
-
-    @withXFails(COMPILE_BACKWARD_FAILURES)
-    @ops(
-        [op for op in njt_op_db if op.supports_njt and op.supports_autograd],
-        allowed_dtypes=(torch.float32,),
-    )
-    def test_compile_backward(self, device, dtype, op):
-        for sample in op.sample_inputs(device=device, dtype=dtype, requires_grad=True):
-            torch.compiler.reset()
-
-            op_fn = op.op
-
-            def f(*args, **kwargs):
-                return op_fn(*args, **kwargs)
-
-            compiled_f = torch.compile(
-                f, fullgraph=True, backend="aot_eager_decomp_partition"
-            )
-
-            out_ref = f(sample.input, *sample.args, **sample.kwargs)
-            out_compile = compiled_f(sample.input, *sample.args, **sample.kwargs)
-
-            self.assertEqual(out_compile, out_ref)
-
-            inps, _ = tree_flatten((sample.input, sample.args, sample.kwargs))
-            g_inps = [
-                inp
-                for inp in inps
-                if isinstance(inp, torch.Tensor) and inp.requires_grad
-            ]
-            if len(g_inps) > 0:
-                grads_compile = torch.autograd.grad(
-                    out_compile,
-                    inputs=g_inps,
-                    grad_outputs=self._gen_grad_outputs(out_compile),
-                )
-
-                grads_ref = torch.autograd.grad(
-                    out_ref, inputs=g_inps, grad_outputs=self._gen_grad_outputs(out_ref)
-                )
-
-                self.assertEqual(grads_compile, grads_ref)
-
-
 instantiate_parametrized_tests(TestNestedTensor)
 instantiate_device_type_tests(TestNestedTensorDeviceType, globals())
 instantiate_device_type_tests(TestNestedTensorAutograd, globals())
