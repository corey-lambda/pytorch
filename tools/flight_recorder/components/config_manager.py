# Copyright (c) Meta Platforms, Inc. and affiliates.
# All rights reserved.
#
# This source code is licensed under the BSD-style license found in the
# LICENSE file in the root directory of this source tree.

import argparse
from typing import Optional, Sequence


class JobConfig:
    """
    A helper class to manage the script configuration.
    """

    def __init__(self: "JobConfig"):
        self.parser = argparse.ArgumentParser(
            description="PyTorch Flight recorder analyzing script."
        )

        self.parser.add_argument(
<<<<<<< HEAD
            "trace_dir",
            help="Directory containing one trace file per rank, named with <prefix>_<rank>.",
=======
            "-d", "--dir", required=True, help="Directory with flight recorder dumps"
        )
        self.parser.add_argument(
            "--selected-ranks",
            default=None,
            nargs="+",
            type=int,
            help="List of ranks we want to show traces for.",
        )
        self.parser.add_argument(
            "--pg-filters",
            default=None,
            nargs="+",
            type=str,
            help="List of filter strings",
>>>>>>> c3edb0cf
        )
        self.parser.add_argument("-o", "--output", default=None)
        self.parser.add_argument(
            "-p",
            "--prefix",
            help="prefix to strip such that rank can be extracted",
            default="rank_",
        )
        self.parser.add_argument("-j", "--just_print_entries", action="store_true")
        self.parser.add_argument("-v", "--verbose", action="store_true")

    def parse_args(
        self: "JobConfig", args: Optional[Sequence[str]]
    ) -> argparse.Namespace:
        args = self.parser.parse_args(args)
        if args.selected_ranks is not None:
            assert (
                args.just_print_entries
            ), "Not support selecting ranks without printing entries"
        if args.pg_filters is not None:
            assert (
                args.just_print_entries
            ), "Not support selecting pg filters without printing entries"
        return args<|MERGE_RESOLUTION|>--- conflicted
+++ resolved
@@ -17,13 +17,9 @@
         self.parser = argparse.ArgumentParser(
             description="PyTorch Flight recorder analyzing script."
         )
-
         self.parser.add_argument(
-<<<<<<< HEAD
             "trace_dir",
             help="Directory containing one trace file per rank, named with <prefix>_<rank>.",
-=======
-            "-d", "--dir", required=True, help="Directory with flight recorder dumps"
         )
         self.parser.add_argument(
             "--selected-ranks",
@@ -38,7 +34,6 @@
             nargs="+",
             type=str,
             help="List of filter strings",
->>>>>>> c3edb0cf
         )
         self.parser.add_argument("-o", "--output", default=None)
         self.parser.add_argument(
