--- conflicted
+++ resolved
@@ -173,15 +173,9 @@
       grad_input_t.data_ptr(),
       &one,
       odesc.desc(),
-<<<<<<< HEAD
-      grad_output->data_ptr(),
-      // intriguingly, the outputs don't need descriptors
-      grid->data_ptr(),
-=======
       grad_output->const_data_ptr(),
       // intriguingly, the outputs don't need descriptors
       grid->const_data_ptr(),
->>>>>>> 22ba180e
       &zero,
       grad_grid_t.data_ptr()));
 
