#include <torch/csrc/jit/frontend/function_schema_parser.h>
#include <torch/csrc/jit/tensorexpr/ir_simplifier.h>
#include <torch/csrc/jit/tensorexpr/lowerings.h>
#include <torch/csrc/jit/tensorexpr/operators/operators.h>

#include <ATen/native/Activation.h>
#include <ATen/native/onednn/Common.h>

namespace torch::jit::tensorexpr {

FunctionSchemaMap<NNCLoweringFunction>& getNNCLoweringRegistry() {
  static FunctionSchemaMap<NNCLoweringFunction> lowering_registry_;
  return lowering_registry_;
}

RegisterNNCLoweringsFunction::RegisterNNCLoweringsFunction(
    const std::vector<std::string>& schemas,
    const NNCLoweringFunction& fn) {
  for (const auto& schema_str : schemas) {
    getNNCLoweringRegistry().insert(parseSchema(schema_str), fn);
  }
}

namespace {
// NOLINTNEXTLINE
int nnc_lowerings_lazy_registration() {
  RegisterNNCLoweringsFunction aten_dropout(
      {"aten::dropout(Tensor input, float p, bool train) -> (Tensor)"},
      computeNoop);
  RegisterNNCLoweringsFunction aten_contiguous(
      {"aten::contiguous(Tensor(a) self, *, MemoryFormat memory_format=contiguous_format) -> (Tensor(a))"},
      computeNoop);

#ifdef USE_XNNPACK
  // TODO: add a test
  RegisterNNCLoweringsFunction prepacked_conv2d_clamp_run(
      {"prepacked::conv2d_clamp_run(Tensor X, __torch__.torch.classes.xnnpack.Conv2dOpContext W_prepack) -> (Tensor Y)"},
      computePrepackedConv2dClampRun);

  // TODO: add a test
  RegisterNNCLoweringsFunction prepacked_linear_clamp_run(
      {"prepacked::linear_clamp_run(Tensor X, __torch__.torch.classes.xnnpack.LinearOpContext W_prepack) -> (Tensor Y)"},
      computePrepackedLinearClampRun);
#endif

#if AT_ONEDNN_ENABLED()
<<<<<<< HEAD
  RegisterNNCLoweringsFunction mkldnn_prepacked_conv2d_run(
      {"mkldnn_prepacked::conv2d_run(Tensor X, __torch__.torch.classes.onednn.ConvOpContext W_prepack) -> (Tensor Y)"},
=======
  RegisterNNCLoweringsFunction onednn_prepacked_conv2d_run(
      {"onednn_prepacked::conv2d_run(Tensor X, __torch__.torch.classes.mkldnn.ConvOpContext W_prepack) -> (Tensor Y)"},
>>>>>>> d47cf775
      computeMkldnnPrepackedConvRun);
#endif // AT_ONEDNN_ENABLED()

  RegisterNNCLoweringsFunction aten_sub(
      {"aten::sub.Scalar(Tensor self, Scalar other, Scalar alpha=1) -> (Tensor)",
       "aten::sub.Tensor(Tensor self, Tensor other, *, Scalar alpha=1) -> (Tensor)"},
      [](const std::vector<ArgValue>& inputs,
         const std::vector<ExprHandle>& outputShape,
         const std::vector<ExprHandle>& outputStrides,
         const std::optional<ScalarType>& outputType,
         at::Device device) {
        auto sub_lambda = [](const ExprHandle& lhs, const ExprHandle& rhs) {
          // NB: sub isn't supported on boolean, no need to promote to integer.
          return lhs - rhs;
        };
        TORCH_INTERNAL_ASSERT(
            inputs.size() == 2 || inputs.size() == 3,
            buildErrorMessage("Invalid number of input operands"));
        return (inputs.size() > 2) ? computeTwoOperandWithAlpha(
                                         "aten_sub",
                                         inputs,
                                         outputShape,
                                         outputStrides,
                                         outputType,
                                         sub_lambda)
                                   : computeTwoOperand(
                                         "aten_sub",
                                         inputs,
                                         outputShape,
                                         outputStrides,
                                         outputType,
                                         sub_lambda);
      });

  RegisterNNCLoweringsFunction aten_mul(
      {"aten::mul.Scalar(Tensor self, Scalar other) -> (Tensor)",
       "aten::mul.Tensor(Tensor self, Tensor other) -> (Tensor)"},
      [](const std::vector<ArgValue>& inputs,
         const std::vector<ExprHandle>& outputShape,
         const std::vector<ExprHandle>& outputStrides,
         const std::optional<ScalarType>& outputType,
         at::Device device) {
        return computeTwoOperand(
            "aten_mul",
            inputs,
            outputShape,
            outputStrides,
            outputType,
            [](const ExprHandle& lhs, const ExprHandle& rhs) {
              return boolToInteger(lhs) * boolToInteger(rhs);
            });
      });

#define DEFINE_BINARY_SCALAR_OP_LOWERING(op_name, op)                     \
  RegisterNNCLoweringsFunction aten_##op_name##_scalar(                   \
      {"aten::" #op_name ".int(int a, int b) -> (int)",                   \
       "aten::" #op_name ".int_float(int a, float b) -> (float)",         \
       "aten::" #op_name ".float_int(float a, int b) -> (float)",         \
       "aten::" #op_name ".float(float a, float b) -> (float)"},          \
      [](const std::vector<ArgValue>& inputs,                             \
         const std::vector<ExprHandle>& outputShape,                      \
         const std::vector<ExprHandle>& outputStrides,                    \
         const std::optional<ScalarType>& outputType,                     \
         at::Device device) {                                             \
        return computeScalar(                                             \
            "aten_#op_name",                                              \
            inputs,                                                       \
            outputShape,                                                  \
            outputStrides,                                                \
            outputType,                                                   \
            [](const ExprHandle& a, const ExprHandle& b) { return op; }); \
      });
  DEFINE_BINARY_SCALAR_OP_LOWERING(mul, a * b)
  DEFINE_BINARY_SCALAR_OP_LOWERING(add, a + b)
  DEFINE_BINARY_SCALAR_OP_LOWERING(sub, a - b)
#undef DEFINE_BINARY_SCALAR_OP_LOWERING
  RegisterNNCLoweringsFunction aten_div_scalar(
      {"aten::div(Scalar a, Scalar b) -> (float)",
       "aten::div.int(int a, int b) -> (float)",
       "aten::div.int_float(int a, float b) -> (float)",
       "aten::div.float_int(float a, int b) -> (float)",
       "aten::div.float(float a, float b) -> (float)"},
      [](const std::vector<ArgValue>& inputs,
         const std::vector<ExprHandle>& outputShape,
         const std::vector<ExprHandle>& outputStrides,
         const std::optional<ScalarType>& outputType,
         at::Device device) {
        return computeScalar(
            "aten_div",
            inputs,
            outputShape,
            outputStrides,
            outputType,
            [](const ExprHandle& a, const ExprHandle& b) {
              return promoteIntegerToDefaultType(a) /
                  promoteIntegerToDefaultType(b);
            });
      });

#define DEFINE_COMPARISON_SCALAR_OP_LOWERING(op_name, op)                 \
  RegisterNNCLoweringsFunction aten_##op_name##_scalar(                   \
      {"aten::" #op_name ".bool(bool a, bool b) -> (bool)",               \
       "aten::" #op_name ".int(int a, int b) -> (bool)",                  \
       "aten::" #op_name ".int_float(int a, float b) -> (bool)",          \
       "aten::" #op_name ".float_int(float a, int b) -> (bool)",          \
       "aten::" #op_name ".float(float a, float b) -> (bool)"},           \
      [](const std::vector<ArgValue>& inputs,                             \
         const std::vector<ExprHandle>& outputShape,                      \
         const std::vector<ExprHandle>& outputStrides,                    \
         const std::optional<ScalarType>& outputType,                     \
         at::Device device) {                                             \
        return computeScalar(                                             \
            "aten_#op_name",                                              \
            inputs,                                                       \
            outputShape,                                                  \
            outputStrides,                                                \
            outputType,                                                   \
            [](const ExprHandle& a, const ExprHandle& b) { return op; }); \
      });
  DEFINE_COMPARISON_SCALAR_OP_LOWERING(lt, cast<bool>(a < b))
  DEFINE_COMPARISON_SCALAR_OP_LOWERING(le, cast<bool>(a <= b))
  DEFINE_COMPARISON_SCALAR_OP_LOWERING(eq, cast<bool>(a == b))
  DEFINE_COMPARISON_SCALAR_OP_LOWERING(ne, cast<bool>(a != b))
  DEFINE_COMPARISON_SCALAR_OP_LOWERING(gt, cast<bool>(a > b))
  DEFINE_COMPARISON_SCALAR_OP_LOWERING(ge, cast<bool>(a >= b))
#undef DEFINE_COMPARISON_SCALAR_OP_LOWERING

#define DEFINE_BITWISE_SCALAR_OP_LOWERING(op_name, op)                    \
  RegisterNNCLoweringsFunction aten_##op_name##_int_scalar(               \
      {"aten::" #op_name ".int(int a, int b) -> (int)"},                  \
      [](const std::vector<ArgValue>& inputs,                             \
         const std::vector<ExprHandle>& outputShape,                      \
         const std::vector<ExprHandle>& outputStrides,                    \
         const std::optional<ScalarType>& outputType,                     \
         at::Device device) {                                             \
        return computeScalar(                                             \
            "aten_#op_name",                                              \
            inputs,                                                       \
            outputShape,                                                  \
            outputStrides,                                                \
            outputType,                                                   \
            [](const ExprHandle& a, const ExprHandle& b) { return op; }); \
      });
  DEFINE_BITWISE_SCALAR_OP_LOWERING(
      __and__, boolToInteger(a) & boolToInteger(b))
  DEFINE_BITWISE_SCALAR_OP_LOWERING(__or__, boolToInteger(a) | boolToInteger(b))
  DEFINE_BITWISE_SCALAR_OP_LOWERING(
      __xor__, boolToInteger(a) ^ boolToInteger(b))
  DEFINE_BITWISE_SCALAR_OP_LOWERING(__lshift__, a << b)
  DEFINE_BITWISE_SCALAR_OP_LOWERING(__rshift__, a >> b)
#undef DEFINE_BITWISE_SCALAR_OP_LOWERING

#define DEFINE_LOGICAL_SCALAR_OP_LOWERING(op_name, op)                    \
  RegisterNNCLoweringsFunction aten_##op_name##_bool_scalar(              \
      {"aten::" #op_name ".bool(bool a, bool b) -> (bool)"},              \
      [](const std::vector<ArgValue>& inputs,                             \
         const std::vector<ExprHandle>& outputShape,                      \
         const std::vector<ExprHandle>& outputStrides,                    \
         const std::optional<ScalarType>& outputType,                     \
         at::Device device) {                                             \
        return computeScalar(                                             \
            "aten_#op_name",                                              \
            inputs,                                                       \
            outputShape,                                                  \
            outputStrides,                                                \
            outputType,                                                   \
            [](const ExprHandle& a, const ExprHandle& b) { return op; }); \
      });
  DEFINE_LOGICAL_SCALAR_OP_LOWERING(__and__, a && b)
  DEFINE_LOGICAL_SCALAR_OP_LOWERING(__or__, a || b)
  DEFINE_LOGICAL_SCALAR_OP_LOWERING(__xor__, a != b)
#undef DEFINE_LOGICAL_SCALAR_OP_LOWERING

  RegisterNNCLoweringsFunction aten_div(
      {"aten::div.Scalar(Tensor self, Scalar other) -> (Tensor)",
       "aten::div.Tensor(Tensor self, Tensor other) -> (Tensor)"},
      [](const std::vector<ArgValue>& inputs,
         const std::vector<ExprHandle>& outputShape,
         const std::vector<ExprHandle>& outputStrides,
         const std::optional<ScalarType>& outputType,
         at::Device device) {
        return computeTwoOperand(
            "aten_div",
            inputs,
            outputShape,
            outputStrides,
            outputType,
            [](const ExprHandle& lhs, const ExprHandle& rhs) {
              return promoteIntegerToDefaultType(lhs) /
                  promoteIntegerToDefaultType(rhs);
            });
      });

  RegisterNNCLoweringsFunction aten___and__(
      {"aten::__and__.Scalar(Tensor self, Scalar other) -> (Tensor)",
       "aten::__and__.Tensor(Tensor self, Tensor other) -> (Tensor)"},
      [](const std::vector<ArgValue>& inputs,
         const std::vector<ExprHandle>& outputShape,
         const std::vector<ExprHandle>& outputStrides,
         const std::optional<ScalarType>& outputType,
         at::Device device) {
        return computeTwoOperand(
            "aten_and",
            inputs,
            outputShape,
            outputStrides,
            outputType,
            [](const ExprHandle& lhs, const ExprHandle& rhs) {
              return boolToInteger(lhs) & boolToInteger(rhs);
            });
      });

  RegisterNNCLoweringsFunction aten___or__(
      {"aten::__or__.Scalar(Tensor self, Scalar other) -> (Tensor)",
       "aten::__or__.Tensor(Tensor self, Tensor other) -> (Tensor)"},
      [](const std::vector<ArgValue>& inputs,
         const std::vector<ExprHandle>& outputShape,
         const std::vector<ExprHandle>& outputStrides,
         const std::optional<ScalarType>& outputType,
         at::Device device) {
        return computeTwoOperand(
            "aten_or",
            inputs,
            outputShape,
            outputStrides,
            outputType,
            [](const ExprHandle& lhs, const ExprHandle& rhs) {
              return boolToInteger(lhs) | boolToInteger(rhs);
            });
      });

  RegisterNNCLoweringsFunction aten___xor__(
      {"aten::__xor__.Scalar(Tensor self, Scalar other) -> (Tensor)",
       "aten::__xor__.Tensor(Tensor self, Tensor other) -> (Tensor)"},
      [](const std::vector<ArgValue>& inputs,
         const std::vector<ExprHandle>& outputShape,
         const std::vector<ExprHandle>& outputStrides,
         const std::optional<ScalarType>& outputType,
         at::Device device) {
        return computeTwoOperand(
            "aten_xor",
            inputs,
            outputShape,
            outputStrides,
            outputType,
            [](const ExprHandle& lhs, const ExprHandle& rhs) {
              return boolToInteger(lhs) ^ boolToInteger(rhs);
            });
      });

  RegisterNNCLoweringsFunction aten___lshift__(
      {"aten::__lshift__.Scalar(Tensor self, Scalar other) -> (Tensor)",
       "aten::__lshift__.Tensor(Tensor self, Tensor other) -> (Tensor)"},
      [](const std::vector<ArgValue>& inputs,
         const std::vector<ExprHandle>& outputShape,
         const std::vector<ExprHandle>& outputStrides,
         const std::optional<ScalarType>& outputType,
         at::Device device) {
        return computeTwoOperand(
            "aten_lshift",
            inputs,
            outputShape,
            outputStrides,
            outputType,
            [](const ExprHandle& lhs, const ExprHandle& rhs) {
              return lhs << rhs;
            });
      });

  RegisterNNCLoweringsFunction aten___rshift__(
      {"aten::__rshift__.Scalar(Tensor self, Scalar other) -> (Tensor)",
       "aten::__rshift__.Tensor(Tensor self, Tensor other) -> (Tensor)"},
      [](const std::vector<ArgValue>& inputs,
         const std::vector<ExprHandle>& outputShape,
         const std::vector<ExprHandle>& outputStrides,
         const std::optional<ScalarType>& outputType,
         at::Device device) {
        return computeTwoOperand(
            "aten_rshift",
            inputs,
            outputShape,
            outputStrides,
            outputType,
            [](const ExprHandle& lhs, const ExprHandle& rhs) {
              return lhs >> rhs;
            });
      });

  RegisterNNCLoweringsFunction aten_eq(
      {"aten::eq.Scalar(Tensor self, Scalar other) -> (Tensor)",
       "aten::eq.Tensor(Tensor self, Tensor other) -> (Tensor)"},
      [](const std::vector<ArgValue>& inputs,
         const std::vector<ExprHandle>& outputShape,
         const std::vector<ExprHandle>& outputStrides,
         const std::optional<ScalarType>& outputType,
         at::Device device) {
        return computeTwoOperand(
            "aten_eq",
            inputs,
            outputShape,
            outputStrides,
            outputType,
            [](const ExprHandle& lhs, const ExprHandle& rhs) {
              return cast<bool>(lhs == rhs);
            });
      });

  RegisterNNCLoweringsFunction aten_ne(
      {"aten::ne.Scalar(Tensor self, Scalar other) -> (Tensor)",
       "aten::ne.Tensor(Tensor self, Tensor other) -> (Tensor)"},
      [](const std::vector<ArgValue>& inputs,
         const std::vector<ExprHandle>& outputShape,
         const std::vector<ExprHandle>& outputStrides,
         const std::optional<ScalarType>& outputType,
         at::Device device) {
        return computeTwoOperand(
            "aten_ne",
            inputs,
            outputShape,
            outputStrides,
            outputType,
            [](const ExprHandle& lhs, const ExprHandle& rhs) {
              return cast<bool>(lhs != rhs);
            });
      });

  RegisterNNCLoweringsFunction aten_ge(
      {"aten::ge.Scalar(Tensor self, Scalar other) -> (Tensor)",
       "aten::ge.Tensor(Tensor self, Tensor other) -> (Tensor)"},
      [](const std::vector<ArgValue>& inputs,
         const std::vector<ExprHandle>& outputShape,
         const std::vector<ExprHandle>& outputStrides,
         const std::optional<ScalarType>& outputType,
         at::Device device) {
        return computeTwoOperand(
            "aten_ge",
            inputs,
            outputShape,
            outputStrides,
            outputType,
            [](const ExprHandle& lhs, const ExprHandle& rhs) {
              return cast<bool>(lhs >= rhs);
            });
      });

  RegisterNNCLoweringsFunction aten_gt(
      {"aten::gt.Scalar(Tensor self, Scalar other) -> (Tensor)",
       "aten::gt.Tensor(Tensor self, Tensor other) -> (Tensor)"},
      [](const std::vector<ArgValue>& inputs,
         const std::vector<ExprHandle>& outputShape,
         const std::vector<ExprHandle>& outputStrides,
         const std::optional<ScalarType>& outputType,
         at::Device device) {
        return computeTwoOperand(
            "aten_gt",
            inputs,
            outputShape,
            outputStrides,
            outputType,
            [](const ExprHandle& lhs, const ExprHandle& rhs) {
              return cast<bool>(lhs > rhs);
            });
      });

  RegisterNNCLoweringsFunction aten_le(
      {"aten::le.Scalar(Tensor self, Scalar other) -> (Tensor)",
       "aten::le.Tensor(Tensor self, Tensor other) -> (Tensor)"},
      [](const std::vector<ArgValue>& inputs,
         const std::vector<ExprHandle>& outputShape,
         const std::vector<ExprHandle>& outputStrides,
         const std::optional<ScalarType>& outputType,
         at::Device device) {
        return computeTwoOperand(
            "aten_le",
            inputs,
            outputShape,
            outputStrides,
            outputType,
            [](const ExprHandle& lhs, const ExprHandle& rhs) {
              return cast<bool>(lhs <= rhs);
            });
      });

  RegisterNNCLoweringsFunction aten_lt(
      {"aten::lt.Scalar(Tensor self, Scalar other) -> (Tensor)",
       "aten::lt.Tensor(Tensor self, Tensor other) -> (Tensor)"},
      [](const std::vector<ArgValue>& inputs,
         const std::vector<ExprHandle>& outputShape,
         const std::vector<ExprHandle>& outputStrides,
         const std::optional<ScalarType>& outputType,
         at::Device device) {
        return computeTwoOperand(
            "aten_lt",
            inputs,
            outputShape,
            outputStrides,
            outputType,
            [](const ExprHandle& lhs, const ExprHandle& rhs) {
              return cast<bool>(lhs < rhs);
            });
      });

  RegisterNNCLoweringsFunction aten_min_pointwise(
      {"aten::min.other(Tensor self, Tensor other) -> (Tensor)"},
      [](const std::vector<ArgValue>& inputs,
         const std::vector<ExprHandle>& outputShape,
         const std::vector<ExprHandle>& outputStrides,
         const std::optional<ScalarType>& outputType,
         at::Device device) {
        return computeTwoOperand(
            "aten_min",
            inputs,
            outputShape,
            outputStrides,
            outputType,
            [](const ExprHandle& lhs, const ExprHandle& rhs) {
              return Min::make(boolToInteger(lhs), boolToInteger(rhs), false);
            });
      });

  RegisterNNCLoweringsFunction aten_max_pointwise(
      {"aten::max.other(Tensor self, Tensor other) -> (Tensor)"},
      [](const std::vector<ArgValue>& inputs,
         const std::vector<ExprHandle>& outputShape,
         const std::vector<ExprHandle>& outputStrides,
         const std::optional<ScalarType>& outputType,
         at::Device device) {
        return computeTwoOperand(
            "aten_max",
            inputs,
            outputShape,
            outputStrides,
            outputType,
            [](const ExprHandle& lhs, const ExprHandle& rhs) {
              return Max::make(boolToInteger(lhs), boolToInteger(rhs), false);
            });
      });

  RegisterNNCLoweringsFunction aten_masked_fill(
      {"aten::masked_fill.Scalar(Tensor self, Tensor mask, Scalar value) -> (Tensor)",
       "aten::masked_fill.Tensor(Tensor self, Tensor mask, Tensor value) -> (Tensor)"},
      [](const std::vector<ArgValue>& inputs,
         const std::vector<ExprHandle>& outputShape,
         const std::vector<ExprHandle>& outputStrides,
         const std::optional<ScalarType>& outputType,
         at::Device device) {
        return computeThreeOperand(
            "aten_masked_fill",
            inputs,
            outputShape,
            outputStrides,
            outputType,
            [](const ExprHandle& input,
               const ExprHandle& mask,
               const ExprHandle& value) {
              // value needs to promote to input, not vice versa
              auto val = promoteToDtype(value, input.dtype().scalar_type());
              return ifThenElse(mask, val, input);
            },
            /*promote_inputs*/ false);
      });
  RegisterNNCLoweringsFunction aten_clamp(
      {"aten::clamp(Tensor self, Scalar? min=None, Scalar? max=None) -> (Tensor)",
       "aten::clamp.Tensor(Tensor self, Tensor? min=None, Tensor? max=None) -> (Tensor)"},
      [](const std::vector<ArgValue>& inputs,
         const std::vector<ExprHandle>& outputShape,
         const std::vector<ExprHandle>& outputStrides,
         const std::optional<ScalarType>& outputType,
         at::Device device) {
        bool noMin = false;
        bool noMax = false;
        if (std::get_if<ArgNone>(&inputs[1])) {
          noMin = true;
        }

        if (std::get_if<ArgNone>(&inputs[2])) {
          noMax = true;
        }

        return computeThreeOperand(
            "aten_clamp",
            inputs,
            outputShape,
            outputStrides,
            outputType,
            [noMin, noMax](
                const ExprHandle& in,
                const ExprHandle& min,
                const ExprHandle& max) {
              auto cast = [&](const ExprHandle& e) {
                return Cast::make(in.dtype(), e);
              };

              if (noMin && noMax) {
                return in;
              } else if (noMin) {
                auto cmax = cast(max);
                return CompareSelect::make(in, cmax, cmax, in, kGT);
              } else if (noMax) {
                auto cmin = cast(min);
                return CompareSelect::make(in, cmin, cmin, in, kLT);
              } else {
                auto cmax = cast(max);
                auto cmin = cast(min);
                return clamp(cmin, cmax, in);
              }
            },
            false /* promote_inputs */);
      });

  RegisterNNCLoweringsFunction aten_addcmul(
      {"aten::addcmul(Tensor self, Tensor tensor1, Tensor tensor2, *, Scalar value=1) -> (Tensor)"},
      [](const std::vector<ArgValue>& inputs,
         const std::vector<ExprHandle>& outputShape,
         const std::vector<ExprHandle>& outputStrides,
         const std::optional<ScalarType>& outputType,
         at::Device device) {
        return computeFourOperand(
            "aten_addcmul",
            inputs,
            outputShape,
            outputStrides,
            outputType,
            [](const ExprHandle& a0,
               const ExprHandle& a1,
               const ExprHandle& a2,
               const ExprHandle& a3) { return a0 + a3 * a1 * a2; });
      });

  RegisterNNCLoweringsFunction aten_sigmoid(
      {"aten::sigmoid(Tensor self) -> (Tensor)"},
      [](const std::vector<ArgValue>& inputs,
         const std::vector<ExprHandle>& outputShape,
         const std::vector<ExprHandle>& outputStrides,
         const std::optional<ScalarType>& outputType,
         at::Device device) {
        // check if the activation is quantized
        const BufHandle& x = std::get<BufHandle>(inputs[0]);
        if (x.node()->qscale()) {
          return computeQuantizedSigmoidExternalCall(
              inputs, outputShape, outputStrides, outputType, device);
        }
        return computeOneOperand(
            "aten_sigmoid",
            inputs,
            outputShape,
            outputStrides,
            outputType,
            [](const ExprHandle& a) {
              return sigmoid(promoteIntegerToDefaultType(a));
            });
      });

  RegisterNNCLoweringsFunction aten_silu(
      {"aten::silu(Tensor self) -> (Tensor)"},
      [](const std::vector<ArgValue>& inputs,
         const std::vector<ExprHandle>& outputShape,
         const std::vector<ExprHandle>& outputStrides,
         const std::optional<ScalarType>& outputType,
         at::Device device) {
        return computeOneOperand(
            "aten_silu",
            inputs,
            outputShape,
            outputStrides,
            outputType,
            [](const ExprHandle& a) { return a * sigmoid(a); });
      });

  RegisterNNCLoweringsFunction aten_reciprocal(
      {"aten::reciprocal(Tensor self) -> (Tensor)"},
      [](const std::vector<ArgValue>& inputs,
         const std::vector<ExprHandle>& outputShape,
         const std::vector<ExprHandle>& outputStrides,
         const std::optional<ScalarType>& outputType,
         at::Device device) {
        return computeOneOperand(
            "aten_reciprocal",
            inputs,
            outputShape,
            outputStrides,
            outputType,
            [](const ExprHandle& a) { return ExprHandle(1.0f) / a; });
      });

  RegisterNNCLoweringsFunction aten_neg(
      {"aten::neg(Tensor self) -> (Tensor)"},
      [](const std::vector<ArgValue>& inputs,
         const std::vector<ExprHandle>& outputShape,
         const std::vector<ExprHandle>& outputStrides,
         const std::optional<ScalarType>& outputType,
         at::Device device) {
        return computeOneOperand(
            "aten_neg",
            inputs,
            outputShape,
            outputStrides,
            outputType,
            [](const ExprHandle& a) { return ExprHandle(-0) - a; });
      });

  RegisterNNCLoweringsFunction aten_isnan(
      {"aten::isnan(Tensor self) -> (Tensor)"},
      [](const std::vector<ArgValue>& inputs,
         const std::vector<ExprHandle>& outputShape,
         const std::vector<ExprHandle>& outputStrides,
         const std::optional<ScalarType>& outputType,
         at::Device device) {
        return computeOneOperand(
            "aten_isnan",
            inputs,
            outputShape,
            outputStrides,
            outputType,
            [](const ExprHandle& a) {
              if (!a.dtype().is_floating_point()) {
                return IntImm::make(0);
              }
              return isnan(a);
            });
      });

  RegisterNNCLoweringsFunction aten_relu(
      {"aten::relu(Tensor self) -> (Tensor)"},
      [](const std::vector<ArgValue>& inputs,
         const std::vector<ExprHandle>& outputShape,
         const std::vector<ExprHandle>& outputStrides,
         const std::optional<ScalarType>& outputType,
         at::Device device) {
        auto A = std::get<BufHandle>(inputs[0]);
        if (A.node()->qscale()) {
          return computeQuantizedRelu(
              inputs, outputShape, outputStrides, outputType, device);
        }
        return computeOneOperand(
            "aten_relu",
            inputs,
            outputShape,
            outputStrides,
            outputType,
            [](const ExprHandle& a) {
              auto zero = Cast::make(a.dtype(), 0);
              return CompareSelect::make(a, zero, zero, a, kLT);
            });
      });

  RegisterNNCLoweringsFunction aten_leaky_relu(
      {"aten::leaky_relu(Tensor self, Scalar negative_slope=0.01) -> (Tensor)"},
      [](const std::vector<ArgValue>& inputs,
         const std::vector<ExprHandle>& outputShape,
         const std::vector<ExprHandle>& outputStrides,
         const std::optional<ScalarType>& outputType,
         at::Device device) {
        return computeTwoOperand(
            "aten_leaky_relu",
            inputs,
            outputShape,
            outputStrides,
            outputType,
            [](const ExprHandle& a, const ExprHandle& negative_slope) {
              auto neg_slope = Cast::make(a.dtype(), negative_slope);
              auto zero = Cast::make(a.dtype(), 0);
              auto one = Cast::make(a.dtype(), 1);
              auto cs = CompareSelect::make(a, zero, one, neg_slope, kGT);
              return a * cs;
            });
      });

  RegisterNNCLoweringsFunction aten_relu6(
      {"aten::relu6(Tensor self) -> (Tensor)"},
      [](const std::vector<ArgValue>& inputs,
         const std::vector<ExprHandle>& outputShape,
         const std::vector<ExprHandle>& outputStrides,
         const std::optional<ScalarType>& outputType,
         at::Device device) {
        return computeOneOperand(
            "aten_relu6",
            inputs,
            outputShape,
            outputStrides,
            outputType,
            [](const ExprHandle& a) {
              auto zero = Cast::make(a.dtype(), 0);
              auto six = Cast::make(a.dtype(), 6.);
              return clamp(zero, six, a);
            });
      });

  RegisterNNCLoweringsFunction aten_gelu(
      {"aten::gelu(Tensor self, *, str approximate='none') -> (Tensor)"},
      [](const std::vector<ArgValue>& inputs,
         const std::vector<ExprHandle>& outputShape,
         const std::vector<ExprHandle>& outputStrides,
         const std::optional<ScalarType>& outputType,
         at::Device device) {
        const auto& kApproximate = std::get<std::string>(inputs[1]);
        std::vector<ArgValue> operands = {inputs.front()};
        if (at::native::get_gelutype_enum(kApproximate) ==
            at::native::GeluType::Tanh) {
          // approximate == 'tanh'
          return computeOneOperand(
              "aten_tanh_gelu",
              operands,
              outputShape,
              outputStrides,
              outputType,
              [](const ExprHandle& a) {
                auto one = Cast::make(a.dtype(), 1.);
                auto point_five = Cast::make(a.dtype(), .5);
                auto beta = Cast::make(a.dtype(), M_SQRT2 * M_2_SQRTPI * 0.5);
                auto kappa = Cast::make(a.dtype(), 0.044715);
                auto a_cube = a * a * a;
                auto inner = beta * (a + kappa * a_cube);
                return point_five * a * (one + tanh(inner));
              });
        } else {
          // approximate == 'none'
          return computeOneOperand(
              "aten_gelu",
              operands,
              outputShape,
              outputStrides,
              outputType,
              [](const ExprHandle& a) {
                auto m_sqrt1_2 = Cast::make(a.dtype(), M_SQRT1_2);
                auto one = Cast::make(a.dtype(), 1.);
                auto point_five = Cast::make(a.dtype(), .5);
                return a * point_five * (one + erf(a * m_sqrt1_2));
              });
        }
      });

  RegisterNNCLoweringsFunction aten_batch_norm(
      {"aten::batch_norm(Tensor input, Tensor? weight, Tensor? bias, Tensor? running_mean, Tensor? running_var, bool training, float momentum, float eps, bool cudnn_enabled) -> (Tensor)"},
      computeBatchNorm);

  RegisterNNCLoweringsFunction aten_log(
      {"aten::log(Tensor self) -> (Tensor)"},
      [](const std::vector<ArgValue>& inputs,
         const std::vector<ExprHandle>& outputShape,
         const std::vector<ExprHandle>& outputStrides,
         const std::optional<ScalarType>& outputType,
         at::Device device) {
        return computeOneOperand(
            "aten_log",
            inputs,
            outputShape,
            outputStrides,
            outputType,
            [](const ExprHandle& a) {
              return log(promoteIntegerToDefaultType(a));
            });
      });

  RegisterNNCLoweringsFunction aten_log10(
      {"aten::log10(Tensor self) -> (Tensor)"},
      [](const std::vector<ArgValue>& inputs,
         const std::vector<ExprHandle>& outputShape,
         const std::vector<ExprHandle>& outputStrides,
         const std::optional<ScalarType>& outputType,
         at::Device device) {
        return computeOneOperand(
            "aten_log10",
            inputs,
            outputShape,
            outputStrides,
            outputType,
            [](const ExprHandle& a) {
              return log10(promoteIntegerToDefaultType(a));
            });
      });

  RegisterNNCLoweringsFunction aten_log1p(
      {"aten::log1p(Tensor self) -> (Tensor)"},
      [](const std::vector<ArgValue>& inputs,
         const std::vector<ExprHandle>& outputShape,
         const std::vector<ExprHandle>& outputStrides,
         const std::optional<ScalarType>& outputType,
         at::Device device) {
        return computeOneOperand(
            "aten_log1p",
            inputs,
            outputShape,
            outputStrides,
            outputType,
            [](const ExprHandle& a) {
              return log1p(promoteIntegerToDefaultType(a));
            });
      });

  RegisterNNCLoweringsFunction aten_log2(
      {"aten::log2(Tensor self) -> (Tensor)"},
      [](const std::vector<ArgValue>& inputs,
         const std::vector<ExprHandle>& outputShape,
         const std::vector<ExprHandle>& outputStrides,
         const std::optional<ScalarType>& outputType,
         at::Device device) {
        return computeOneOperand(
            "aten_log2",
            inputs,
            outputShape,
            outputStrides,
            outputType,
            [](const ExprHandle& a) {
              return log2(promoteIntegerToDefaultType(a));
            });
      });

  RegisterNNCLoweringsFunction aten_exp(
      {"aten::exp(Tensor self) -> (Tensor)"},
      [](const std::vector<ArgValue>& inputs,
         const std::vector<ExprHandle>& outputShape,
         const std::vector<ExprHandle>& outputStrides,
         const std::optional<ScalarType>& outputType,
         at::Device device) {
        return computeOneOperand(
            "aten_exp",
            inputs,
            outputShape,
            outputStrides,
            outputType,
            [](const ExprHandle& a) {
              return exp(promoteIntegerToDefaultType(a));
            });
      });

  RegisterNNCLoweringsFunction aten_expm1(
      {"aten::expm1(Tensor self) -> (Tensor)"},
      [](const std::vector<ArgValue>& inputs,
         const std::vector<ExprHandle>& outputShape,
         const std::vector<ExprHandle>& outputStrides,
         const std::optional<ScalarType>& outputType,
         at::Device device) {
        return computeOneOperand(
            "aten_expm1",
            inputs,
            outputShape,
            outputStrides,
            outputType,
            [](const ExprHandle& a) {
              return expm1(promoteIntegerToDefaultType(a));
            });
      });

  RegisterNNCLoweringsFunction aten_erf(
      {"aten::erf(Tensor self) -> (Tensor)"},
      [](const std::vector<ArgValue>& inputs,
         const std::vector<ExprHandle>& outputShape,
         const std::vector<ExprHandle>& outputStrides,
         const std::optional<ScalarType>& outputType,
         at::Device device) {
        return computeOneOperand(
            "aten_erf",
            inputs,
            outputShape,
            outputStrides,
            outputType,
            [](const ExprHandle& a) {
              return erf(promoteIntegerToDefaultType(a));
            });
      });

  RegisterNNCLoweringsFunction aten_erfc(
      {"aten::erfc(Tensor self) -> (Tensor)"},
      [](const std::vector<ArgValue>& inputs,
         const std::vector<ExprHandle>& outputShape,
         const std::vector<ExprHandle>& outputStrides,
         const std::optional<ScalarType>& outputType,
         at::Device device) {
        return computeOneOperand(
            "aten_erfc",
            inputs,
            outputShape,
            outputStrides,
            outputType,
            [](const ExprHandle& a) {
              return erfc(promoteIntegerToDefaultType(a));
            });
      });

  RegisterNNCLoweringsFunction aten_cos(
      {"aten::cos(Tensor self) -> (Tensor)"},
      [](const std::vector<ArgValue>& inputs,
         const std::vector<ExprHandle>& outputShape,
         const std::vector<ExprHandle>& outputStrides,
         const std::optional<ScalarType>& outputType,
         at::Device device) {
        return computeOneOperand(
            "aten_cos",
            inputs,
            outputShape,
            outputStrides,
            outputType,
            [](const ExprHandle& a) {
              return cos(promoteIntegerToDefaultType(a));
            });
      });

  RegisterNNCLoweringsFunction aten_sin(
      {"aten::sin(Tensor self) -> (Tensor)"},
      [](const std::vector<ArgValue>& inputs,
         const std::vector<ExprHandle>& outputShape,
         const std::vector<ExprHandle>& outputStrides,
         const std::optional<ScalarType>& outputType,
         at::Device device) {
        return computeOneOperand(
            "aten_sin",
            inputs,
            outputShape,
            outputStrides,
            outputType,
            [](const ExprHandle& a) {
              return sin(promoteIntegerToDefaultType(a));
            });
      });

  RegisterNNCLoweringsFunction aten_tan(
      {"aten::tan(Tensor self) -> (Tensor)"},
      [](const std::vector<ArgValue>& inputs,
         const std::vector<ExprHandle>& outputShape,
         const std::vector<ExprHandle>& outputStrides,
         const std::optional<ScalarType>& outputType,
         at::Device device) {
        return computeOneOperand(
            "aten_tan",
            inputs,
            outputShape,
            outputStrides,
            outputType,
            [](const ExprHandle& a) {
              return tan(promoteIntegerToDefaultType(a));
            });
      });

  RegisterNNCLoweringsFunction aten_type_as(
      {"aten::type_as(Tensor self, Tensor other) -> (Tensor)"},
      [](const std::vector<ArgValue>& inputs,
         const std::vector<ExprHandle>& outputShape,
         const std::vector<ExprHandle>& outputStrides,
         const std::optional<ScalarType>& outputType,
         at::Device device) {
        const BufHandle& rhs = std::get<BufHandle>(inputs[1]);
        auto dtype = rhs.dtype();
        return computeOneOperand(
            "aten_type_as",
            inputs,
            outputShape,
            outputStrides,
            outputType,
            [dtype](const ExprHandle& lhs) { return Cast::make(dtype, lhs); });
      });

  RegisterNNCLoweringsFunction aten_pow(
      {"aten::pow.Tensor_Scalar(Tensor self, Scalar exponent) -> (Tensor)",
       "aten::pow.Tensor_Tensor(Tensor self, Tensor exponent) -> (Tensor)",
       "aten::pow.Scalar(Scalar self, Tensor exponent) -> Tensor"},
      [](const std::vector<ArgValue>& inputs,
         const std::vector<ExprHandle>& outputShape,
         const std::vector<ExprHandle>& outputStrides,
         const std::optional<ScalarType>& outputType,
         at::Device device) {
        return computeTwoOperand(
            "aten_pow",
            inputs,
            outputShape,
            outputStrides,
            outputType,
            [](const ExprHandle& lhs, const ExprHandle& rhs) {
              if (!rhs.node()->isConstant()) {
                return pow(lhs, rhs);
              }
              double val =
                  immediateAs<double>(IRSimplifier::simplify(rhs.node()));

              if (val == 1.0f) {
                return lhs;
              } else if (val == 2.0f) { // NOLINT
                return lhs * lhs;
              } else if (val == 3.0f) { // NOLINT
                return (lhs * lhs) * lhs;
              } else if (val == 4.0f) { // NOLINT
                ExprHandle tmp = lhs * lhs;
                return tmp * tmp;
              } else if (val == 0.5f) { // NOLINT
                return sqrt(lhs);
              } else if (val == 0.0f) {
                return ExprHandle(1.0f);
              } else if (val == -0.5f) { // NOLINT
                return rsqrt(lhs);
              } else if (val == -1.0f) {
                return ExprHandle(1.0f) / lhs;
              } else if (val == -2.0f) { // NOLINT
                return ExprHandle(1.0f) / (lhs * lhs);
              }
              return pow(lhs, rhs);
            });
      });

  RegisterNNCLoweringsFunction aten_fmod(
      {"aten::fmod.Scalar(Tensor self, Scalar other) -> (Tensor)",
       "aten::fmod.Tensor(Tensor self, Tensor other) -> (Tensor)"},
      [](const std::vector<ArgValue>& inputs,
         const std::vector<ExprHandle>& outputShape,
         const std::vector<ExprHandle>& outputStrides,
         const std::optional<ScalarType>& outputType,
         at::Device device) {
        return computeTwoOperand(
            "aten_fmod",
            inputs,
            outputShape,
            outputStrides,
            outputType,
            [](const ExprHandle& lhs, const ExprHandle& rhs) {
              return fmod(promoteHalfToFloat(lhs), promoteHalfToFloat(rhs));
            });
      });

  RegisterNNCLoweringsFunction aten_lerp(
      {"aten::lerp.Scalar(Tensor self, Tensor end, Scalar weight) -> (Tensor)",
       "aten::lerp.Tensor(Tensor self, Tensor end, Tensor weight) -> (Tensor)"},
      [](const std::vector<ArgValue>& inputs,
         const std::vector<ExprHandle>& outputShape,
         const std::vector<ExprHandle>& outputStrides,
         const std::optional<ScalarType>& outputType,
         at::Device device) {
        return computeThreeOperand(
            "aten_lerp",
            inputs,
            outputShape,
            outputStrides,
            outputType,
            [](const ExprHandle& a,
               const ExprHandle& end,
               const ExprHandle& weight) { return a + weight * (end - a); });
      });

  RegisterNNCLoweringsFunction aten_remainder(
      {"aten::remainder.Scalar(Tensor self, Scalar other) -> (Tensor)",
       "aten::remainder.Scalar_Tensor(Scalar self, Tensor other) -> (Tensor)",
       "aten::remainder.Tensor(Tensor self, Tensor other) -> (Tensor)"},
      [](const std::vector<ArgValue>& inputs,
         const std::vector<ExprHandle>& outputShape,
         const std::vector<ExprHandle>& outputStrides,
         const std::optional<ScalarType>& outputType,
         at::Device device) {
        auto imodImpl = [](const ExprHandle& lhs, const ExprHandle& rhs) {
          return Mod::make(lhs, rhs);
        };
        auto fmodImpl = [](const ExprHandle& lhs, const ExprHandle& rhs) {
          auto lhs_t = promoteHalfToFloat(lhs);
          auto rhs_t = promoteHalfToFloat(rhs);
          return fmod((rhs_t + fmod(lhs_t, rhs_t)), rhs_t);
        };
        {
          auto const& shape =
              broadcastShapes(valueShape(inputs[0]), valueShape(inputs[1]));
          return Compute(
              "aten_remainder", shape, [&](const std::vector<VarHandle>& axes) {
                std::vector<ExprHandle> indices(axes.begin(), axes.end());
                std::vector<ExprHandle> exprInputs = {
                    tensorOrConstant(inputs[0], indices),
                    tensorOrConstant(inputs[1], indices),
                };

                promoteInputs(exprInputs);
                bool allInt = true;
                for (auto& e : exprInputs) {
                  if (e.dtype().is_floating_point()) {
                    allInt = false;
                    break;
                  }
                }
                if (allInt) {
                  return demoteOutput(
                      imodImpl(exprInputs[0], exprInputs[1]), outputType);
                } else {
                  return demoteOutput(
                      fmodImpl(exprInputs[0], exprInputs[1]), outputType);
                }
              });
        }
      });

  RegisterNNCLoweringsFunction prim_ConstantChunk(
      {"prim::ConstantChunk(...) -> (...)"}, computeChunk);

  RegisterNNCLoweringsFunction aten_acos(
      {"aten::acos(Tensor self) -> (Tensor)"},
      [](const std::vector<ArgValue>& inputs,
         const std::vector<ExprHandle>& outputShape,
         const std::vector<ExprHandle>& outputStrides,
         const std::optional<ScalarType>& outputType,
         at::Device device) {
        return computeOneOperand(
            "aten_acos",
            inputs,
            outputShape,
            outputStrides,
            outputType,
            [](const ExprHandle& a) {
              return acos(promoteIntegerToDefaultType(a));
            });
      });

  RegisterNNCLoweringsFunction aten_asin(
      {"aten::asin(Tensor self) -> (Tensor)"},
      [](const std::vector<ArgValue>& inputs,
         const std::vector<ExprHandle>& outputShape,
         const std::vector<ExprHandle>& outputStrides,
         const std::optional<ScalarType>& outputType,
         at::Device device) {
        return computeOneOperand(
            "aten_asin",
            inputs,
            outputShape,
            outputStrides,
            outputType,
            [](const ExprHandle& a) {
              return asin(promoteIntegerToDefaultType(a));
            });
      });

  RegisterNNCLoweringsFunction aten_cosh(
      {"aten::cosh(Tensor self) -> (Tensor)"},
      [](const std::vector<ArgValue>& inputs,
         const std::vector<ExprHandle>& outputShape,
         const std::vector<ExprHandle>& outputStrides,
         const std::optional<ScalarType>& outputType,
         at::Device device) {
        return computeOneOperand(
            "aten_cosh",
            inputs,
            outputShape,
            outputStrides,
            outputType,
            [](const ExprHandle& a) {
              return cosh(promoteIntegerToDefaultType(a));
            });
      });

  RegisterNNCLoweringsFunction aten_sinh(
      {"aten::sinh(Tensor self) -> (Tensor)"},
      [](const std::vector<ArgValue>& inputs,
         const std::vector<ExprHandle>& outputShape,
         const std::vector<ExprHandle>& outputStrides,
         const std::optional<ScalarType>& outputType,
         at::Device device) {
        return computeOneOperand(
            "aten_sinh",
            inputs,
            outputShape,
            outputStrides,
            outputType,
            [](const ExprHandle& a) {
              return sinh(promoteIntegerToDefaultType(a));
            });
      });

  RegisterNNCLoweringsFunction aten_atan(
      {"aten::atan(Tensor self) -> (Tensor)"},
      [](const std::vector<ArgValue>& inputs,
         const std::vector<ExprHandle>& outputShape,
         const std::vector<ExprHandle>& outputStrides,
         const std::optional<ScalarType>& outputType,
         at::Device device) {
        return computeOneOperand(
            "aten_atan",
            inputs,
            outputShape,
            outputStrides,
            outputType,
            [](const ExprHandle& a) {
              return atan(promoteIntegerToDefaultType(a));
            });
      });

  RegisterNNCLoweringsFunction aten_atan2(
      {"aten::atan2(Tensor self, Tensor other) -> (Tensor)"},
      [](const std::vector<ArgValue>& inputs,
         const std::vector<ExprHandle>& outputShape,
         const std::vector<ExprHandle>& outputStrides,
         const std::optional<ScalarType>& outputType,
         at::Device device) {
        return computeTwoOperand(
            "aten_atan2",
            inputs,
            outputShape,
            outputStrides,
            outputType,
            [](const ExprHandle& lhs, const ExprHandle& rhs) {
              return atan2(
                  promoteIntegerToDefaultType(lhs),
                  promoteIntegerToDefaultType(rhs));
            });
      });

  RegisterNNCLoweringsFunction aten_tanh(
      {"aten::tanh(Tensor self) -> (Tensor)"},
      [](const std::vector<ArgValue>& inputs,
         const std::vector<ExprHandle>& outputShape,
         const std::vector<ExprHandle>& outputStrides,
         const std::optional<ScalarType>& outputType,
         at::Device device) {
        return computeOneOperand(
            "aten_tanh",
            inputs,
            outputShape,
            outputStrides,
            outputType,
            [](const ExprHandle& a) {
              return tanh(promoteIntegerToDefaultType(a));
            });
      });

  RegisterNNCLoweringsFunction aten_hardtanh(
      {"aten::hardtanh(Tensor self, Scalar min_val=-1, Scalar max_val=1) -> (Tensor)"},
      [](const std::vector<ArgValue>& inputs,
         const std::vector<ExprHandle>& outputShape,
         const std::vector<ExprHandle>& outputStrides,
         const std::optional<ScalarType>& outputType,
         at::Device device) {
        return computeThreeOperand(
            "aten_hardtanh",
            inputs,
            outputShape,
            outputStrides,
            outputType,
            [](const ExprHandle& a,
               const ExprHandle& min_val,
               const ExprHandle& max_val) {
              auto mm = CompareSelect::make(a, min_val, min_val, a, kLT);
              return CompareSelect::make(mm, max_val, max_val, mm, kGT);
            });
      });

  RegisterNNCLoweringsFunction aten_softplus(
      {"aten::softplus(Tensor self, Scalar beta=1, Scalar threshold=20) -> (Tensor)"},
      [](const std::vector<ArgValue>& inputs,
         const std::vector<ExprHandle>& outputShape,
         const std::vector<ExprHandle>& outputStrides,
         const std::optional<ScalarType>& outputType,
         at::Device device) {
        return computeThreeOperand(
            "aten_softplus",
            inputs,
            outputShape,
            outputStrides,
            outputType,
            [](const ExprHandle& a,
               const ExprHandle& beta,
               const ExprHandle& threshold) {
              auto beta_promoted = Cast::make(a.dtype(), beta);
              auto threshold_promoted = Cast::make(a.dtype(), threshold);
              auto beta_a = beta_promoted * a;
              return CompareSelect::make(
                  beta_a,
                  threshold_promoted,
                  a,
                  log1p(exp(beta_a)) / beta_promoted,
                  kGT);
            });
      });

  RegisterNNCLoweringsFunction aten_mish(
      {"aten::mish(Tensor self) -> (Tensor)"},
      [](const std::vector<ArgValue>& inputs,
         const std::vector<ExprHandle>& outputShape,
         const std::vector<ExprHandle>& outputStrides,
         const std::optional<ScalarType>& outputType,
         at::Device device) {
        return computeOneOperand(
            "aten_mish",
            inputs,
            outputShape,
            outputStrides,
            outputType,
            [](const ExprHandle& a) {
              auto default_type_a = promoteIntegerToDefaultType(a);
              return default_type_a * tanh(log1p(exp(default_type_a)));
            });
      });

  RegisterNNCLoweringsFunction aten_elu(
      {"aten::elu(Tensor self, Scalar alpha=1, Scalar scale=1, Scalar input_scale=1) -> (Tensor)"},
      [](const std::vector<ArgValue>& inputs,
         const std::vector<ExprHandle>& outputShape,
         const std::vector<ExprHandle>& outputStrides,
         const std::optional<ScalarType>& outputType,
         at::Device device) {
        return computeFourOperand(
            "aten_elu",
            inputs,
            outputShape,
            outputStrides,
            outputType,
            [](const ExprHandle& a,
               const ExprHandle& alpha,
               const ExprHandle& scale,
               const ExprHandle& input_scale) {
              auto zero = Cast::make(a.dtype(), 0);
              auto one = Cast::make(a.dtype(), 1);

              auto poscoef = Cast::make(a.dtype(), scale);
              auto negiptcoef = Cast::make(a.dtype(), input_scale);
              auto negcoef = Cast::make(a.dtype(), alpha) * poscoef;

              return CompareSelect::make(
                  a,
                  zero,
                  a * poscoef,
                  (exp(a * negiptcoef) - one) * negcoef,
                  kGT);
            });
      });

  RegisterNNCLoweringsFunction aten_hardsigmoid(
      {"aten::hardsigmoid(Tensor self) -> (Tensor)"},
      [](const std::vector<ArgValue>& inputs,
         const std::vector<ExprHandle>& outputShape,
         const std::vector<ExprHandle>& outputStrides,
         const std::optional<ScalarType>& outputType,
         at::Device device) {
        return computeOneOperand(
            "aten_hardsigmoid",
            inputs,
            outputShape,
            outputStrides,
            outputType,
            [](const ExprHandle& a) {
              auto zero = Cast::make(a.dtype(), 0.0);
              auto three = Cast::make(a.dtype(), 3.0);
              auto six = Cast::make(a.dtype(), 6.0);
              return clamp(zero, six, a + three) / six;
            });
      });

  RegisterNNCLoweringsFunction aten_hardswish(
      {"aten::hardswish(Tensor self) -> (Tensor)"},
      [](const std::vector<ArgValue>& inputs,
         const std::vector<ExprHandle>& outputShape,
         const std::vector<ExprHandle>& outputStrides,
         const std::optional<ScalarType>& outputType,
         at::Device device) {
        return computeOneOperand(
            "aten_hardswish",
            inputs,
            outputShape,
            outputStrides,
            outputType,
            [](const ExprHandle& a) {
              //  x * torch.clamp(x + 3.0, 0.0, 6.0) / 6.0
              auto zero = Cast::make(a.dtype(), 0.);
              auto three = Cast::make(a.dtype(), 3.);
              auto six = Cast::make(a.dtype(), 6.);

              return a * clamp(zero, six, a + three) / six;
            });
      });

  RegisterNNCLoweringsFunction aten_hardshrink(
      {"aten::hardshrink(Tensor self, Scalar lambd=0.5) -> (Tensor)"},
      [](const std::vector<ArgValue>& inputs,
         const std::vector<ExprHandle>& outputShape,
         const std::vector<ExprHandle>& outputStrides,
         const std::optional<ScalarType>& outputType,
         at::Device device) {
        return computeTwoOperand(
            "aten_hardshrink",
            inputs,
            outputShape,
            outputStrides,
            outputType,
            [](const ExprHandle& a, const ExprHandle& lambd) {
              auto pos_clambd = Cast::make(a.dtype(), lambd);
              auto neg_clambd =
                  Cast::make(a.dtype(), ExprHandle(-0)) - pos_clambd;
              auto zero = Cast::make(a.dtype(), 0);
              auto mm = CompareSelect::make(a, neg_clambd, a, zero, kLT);
              return CompareSelect::make(a, pos_clambd, a, mm, kGT);
            });
      });

  RegisterNNCLoweringsFunction aten_sqrt(
      {"aten::sqrt(Tensor self) -> (Tensor)"},
      [](const std::vector<ArgValue>& inputs,
         const std::vector<ExprHandle>& outputShape,
         const std::vector<ExprHandle>& outputStrides,
         const std::optional<ScalarType>& outputType,
         at::Device device) {
        return computeOneOperand(
            "aten_sqrt",
            inputs,
            outputShape,
            outputStrides,
            outputType,
            [](const ExprHandle& a) {
              return tensorexpr::sqrt(promoteIntegerToDefaultType(a));
            });
      });

  RegisterNNCLoweringsFunction aten_rsqrt(
      {"aten::rsqrt(Tensor self) -> (Tensor)"},
      [](const std::vector<ArgValue>& inputs,
         const std::vector<ExprHandle>& outputShape,
         const std::vector<ExprHandle>& outputStrides,
         const std::optional<ScalarType>& outputType,
         at::Device device) {
        return computeOneOperand(
            "aten_rsqrt",
            inputs,
            outputShape,
            outputStrides,
            outputType,
            [](const ExprHandle& a) {
              return rsqrt(promoteIntegerToDefaultType(a));
            });
      });

  RegisterNNCLoweringsFunction aten_abs(
      {"aten::abs(Tensor self) -> (Tensor)"},
      [](const std::vector<ArgValue>& inputs,
         const std::vector<ExprHandle>& outputShape,
         const std::vector<ExprHandle>& outputStrides,
         const std::optional<ScalarType>& outputType,
         at::Device device) {
        return computeOneOperand(
            "aten_abs",
            inputs,
            outputShape,
            outputStrides,
            outputType,
            [](const ExprHandle& a) {
              return tensorexpr::abs(promoteHalfToFloat(a));
            },
            kIntegralTypes | kFloatingPointTypes | kBoolType);
      });

  RegisterNNCLoweringsFunction aten_sign(
      {"aten::sign(Tensor self) -> (Tensor)"},
      [](const std::vector<ArgValue>& inputs,
         const std::vector<ExprHandle>& outputShape,
         const std::vector<ExprHandle>& outputStrides,
         const std::optional<ScalarType>& outputType,
         at::Device device) { return computeSign(inputs, outputShape); });

  RegisterNNCLoweringsFunction aten_ceil(
      {"aten::ceil(Tensor self) -> (Tensor)"},
      [](const std::vector<ArgValue>& inputs,
         const std::vector<ExprHandle>& outputShape,
         const std::vector<ExprHandle>& outputStrides,
         const std::optional<ScalarType>& outputType,
         at::Device device) {
        return computeOneOperand(
            "aten_ceil",
            inputs,
            outputShape,
            outputStrides,
            outputType,
            [](const ExprHandle& a) { return ceil(a); });
      });

  RegisterNNCLoweringsFunction aten_floor(
      {"aten::floor(Tensor self) -> (Tensor)"},
      [](const std::vector<ArgValue>& inputs,
         const std::vector<ExprHandle>& outputShape,
         const std::vector<ExprHandle>& outputStrides,
         const std::optional<ScalarType>& outputType,
         at::Device device) {
        return computeOneOperand(
            "aten_floor",
            inputs,
            outputShape,
            outputStrides,
            outputType,
            [](const ExprHandle& a) { return floor(a); });
      });

  RegisterNNCLoweringsFunction aten_round(
      {"aten::round(Tensor self) -> (Tensor)"},
      [](const std::vector<ArgValue>& inputs,
         const std::vector<ExprHandle>& outputShape,
         const std::vector<ExprHandle>& outputStrides,
         const std::optional<ScalarType>& outputType,
         at::Device device) {
        return computeOneOperand(
            "aten_round",
            inputs,
            outputShape,
            outputStrides,
            outputType,
            [](const ExprHandle& a) { return round(a); });
      });

  RegisterNNCLoweringsFunction aten_trunc(
      {"aten::trunc(Tensor self) -> (Tensor)"},
      [](const std::vector<ArgValue>& inputs,
         const std::vector<ExprHandle>& outputShape,
         const std::vector<ExprHandle>& outputStrides,
         const std::optional<ScalarType>& outputType,
         at::Device device) {
        return computeOneOperand(
            "aten_trunc",
            inputs,
            outputShape,
            outputStrides,
            outputType,
            [](const ExprHandle& a) { return trunc(a); });
      });

  RegisterNNCLoweringsFunction aten__cast_Float(
      {"aten::_cast_Float(Tensor self, bool non_blocking=False) -> (Tensor)"},
      [](const std::vector<ArgValue>& inputs,
         const std::vector<ExprHandle>& outputShape,
         const std::vector<ExprHandle>& outputStrides,
         const std::optional<ScalarType>& outputType,
         at::Device device) {
        return computeOneOperand(
            "aten_cast_float",
            inputs,
            outputShape,
            outputStrides,
            outputType,
            [](const ExprHandle& a) { return cast<float>(a); });
      });

  RegisterNNCLoweringsFunction aten_to(
      {"aten::to.dtype(Tensor(a) self, int dtype, bool non_blocking=False, bool copy=False, int? memory_format=None) -> (Tensor(a))",
       "aten::to.dtype_layout(Tensor(a) self, *, int? dtype=None, int? layout=None, Device? device=None, bool? pin_memory=None, bool non_blocking=False, bool copy=False, int? memory_format=None) -> (Tensor(a))",
       "aten::to.device(Tensor(a) self, Device device, int dtype, bool non_blocking=False, bool copy=False, int? memory_format=None) -> (Tensor(a))",
       "aten::to.prim_Device(Tensor(a) self, Device? device, int? dtype=None, bool non_blocking=False, bool copy=False) -> Tensor(a|b)",
       "aten::to.prim_dtype(Tensor(a) self, int? dtype=None, bool non_blocking=False, bool copy=False) -> Tensor(a|b)",
       "aten::_autocast_to_reduced_precision(Tensor(a) self, bool cuda_enabled, bool cpu_enabled, ScalarType cuda_dtype, ScalarType cpu_dtype) -> Tensor(a)",
       "aten::_autocast_to_full_precision(Tensor(a) self, bool cuda_enabled, bool cpu_enabled) -> Tensor(a)"},
      [](const std::vector<ArgValue>& inputs,
         const std::vector<ExprHandle>& outputShape,
         const std::vector<ExprHandle>& outputStrides,
         const std::optional<ScalarType>& outputType,
         at::Device device) {
        // see handling of aten::to in tensorexpr_fuser.cpp for why we only
        // need to handle the first input
        return computeOneOperand(
            "aten_to",
            {inputs[0]},
            outputShape,
            outputStrides,
            outputType,
            [outputType](const ExprHandle& a) {
              TORCH_INTERNAL_ASSERT(
                  outputType, buildErrorMessage("Output type is null."));
              return Cast::make(ToDtype(*outputType), a);
            });
      });

  RegisterNNCLoweringsFunction aten_threshold(
      {"aten::threshold(Tensor self, Scalar threshold, Scalar value) -> (Tensor)"},
      [](const std::vector<ArgValue>& inputs,
         const std::vector<ExprHandle>& outputShape,
         const std::vector<ExprHandle>& outputStrides,
         const std::optional<ScalarType>& outputType,
         at::Device device) {
        return computeThreeOperand(
            "aten_threshold",
            inputs,
            outputShape,
            outputStrides,
            outputType,
            [](const ExprHandle& a,
               const ExprHandle& threshold,
               const ExprHandle& value) {
              return ifThenElse(
                  CompareSelect::make(a, threshold, kLE), value, a);
            });
      });

  RegisterNNCLoweringsFunction aten_where(
      {"aten::where.ScalarOther(Tensor condition, Tensor self, Scalar other) -> (Tensor)",
       "aten::where.ScalarSelf(Tensor condition, Scalar self, Tensor other) -> (Tensor)",
       "aten::where.self(Tensor condition, Tensor self, Tensor other) -> (Tensor)",
       "aten::where.Scalar(Tensor condition, Scalar self, Scalar other) -> Tensor"},
      [](const std::vector<ArgValue>& inputs,
         const std::vector<ExprHandle>& outputShape,
         const std::vector<ExprHandle>& outputStrides,
         const std::optional<ScalarType>& outputType,
         at::Device device) {
        return computeConditionWithTwoOperand(
            "aten_where",
            inputs,
            outputShape,
            outputStrides,
            outputType,
            [](const ExprHandle& a0,
               const ExprHandle& a1,
               const ExprHandle& a2) { return ifThenElse(a0, a1, a2); });
      });

  RegisterNNCLoweringsFunction aten_frac(
      {"aten::frac(Tensor self) -> (Tensor)"},
      [](const std::vector<ArgValue>& inputs,
         const std::vector<ExprHandle>& outputShape,
         const std::vector<ExprHandle>& outputStrides,
         const std::optional<ScalarType>& outputType,
         at::Device device) {
        return computeOneOperand(
            "aten_frac",
            inputs,
            outputShape,
            outputStrides,
            outputType,
            [](const ExprHandle& a) {
              auto aa = promoteHalfToFloat(a);
              return aa - floor(aa);
            },
            kFloatingPointTypes);
      });

  RegisterNNCLoweringsFunction aten_lgamma(
      {"aten::lgamma(Tensor self) -> (Tensor)"},
      [](const std::vector<ArgValue>& inputs,
         const std::vector<ExprHandle>& outputShape,
         const std::vector<ExprHandle>& outputStrides,
         const std::optional<ScalarType>& outputType,
         at::Device device) {
        return computeOneOperand(
            "aten_lgamma",
            inputs,
            outputShape,
            outputStrides,
            outputType,
            [](const ExprHandle& a) {
              return lgamma(promoteIntegerToDefaultType(a));
            });
      });

  // TODO: convert to schema, add a test
  // RegisterNNCLoweringsFunction aten_rand_like(
  //     {"aten::rand_like"},
  //     [](const std::vector<ArgValue>& inputs,
  //        const std::vector<ExprHandle>& outputShape,
  //        const std::optional<ScalarType>& outputType,
  //        at::Device device) {
  //       return computeOneOperand(
  //           "aten_rand_like",
  //           inputs,
  //           outputShape,
  //           outputType,
  //           [](const ExprHandle& a) {
  //             return Intrinsics::make(IntrinsicsOp::kRand, a.dtype());
  //           });
  //     });

  // TODO: convert to schema, add a test
  // RegisterNNCLoweringsFunction aten_slice(
  //     {"aten::slice"},
  //     [](const std::vector<ArgValue>& inputs,
  //        const std::vector<ExprHandle>& outputShape,
  //        const std::optional<ScalarType>& outputType,
  //        at::Device device) {
  //       return Compute(
  //           "aten_slice",
  //           outputShape,
  //           [&](const std::vector<VarHandle>& axes) {
  //             int64_t dim =
  //                 at::maybe_wrap_dim(std::get<int64_t>(inputs[1]),
  //                 axes.size());
  //             ExprHandle start = constant(inputs[2]);
  //             ExprHandle stride = constant(inputs[4]);

  //             std::vector<ExprHandle> newAxes(axes.begin(), axes.end());
  //             newAxes[dim] = stride * newAxes[dim] + start;
  //             return tensorOrConstant(inputs[0], newAxes);
  //           });
  //     });
  RegisterNNCLoweringsFunction aten_unsqueeze(
      {"aten::unsqueeze(Tensor(a) self, int dim) -> (Tensor(a))"},
      [](const std::vector<ArgValue>& inputs,
         const std::vector<ExprHandle>& outputShape,
         const std::vector<ExprHandle>& outputStrides,
         const std::optional<ScalarType>& outputType,
         at::Device device) {
        return Compute(
            "aten_unsqueeze",
            outputShape,
            outputStrides,
            [&](const std::vector<VarHandle>& axes) {
              int64_t dim = std::get<int64_t>(inputs[1]);
              if (dim < 0) {
                if (axes.empty()) {
                  throw malformed_input("axes are zero handling unsqueeze");
                }
                dim += axes.size();
              }
              // To construct an expression for an 'unsqueezed' tensor we need
              // to drop the DIM-th axis, i.e.
              //    unsqueezed_v[i,j,k,l] = v[i,j,l] # dim = 2 - drop index 'k'
              //                 0 1 2 3
              std::vector<ExprHandle> indices;
              int64_t i = 0;
              for (const auto& a : axes) {
                if (i++ != dim) {
                  indices.emplace_back(a.node());
                }
              }

              return broadcast(std::get<BufHandle>(inputs[0]), indices);
            });
      });
  RegisterNNCLoweringsFunction aten_t(
      {"aten::t(Tensor(a) self) -> (Tensor(a))"},
      [](const std::vector<ArgValue>& inputs,
         const std::vector<ExprHandle>& outputShape,
         const std::vector<ExprHandle>& outputStrides,
         const std::optional<ScalarType>& outputType,
         at::Device device) {
        return computeTranspose(
            {inputs[0], (int64_t)1, (int64_t)0},
            outputShape,
            outputStrides,
            outputType,
            device);
      });
  RegisterNNCLoweringsFunction aten_transpose(
      {"aten::transpose.int(Tensor(a) self, int dim0, int dim1) -> (Tensor(a))"},
      computeTranspose);
  RegisterNNCLoweringsFunction aten_permute(
      {"aten::permute(Tensor(a) self, int[] dims) -> (Tensor(a))"},
      [](const std::vector<ArgValue>& inputs,
         const std::vector<ExprHandle>& outputShape,
         const std::vector<ExprHandle>& outputStrides,
         const std::optional<ScalarType>& outputType,
         at::Device device) {
        auto A = std::get<BufHandle>(inputs[0]);
        // Trivial case of 0-dim tensors: just a copy of the input
        if (A.ndim() == 0) {
          auto tensor = Compute(
              "aten_permute",
              outputShape,
              outputStrides,
              [&](const std::vector<VarHandle>& axes) {
                std::vector<ExprHandle> empty_indices;
                return A.load(empty_indices);
              });
          if (A.node()->qscale()) {
            tensor.buf()->set_qscale(A.node()->qscale());
            tensor.buf()->set_qzero(A.node()->qzero());
          }
          return tensor;
        }
        auto permute_dims = std::get<IntList>(inputs[1]);
        auto tensor = Compute(
            "aten_permute",
            outputShape,
            [&](const std::vector<VarHandle>& axes) {
              std::vector<VarHandle> new_axes;
              new_axes.resize(axes.size());
              assert(permute_dims.size() == axes.size());
              for (unsigned i = 0; i < axes.size(); i++) {
                auto new_dim = at::maybe_wrap_dim(permute_dims[i], A.ndim());
                new_axes[new_dim] = axes[i];
              }
              return A.load(new_axes);
            });
        if (A.node()->qscale()) {
          tensor.buf()->set_qscale(A.node()->qscale());
          tensor.buf()->set_qzero(A.node()->qzero());
        }
        return tensor;
      });
  RegisterNNCLoweringsFunction aten_expand(
      {"aten::expand(Tensor(a) self, int[] size, *, bool implicit=False) -> (Tensor(a))",
       "aten::expand_as(Tensor(a) self, Tensor other) -> (Tensor(a))"},
      computeExpand);

  // TODO: add a test
  RegisterNNCLoweringsFunction aten_flatten(
      {"aten::flatten.using_ints(Tensor(a) self, int start_dim=0, int end_dim=-1) -> (Tensor(a))"},
      computeFlatten);
  RegisterNNCLoweringsFunction aten_view(
      {"aten::reshape(Tensor(a) self, int[] shape) -> (Tensor(a))",
       "aten::reshape_as(Tensor(a) self, Tensor other) -> (Tensor(a))",
       "aten::view(Tensor(a) self, int[] size) -> (Tensor(a))",
       "aten::view_as(Tensor(a) self, Tensor other) -> (Tensor(a))"},
      computeReshape);

  // aten::mm is a subset of aten::matmul where both inputs are rank 2
  RegisterNNCLoweringsFunction aten_matmul(
      {"aten::mm(Tensor self, Tensor mat2) -> (Tensor)",
       "aten::matmul(Tensor self, Tensor other) -> (Tensor)"},
      computeMatmul);

  RegisterNNCLoweringsFunction aten_cat(
      {"aten::cat(Tensor[] tensors, int dim=0) -> (Tensor)"}, computeCat);

  RegisterNNCLoweringsFunction aten_sum(
      {"aten::sum(Tensor self, *, int? dtype=None) -> (Tensor)",
       "aten::sum.dim_IntList(Tensor self, int[1]? dim, bool keepdim=False, *, int? dtype=None) -> (Tensor)"},
      computeSum);

  RegisterNNCLoweringsFunction aten_softmax(
      {"aten::softmax.int(Tensor self, int dim, int? dtype=None) -> (Tensor)"},
      [](const std::vector<ArgValue>& inputs,
         const std::vector<ExprHandle>& outputShape,
         const std::vector<ExprHandle>& outputStrides,
         const std::optional<ScalarType>& outputType,
         at::Device device) {
        return computeSoftmax(inputs, outputShape, outputStrides, false);
      });

  RegisterNNCLoweringsFunction aten_log_softmax(
      {"aten::log_softmax.int(Tensor self, int dim, int? dtype=None) -> (Tensor)"},
      [](const std::vector<ArgValue>& inputs,
         const std::vector<ExprHandle>& outputShape,
         const std::vector<ExprHandle>& outputStrides,
         const std::optional<ScalarType>& outputType,
         at::Device device) {
        return computeSoftmax(inputs, outputShape, outputStrides, true);
      });

  RegisterNNCLoweringsFunction aten_conv1d(
      {"aten::conv1d(Tensor input, Tensor weight, Tensor? bias=None, int[1] stride=1, int[1] padding=0, int[1] dilation=1, int groups=1) -> (Tensor)"},
      computeConv1d);
  RegisterNNCLoweringsFunction aten_conv2d(
      {"aten::conv2d(Tensor input, Tensor weight, Tensor? bias=None, int[2] stride=[1, 1], int[2] padding=[0, 0], int[2] dilation=[1, 1], int groups=1) -> (Tensor)"},
      computeConv2d);

  RegisterNNCLoweringsFunction aten_addmm(
      {"aten::addmm(Tensor self, Tensor mat1, Tensor mat2, *, Scalar beta=1, Scalar alpha=1) -> (Tensor)"},
      computeAddMM);

  RegisterNNCLoweringsFunction aten_mean(
      {"aten::mean(Tensor self, *, int? dtype=None) -> (Tensor)",
       "aten::mean.dim(Tensor self, int[1]? dim, bool keepdim=False, *, int? dtype=None) -> (Tensor)"},
      computeMean);
  RegisterNNCLoweringsFunction aten_max_reduction(
      {"aten::max.dim(Tensor self, int dim, bool keepdim=False) -> (Tensor values, Tensor indices)"},
      computeMax);

  RegisterNNCLoweringsFunction aten_adaptive_avg_pool2d(
      {"aten::adaptive_avg_pool2d(Tensor self, int[2] output_size) -> (Tensor)"},
      computeAdaptiveAvgPool2d);

  RegisterNNCLoweringsFunction aten_add(
      {"aten::add.Scalar(Tensor self, Scalar other, Scalar alpha=1) -> (Tensor)",
       "aten::add.Tensor(Tensor self, Tensor other, *, Scalar alpha=1) -> (Tensor)"},
      [](const std::vector<ArgValue>& inputs,
         const std::vector<ExprHandle>& outputShape,
         const std::vector<ExprHandle>& outputStrides,
         const std::optional<ScalarType>& outputType,
         at::Device device) {
        auto add_lambda = [](const ExprHandle& lhs, const ExprHandle& rhs) {
          return boolToInteger(lhs) + boolToInteger(rhs);
        };
        TORCH_INTERNAL_ASSERT(
            inputs.size() == 2 || inputs.size() == 3,
            buildErrorMessage("Invalid number of input operands"));
        return (inputs.size() > 2) ? computeTwoOperandWithAlpha(
                                         "aten_add",
                                         inputs,
                                         outputShape,
                                         outputStrides,
                                         outputType,
                                         add_lambda)
                                   : computeTwoOperand(
                                         "aten_add",
                                         inputs,
                                         outputShape,
                                         outputStrides,
                                         outputType,
                                         add_lambda);
      });
  RegisterNNCLoweringsFunction aten_embedding(
      {"aten::embedding(Tensor weight, Tensor indices, int padding_idx=-1, bool scale_grad_by_freq=False, bool sparse=False) -> Tensor"},
      computeEmbedding);

#define NNC_QUANTIZATION_EXPR_QUANT 1
#define NNC_QUANTIZATION_EXPR_DEQUANT 1

  RegisterNNCLoweringsFunction aten_quantize_per_tensor(
      {"aten::quantize_per_tensor(Tensor self, float scale, int zero_point, int dtype) -> (Tensor)",
       "aten::quantize_per_tensor.tensor_qparams(Tensor self, Tensor scale, Tensor zero_point, int dtype) -> (Tensor)",
       "aten::quantize_per_tensor.tensors(Tensor[] tensors, Tensor scales, Tensor zero_points, int dtype) -> (Tensor[])"},
#if NNC_QUANTIZATION_EXPR_QUANT == 1
      computeQuantizePerTensor
#else
      computeQuantizePerTensorExternalCall
#endif
  );

  RegisterNNCLoweringsFunction aten_dequantize(
      {"aten::dequantize.self(Tensor self) -> (Tensor)"},
#if NNC_QUANTIZATION_EXPR_DEQUANT == 1
      computeDequantize
#else
      computeDequantizeExternalCall
#endif
  );
  RegisterNNCLoweringsFunction quantized_conv1d(
      {"quantized::conv1d(Tensor qx, __torch__.torch.classes.quantized.Conv2dPackedParamsBase packed_weight, float output_scale, int output_zero_point) -> (Tensor)"},
      computeQuantizedConv1d);

  RegisterNNCLoweringsFunction quantized_conv2d(
      {"quantized::conv2d.new(Tensor qx, __torch__.torch.classes.quantized.Conv2dPackedParamsBase packed_weight, float output_scale, int output_zero_point) -> (Tensor)"},
      computeQuantizedConv2d);

  RegisterNNCLoweringsFunction quantized_conv2d_relu(
      {"quantized::conv2d_relu.new(Tensor qx, __torch__.torch.classes.quantized.Conv2dPackedParamsBase packed_weight, float output_scale, int output_zero_point) -> (Tensor)"},
      computeQuantizedConv2dRelu);

  RegisterNNCLoweringsFunction quantized_linear(
      {"quantized::linear(Tensor X, __torch__.torch.classes.quantized.LinearPackedParamsBase W_prepack, float Y_scale_i, int Y_zero_point_i) -> (Tensor Y)"},
      computeQuantizedLinear);

  RegisterNNCLoweringsFunction quantized_linear_relu(
      {"quantized::linear_relu(Tensor X, __torch__.torch.classes.quantized.LinearPackedParamsBase W_prepack, float Y_scale_i, int Y_zero_point_i) -> (Tensor Y)"},
      computeQuantizedLinear);

  RegisterNNCLoweringsFunction quantized_add(
      {"quantized::add(Tensor qa, Tensor qb, float scale, int zero_point) -> (Tensor qc)"},
      computeQuantizedAdd);

  RegisterNNCLoweringsFunction quantized_mul(
      {"quantized::mul(Tensor qa, Tensor qb, float scale, int zero_point) -> (Tensor qc)"},
      computeQuantizedMul);

  RegisterNNCLoweringsFunction quantized_mul_scalar(
      {"quantized::mul.Scalar(Tensor qa, Scalar b) -> (Tensor qc)"},
      computeQuantizedMulScalar);

  RegisterNNCLoweringsFunction quantized_conv2d_prepack(
      {"quantized::conv2d_prepack(Tensor weight, Tensor? bias, int[] stride, int[] padding, int[] dilation, int groups) -> (__torch__.torch.classes.quantized.Conv2dPackedParamsBase)"},
      computeQuantizedConv2dPrepack);

  RegisterNNCLoweringsFunction quantized_cat(
      {"quantized::cat(Tensor[] qx, int dim, float? scale, int? zero_point) -> (Tensor)"},
      computeQuantizedCat);

  RegisterNNCLoweringsFunction aten_upsample_nearest2d(
      {"aten::upsample_nearest2d.vec(Tensor input, int[]? output_size, float[]? scale_factors) -> (Tensor)"},
      computeUpsampleNearest2dExternalCall);

  return 0;
}
} // namespace

NNCLoweringFunction getStandardLoweringFor(const std::string& schema_str) {
  C10_UNUSED static const int once = nnc_lowerings_lazy_registration();
  const auto& lowerings = getNNCLoweringRegistry();
  if (auto l = lowerings.find(parseSchema(schema_str))) {
    return *l;
  }
  return nullptr;
}

} // namespace torch::jit::tensorexpr<|MERGE_RESOLUTION|>--- conflicted
+++ resolved
@@ -44,13 +44,8 @@
 #endif
 
 #if AT_ONEDNN_ENABLED()
-<<<<<<< HEAD
-  RegisterNNCLoweringsFunction mkldnn_prepacked_conv2d_run(
-      {"mkldnn_prepacked::conv2d_run(Tensor X, __torch__.torch.classes.onednn.ConvOpContext W_prepack) -> (Tensor Y)"},
-=======
   RegisterNNCLoweringsFunction onednn_prepacked_conv2d_run(
-      {"onednn_prepacked::conv2d_run(Tensor X, __torch__.torch.classes.mkldnn.ConvOpContext W_prepack) -> (Tensor Y)"},
->>>>>>> d47cf775
+      {"onednn_prepacked::conv2d_run(Tensor X, __torch__.torch.classes.onednn.ConvOpContext W_prepack) -> (Tensor Y)"},
       computeMkldnnPrepackedConvRun);
 #endif // AT_ONEDNN_ENABLED()
 
