#include <cstring>
#define TORCH_ASSERT_ONLY_METHOD_OPERATORS
#include <torch/csrc/autograd/profiler_kineto.h>

#include <c10/macros/Export.h>
#include <c10/util/ApproximateClock.h>
#include <c10/util/Exception.h>
#include <c10/util/flat_hash_map.h>
#include <c10/util/irange.h>
#include <c10/util/overloaded.h>

#include <torch/csrc/profiler/api.h>
#include <torch/csrc/profiler/collection.h>
#include <torch/csrc/profiler/containers.h>
#include <torch/csrc/profiler/events.h>
#include <torch/csrc/profiler/kineto_shim.h>
#include <torch/csrc/profiler/orchestration/observer.h>
#include <torch/csrc/profiler/perf.h>
#include <torch/csrc/profiler/standalone/itt_observer.h>
#include <torch/csrc/profiler/standalone/nvtx_observer.h>
#include <torch/csrc/profiler/standalone/privateuse1_observer.h>
#include <torch/csrc/profiler/util.h>

#include <ATen/Context.h>

#include <stdexcept>
#include <utility>

#ifdef USE_KINETO
#include <ApproximateClock.h>
#include <libkineto.h>
#include <time_since_epoch.h>

#ifndef _MSC_VER
// TODO: TO be removed, once this properly works from libkineto
// Literal copy-n-paste from third_party/kineto/libkineto/src/WeakSymbols.cpp
extern "C" {
// This function is needed to avoid superfluous dependency on GNU OpenMP library
// when cuPTI is linked statically For more details see
// https://github.com/pytorch/pytorch/issues/51026
__attribute__((weak)) int acc_get_device_type();
__attribute__((weak)) int acc_get_device_type() {
  throw std::runtime_error(
      "Dummy implementation of acc_get_device_type is not supposed to be called!");
}
} // extern "C"
#endif // _MSC_VER
#endif // USE_KINETO

namespace torch {
namespace autograd::profiler {

namespace {
inline int64_t getTimeNs() {
#ifdef USE_KINETO
  return libkineto::timeSinceEpoch(std::chrono::system_clock::now());
#else
  return c10::getTime();
#endif // USE_KINETO
}

using torch::profiler::impl::ActiveProfilerType;
using torch::profiler::impl::EventType;
using torch::profiler::impl::ExtraFields;
using torch::profiler::impl::get_record_concrete_inputs_enabled;
using torch::profiler::impl::ivalueListToStr;
using torch::profiler::impl::ivalueToStr;
using torch::profiler::impl::op_input_t;
using torch::profiler::impl::ProfilerStateBase;
using torch::profiler::impl::PyExtraFieldsBase;
using torch::profiler::impl::Result;
using torch::profiler::impl::shape;
using torch::profiler::impl::shapesToStr;
using torch::profiler::impl::stacksToStr;
using torch::profiler::impl::strListToStr;
using torch::profiler::impl::TensorMetadata;
using torch::profiler::impl::variantShapesToStr;

struct OpArgData {
  bool hasData;
  std::vector<shape> shapes;
  std::vector<std::string> dtypes;
  std::vector<c10::IValue> concreteInputs;
  std::vector<std::vector<int64_t>> shapesForKinetoEvent;
  std::vector<shape> strides;
};

auto parseArgData(
    const std::vector<op_input_t>& input_shapes,
    const std::vector<op_input_t>& concreteInputs) {
  if (input_shapes.empty()) {
    return OpArgData{false, {}, {}, {}, {}, {}};
  }

  std::vector<shape> shapes(input_shapes.size());
  std::vector<shape> strides(input_shapes.size());
  std::vector<std::vector<int64_t>> shapesForKinetoEvent(input_shapes.size());

  std::vector<std::string> dtypes(input_shapes.size());
  std::vector<c10::IValue> concrete_inputs_list;

  for (const auto& i : c10::irange(input_shapes.size())) {
    std::visit(
        c10::overloaded(
            [&](const TensorMetadata& t) {
              shapes[i] = t.sizes_;
              shapesForKinetoEvent[i] = t.sizes_;
              dtypes[i] = std::string(scalarTypeToTypeMeta(t.dtype_).name());
              strides[i] = t.strides_;
            },
            [&](const std::vector<TensorMetadata>& l) {
              std::vector<std::vector<int64_t>> shape;
              shape.reserve(l.size());
              std::vector<std::vector<int64_t>> stride;
              stride.reserve(l.size());
              for (const auto& t : l) {
                shape.emplace_back(t.sizes_);
                stride.emplace_back(t.strides_);
              }
              shapes[i] = shape;
              strides[i] = stride;
              dtypes[i] = "TensorList";
            },
            [&](const c10::IValue&) { dtypes[i] = "Scalar"; },
            [&](const auto&) {}),
        input_shapes[i]);
  }

  // If we recorded concrete inputs, then parse them
  if (input_shapes.size() == concreteInputs.size() && !concreteInputs.empty()) {
    concrete_inputs_list.resize(input_shapes.size());

    for (const auto& i : c10::irange(input_shapes.size())) {
      std::visit(
          c10::overloaded(
              [&](const c10::IValue& val) { concrete_inputs_list[i] = val; },
              [&](const auto&) {}),
          input_shapes[i]);
      std::visit(
          c10::overloaded(
              [&](const c10::IValue& val) {
                concrete_inputs_list[i] = val;
                dtypes[i] = "ScalarList";
              },
              [&](const auto&) {}),
          concreteInputs[i]);
    }
  }

  return OpArgData{
      true,
      shapes,
      dtypes,
      concrete_inputs_list,
      shapesForKinetoEvent,
      strides};
}

struct MetadataBase {
  /* implicit */ MetadataBase(const std::shared_ptr<Result>& result)
      : kinetoActivity_{result->kineto_activity_} {
    if (std::holds_alternative<ExtraFields<EventType::Kineto>>(
            result->extra_fields_)) {
      // In order to add metadata we have to downcast from
      // `libkineto::ITraceActivity` to `libkineto::GenericTraceActivity`. We
      // know that all activities provided by PyTorch are of the correct type,
      // however Kineto profilers can (and do) add events that inherit directly
      // from ITraceActivity. As a result, any Result which was constructed from
      // an event that Kineto provided is unsafe to cast.
      if (!(SOFT_ASSERT(!hasKinetoActivity()))) {
        result->kineto_activity_ = nullptr;
      }
      kinetoActivity_ = result->kineto_activity_;
    }
  }

  void addMetadata(const std::string& key, const std::string& value) {
    if (kinetoActivity_ && !value.empty() && value != "\"\"") {
      torch::profiler::impl::kineto::addMetadata(
          // NOLINTNEXTLINE(cppcoreguidelines-pro-type-const-cast)
          const_cast<torch::profiler::impl::kineto::activity_t*>(
              kinetoActivity_),
          key,
          value);
    }
  }

  bool hasKinetoActivity() const {
    return kinetoActivity_ != nullptr;
  }

 private:
  const torch::profiler::impl::kineto::activity_t* kinetoActivity_{nullptr};
};

struct AddTensorboardFields : public MetadataBase {
  AddTensorboardFields(
      const std::shared_ptr<Result>& result,
      KinetoEvent& kineto_event)
      : MetadataBase(result) {
    result->visit(*this);
    const auto module_hierarchy = kineto_event.moduleHierarchy();
    addMetadata("Module Hierarchy", stacksToStr(module_hierarchy.vec(), "."));
    addMetadata("Call stack", stacksToStr(kineto_event.stack().vec(), ";"));

    result->visit_if_base<PyExtraFieldsBase>([&, this](const auto& i) -> void {
      this->addMetadata("Python id", std::to_string(i.id_));

      std::optional<std::string> parent_id;
      std::shared_ptr<Result> parent = result->parent_.lock();
      while (parent && !parent_id.has_value()) {
        parent->visit_if_base<PyExtraFieldsBase>(
            [&](const auto& j) { parent_id = std::to_string(j.id_); });
        parent = parent->parent_.lock();
      }
      this->addMetadata("Python parent id", parent_id.value_or("null"));
    });
  }

  void operator()(const ExtraFields<EventType::PyCall>& py_call) {
    if (py_call.module_.has_value()) {
      addMetadata("Python module id", std::to_string(py_call.module_->id_));
    }
  }

  template <typename T>
  void operator()(const T&) {}
};

struct AddGenericMetadata : public MetadataBase {
  AddGenericMetadata(
      std::shared_ptr<Result>& result,
      const torch::profiler::impl::ProfilerConfig* config)
      : MetadataBase(result), config_(config) {
    result->visit(*this);
    if (config->experimental_config.verbose) {
      result->visit_if_base<PyExtraFieldsBase>(
          [&, this](const auto& i) -> void {
            this->addMetadata("Python thread", std::to_string(i.python_tid_));
          });
    }
  }

  void operator()(ExtraFields<EventType::TorchOp>& op_event) {
    const auto arg_data =
        parseArgData(op_event.inputs_, op_event.concrete_inputs_);

    if (arg_data.hasData) {
      if (get_record_concrete_inputs_enabled()) {
        addMetadata("Input Dims", variantShapesToStr(arg_data.shapes));
        addMetadata("Input Strides", variantShapesToStr(arg_data.strides));
      } else {
        addMetadata("Input Dims", shapesToStr(arg_data.shapesForKinetoEvent));
      }
      addMetadata("Input type", strListToStr(arg_data.dtypes));
      if (!arg_data.concreteInputs.empty()) {
        addMetadata(
            "Concrete Inputs", ivalueListToStr(arg_data.concreteInputs));
      }
    }

    // Add metadata for kwinputs if exist
    for (const auto& [key, val] : op_event.kwinputs_) {
      addMetadata(key, ivalueToStr(val));
    }
    // Add extra metadata if any
    for (const auto& [key, val] : op_event.extra_meta_) {
      addMetadata(key, val);
    }

    if (config_ && !config_->experimental_config.performance_events.empty()) {
      auto& event_names = config_->experimental_config.performance_events;
      for (const auto i : c10::irange(op_event.perf_event_counters_->size())) {
        addMetadata(
            event_names[i],
            std::to_string((*op_event.perf_event_counters_)[i]));
      }
    }

    // add information about an associated forward op, if a sequence number
    // is available (e.g. during training)
    if (op_event.sequence_number_ >= 0) {
      addMetadata("Fwd thread id", std::to_string(op_event.forward_tid_));
      addMetadata("Sequence number", std::to_string(op_event.sequence_number_));
    }
    addMetadata(
        "Record function id", std::to_string(op_event.record_function_id_));
  }

  void operator()(ExtraFields<EventType::Backend>& backend_event) {
    if (!backend_event.backend_.empty()) {
      addMetadata("Backend", "\"" + backend_event.backend_ + "\"");
    }
  }

  void operator()(const ExtraFields<EventType::Allocation>& alloc) {
    addMetadata("Device Type", std::to_string((int8_t)alloc.device_type_));
    addMetadata("Device Id", std::to_string(alloc.device_index_));
    addMetadata("Addr", std::to_string(reinterpret_cast<intptr_t>(alloc.ptr_)));
    addMetadata("Bytes", std::to_string(alloc.alloc_size_));
    addMetadata("Total Allocated", std::to_string(alloc.total_allocated_));
    addMetadata("Total Reserved", std::to_string(alloc.total_reserved_));
  }

  void operator()(const ExtraFields<EventType::OutOfMemory>& alloc) {
    addMetadata("Device Type", std::to_string((int8_t)alloc.device_type_));
    addMetadata("Device Id", std::to_string(alloc.device_index_));
    addMetadata("Bytes", std::to_string(alloc.alloc_size_));
    addMetadata("Total Allocated", std::to_string(alloc.total_allocated_));
    addMetadata("Total Reserved", std::to_string(alloc.total_reserved_));
  }

  template <typename T>
  void operator()(const T&) {}

 private:
  /* To get names of the performance events */
  const torch::profiler::impl::ProfilerConfig* config_;
};

struct KinetoThreadLocalState : public ProfilerStateBase {
  explicit KinetoThreadLocalState(
      const ProfilerConfig& config,
      std::set<torch::profiler::impl::ActivityType> activities)
      : ProfilerStateBase(config),
        startTime(getTimeNs()),
        recordQueue(config, std::move(activities)) {}
  ~KinetoThreadLocalState() override = default;

  static KinetoThreadLocalState* get(bool global) {
    auto* state = ProfilerStateBase::get(/*global=*/global);
    TORCH_INTERNAL_ASSERT_DEBUG_ONLY(
        state == nullptr ||
        state->profilerType() == ActiveProfilerType::KINETO);
    return static_cast<KinetoThreadLocalState*>(state);
  }

  ActiveProfilerType profilerType() override {
    return ActiveProfilerType::KINETO;
  }

  void reportVulkanEventToProfiler(torch::profiler::impl::vulkan_id_t id) {
    if (!config_.disabled()) {
      recordQueue.getSubqueue()->emplace_vulkan_event(
          c10::getApproximateTime(), id);
    }
  }

  void reportMemoryUsage(
      void* ptr,
      int64_t alloc_size,
      size_t total_allocated,
      size_t total_reserved,
      c10::Device device) override {
    if (config_.profile_memory && !config_.disabled()) {
      recordQueue.getSubqueue()->emplace_allocation_event(
          c10::getApproximateTime(),
          ptr,
          alloc_size,
          total_allocated,
          total_reserved,
          device.type(),
          device.index());
    }
  }

  void reportOutOfMemory(
      int64_t alloc_size,
      size_t total_allocated,
      size_t total_reserved,
      c10::Device device) override {
    if (config_.profile_memory && !config_.disabled()) {
      recordQueue.getSubqueue()->emplace_ooms_event(
          c10::getApproximateTime(),
          alloc_size,
          total_allocated,
          total_reserved,
          device.type(),
          device.index());
    }
  }

  void setEventPostProcessingCallback(post_process_t&& cb) {
    eventPostProcessCb = std::move(cb);
  }

  void pausePython() {
    recordQueue.stop();
  }

  void resumePython() {
    recordQueue.restart();
  }

  std::unique_ptr<torch::profiler::impl::kineto::ActivityTraceWrapper>
  finalizeTrace() {
    auto end_time = getTimeNs();
    recordQueue.stop();

    std::lock_guard<std::mutex> guard(state_mutex_);
    auto converter = clockConverter.makeConverter();
#ifdef USE_KINETO
    libkineto::get_time_converter() = converter;
#endif
    auto records_and_trace =
        recordQueue.getRecords(std::move(converter), startTime, end_time);

    materializeOpEvents(records_and_trace.first);

    // `kinetoEvents` does not include Python events. Instead it exposes them
    // via the `stacks` property.
    kinetoEvents.erase(
        std::remove_if(
            kinetoEvents.begin(),
            kinetoEvents.end(),
            [](const auto& i) { return i.isPythonFunction(); }),
        kinetoEvents.end());

    return std::move(records_and_trace.second);
  }

  template <typename T>
  void invokeCallback(T& t) {
    if (eventPostProcessCb) {
      eventPostProcessCb(t.debug_handle_, t.jit_stack_, t.jit_modules_);
    }
  }

  void materializeOpEvents(std::vector<std::shared_ptr<Result>>& events) {
    for (auto& e : events) {
      if (e->parent_.expired() && e->deviceType() == c10::DeviceType::CPU) {
        eventTree.push_back(e);
      }

      if (e->finished_) {
        e->visit(c10::overloaded(
            [this](ExtraFields<EventType::TorchOp>& i) { invokeCallback(i); },
            [this](ExtraFields<EventType::Backend>& i) { invokeCallback(i); },
            [](auto&) {}));

        kinetoEvents.emplace_back(e, config_.experimental_config.verbose);
        AddTensorboardFields add_tb(e, kinetoEvents.back());
        AddGenericMetadata add_generic(e, &config_);

        // It is not safe to use the activity after post processing.
        e->kineto_activity_ = nullptr;
      }
    }
  }

  uint64_t startTime;
  c10::ApproximateClockToUnixTimeConverter clockConverter;
  torch::profiler::impl::RecordQueue recordQueue;
  std::vector<KinetoEvent> kinetoEvents;
  std::vector<experimental_event_t> eventTree;
  // Optional, if event post-processing is enabled.
  post_process_t eventPostProcessCb;
};

template <bool use_global_state_ptr = false>
std::unique_ptr<at::ObserverContext> onFunctionEnter(
    const at::RecordFunction& fn) {
  auto state_ptr = KinetoThreadLocalState::get(use_global_state_ptr);
  if (!state_ptr) {
    return nullptr;
  }
  return state_ptr->recordQueue.getSubqueue()->begin_op(fn);
}

// @lint-ignore CLANGTIDY clang-diagnostic-unused-parameter
template <bool use_global_state_ptr = false>
void onFunctionExit(
    const at::RecordFunction& fn,
    at::ObserverContext* ctx_ptr) {
  auto state_ptr = KinetoThreadLocalState::get(use_global_state_ptr);
  if (!state_ptr) {
    return;
  }
  const auto& config = state_ptr->config();
  auto* kineto_ctx_ptr =
      static_cast<torch::profiler::impl::KinetoObserverContext*>(ctx_ptr);
  TORCH_INTERNAL_ASSERT(kineto_ctx_ptr != nullptr);
  kineto_ctx_ptr->event_->end_time_ = c10::getApproximateTime();
  if (!config.experimental_config.performance_events.empty()) {
    state_ptr->recordQueue.getSubqueue()->disable_perf_profiler(
        *kineto_ctx_ptr->event_->counters_);
  }
  kineto_ctx_ptr->event_->basic_fields_.end_tid_ =
      at::RecordFunction::currentThreadId();
  if (config.state == ProfilerState::KINETO_GPU_FALLBACK) {
    try {
      auto fallback = kineto_ctx_ptr->fallback_;
      TORCH_INTERNAL_ASSERT(fallback != nullptr);
      torch::profiler::impl::cudaStubs()->record(
          nullptr, &fallback->device_event_end_, nullptr);
    } catch (const std::exception& e) {
      LOG(WARNING) << "Failed to record CUDA event. " << e.what();
    }
  } else if (config.state == ProfilerState::KINETO_PRIVATEUSE1_FALLBACK) {
    auto fallback = kineto_ctx_ptr->fallback_;
    TORCH_INTERNAL_ASSERT(fallback != nullptr);
    torch::profiler::impl::privateuse1Stubs()->record(
        nullptr, &fallback->device_event_end_, nullptr);
  }

  if (fn.scope() == at::RecordScope::USER_SCOPE) {
    torch::profiler::impl::kineto::popUserCorrelationId();
  } else {
    torch::profiler::impl::kineto::popCorrelationId();
  }
}

template <bool use_global_callback = false>
void pushProfilingCallbacks(const std::unordered_set<at::RecordScope>& scopes) {
  auto registration_state_ptr =
      KinetoThreadLocalState::get(use_global_callback);
  TORCH_INTERNAL_ASSERT(registration_state_ptr, "Expected profiler state set");
  auto recordFunctionCallback =
      at::RecordFunctionCallback(
          onFunctionEnter<use_global_callback>,
          onFunctionExit<use_global_callback>)
          .needsInputs(registration_state_ptr->config().report_input_shapes)
          .scopes(scopes);

  if constexpr (use_global_callback) {
    registration_state_ptr->setCallbackHandle(
        at::addGlobalCallback(recordFunctionCallback));
  } else {
    registration_state_ptr->setCallbackHandle(
        at::addThreadLocalCallback(recordFunctionCallback));
  }
}

struct ProfilerStateInfo {
  std::shared_ptr<KinetoThreadLocalState> state_ptr;
  std::unordered_set<at::RecordScope> scopes;
};
std::shared_ptr<ProfilerStateInfo> profiler_state_info_ptr{nullptr};

} // namespace

void reportBackendEventToActiveKinetoProfiler(
    const int64_t start_time_us,
    const int64_t end_time_us,
    const int64_t debug_handle,
    const at::RecordScope scope,
    const std::string& event_name,
    const std::string& backend_name) {
  TORCH_INTERNAL_ASSERT(
      KinetoThreadLocalState::get(/*global=*/true) == nullptr,
      "On-demand profiling does not support post processing callback");

  auto state_ptr = KinetoThreadLocalState::get(/*global=*/false);
  if (!state_ptr) {
    return;
  }

  state_ptr->recordQueue.getSubqueue()->emplace_backend_event(
      start_time_us,
      end_time_us,
      debug_handle,
      scope,
      event_name,
      backend_name);

  /* no support for input shapes now?
  if (config.report_input_shapes) {
    ctx_ptr->shapes = inputSizes(fn);
    ctx_ptr->dtypes = inputTypes(fn);
  }
  */
}

void prepareProfiler(
    const torch::profiler::impl::ProfilerConfig& config,
    const std::set<torch::profiler::impl::ActivityType>& activities) {
  if (config.state == ProfilerState::NVTX ||
      config.state == ProfilerState::ITT) {
    return;
  }
  TORCH_CHECK(
      config.state == ProfilerState::KINETO ||
          config.state == ProfilerState::KINETO_GPU_FALLBACK ||
          config.state == ProfilerState::KINETO_PRIVATEUSE1_FALLBACK,
      "Supported only in Kineto profiler");
  torch::profiler::impl::kineto::prepareTrace(
      /*cpuOnly=*/!(
          at::hasCUDA() || at::hasXPU() || at::hasMTIA() ||
          c10::get_privateuse1_backend() != "privateuseone"),
      activities,
      config.experimental_config);

  if (!config.experimental_config.performance_events.empty()) {
    /* For now only CPU activity is supported */
    TORCH_CHECK(
        activities.count(torch::autograd::profiler::ActivityType::CPU),
        "Cannot run cpu hardware profiler without CPU activities, please only use CPU activity type");
    /*
     * Sending a warning and passing the non-standard event to the backend
     * Backend can abort if the event is not supported.
     * TODO Should we gracefully drop the invalid event if we have atleast one
     * valid?
     */
    auto is_standard_event = [](const std::string& event) -> bool {
      for (auto e : torch::profiler::ProfilerPerfEvents) {
        if (!std::strcmp(event.c_str(), e)) {
          return true;
        }
      }
      return false;
    };

    for (const auto& e : config.experimental_config.performance_events) {
      if (!is_standard_event(e)) {
        TORCH_WARN("Forwarding a non-standard CPU performance event : ", e);
      }
    }
  }
}

<<<<<<< HEAD
void toggleCollectionDynamic(
    const bool enable,
    const std::set<torch::profiler::impl::ActivityType>& activities) {
  // TODO: CPU toggling should be done in this file to interface with collection
  // similar to enableProfiler call GPU toggling is called in impl::kineto as is
  for (auto act : activities) {
    if (act != torch::autograd::profiler::ActivityType::CUDA) {
      LOG(WARNING)
          << "Dynamic toggle is only supported for GPU activity, skipping toggling of "
          << actToString(act);
      continue;
    }
    torch::profiler::impl::kineto::toggleCollectionDynamic(enable);
=======
static void toggleTorchOpCollectionDynamic(bool enable) {
  auto state_ptr = ProfilerStateBase::get();
  if (state_ptr) {
    const auto& config = state_ptr->config();
    if (enable) {
      auto scopes = profiler_state_info_ptr->scopes;
      config.global() ? pushProfilingCallbacks</*global=*/true>(scopes)
                      : pushProfilingCallbacks</*global=*/false>(scopes);
    } else {
      state_ptr->removeCallback();
    }
  }
}

// Set this function to be unused as profiler implementation needs more
// refactoring to support Python ops collection dynamic toggling
#ifdef _MSC_VER
#define UNUSED
#else
#define UNUSED __attribute__((unused))
#endif
static UNUSED void togglePythonCollectionDynamic(bool enable) {
  auto state_ptr = ProfilerStateBase::get();
  if (state_ptr) {
    auto global = state_ptr->config().global();
    KinetoThreadLocalState* kineto_thread_local_state_ptr =
        KinetoThreadLocalState::get(global);
    if (enable) {
      kineto_thread_local_state_ptr->resumePython();
    } else {
      kineto_thread_local_state_ptr->pausePython();
    }
  }
}

static void toggleCPUCollectionDynamic(bool enable) {
  toggleTorchOpCollectionDynamic(enable);
  // For now we only support Torch Op collection dynamic toggling as
  // implementing Python ops would require not only string parsing to get rid of
  // the toggling events as well as other unfinished events as well as changes
  // in stack logic
  // togglePythonCollectionDynamic(enable);
}

void toggleCollectionDynamic(
    const bool enable,
    const std::set<torch::profiler::impl::ActivityType>& activities) {
  if (activities.count(torch::autograd::profiler::ActivityType::CPU) > 0 &&
      activities.count(torch::autograd::profiler::ActivityType::CUDA) == 0) {
    LOG(WARNING)
        << "Toggling CPU activity with CUDA activity on may result in traces with CUDA events on artibrary tracks";
  }
  for (auto act : activities) {
    if (act == torch::autograd::profiler::ActivityType::CUDA) {
      torch::profiler::impl::kineto::toggleCollectionDynamic(enable);
    } else if (act == torch::autograd::profiler::ActivityType::CPU) {
      toggleCPUCollectionDynamic(enable);
    } else {
      LOG(WARNING)
          << "Dynamic toggle is only supported for CPU/GPU activity, skipping toggling of "
          << actToString(act);
      continue;
    }
>>>>>>> 29b7852d
  }
}

void enableProfilerWithEventPostProcess(
    const torch::profiler::impl::ProfilerConfig& config,
    const std::set<torch::profiler::impl::ActivityType>& activities,
    post_process_t&& cb,
    const std::unordered_set<at::RecordScope>& scopes) {
  TORCH_CHECK(
      config.state != ProfilerState::NVTX,
      "NVTX does not support post processing callback.");
  TORCH_CHECK(
      config.state != ProfilerState::ITT,
      "ITT does not support post processing callback.");
  TORCH_INTERNAL_ASSERT(
      KinetoThreadLocalState::get(/*global=*/true) == nullptr,
      "On-demand profiling does not support post processing callback");

  enableProfiler(config, activities, scopes);
  auto state_ptr = KinetoThreadLocalState::get(config.global());
  state_ptr->setEventPostProcessingCallback(std::move(cb));
}

void enableProfiler(
    const torch::profiler::impl::ProfilerConfig& config,
    const std::set<torch::profiler::impl::ActivityType>& activities,
    const std::unordered_set<at::RecordScope>& scopes) {
  const auto has_cpu = activities.count(ActivityType::CPU);
  TORCH_CHECK(
      KinetoThreadLocalState::get(/*global=*/config.global()) == nullptr,
      "Profiler is already enabled",
      (config.global() ? "." : " on this thread."));

  if (config.state == ProfilerState::NVTX) {
    torch::profiler::impl::pushNVTXCallbacks(config, scopes);
    return;
  } else if (config.state == ProfilerState::ITT) {
    torch::profiler::impl::pushITTCallbacks(config, scopes);
    return;
  } else if (config.state == ProfilerState::PRIVATEUSE1) {
    torch::profiler::impl::pushPRIVATEUSE1CallbacksStub(config, scopes);
    return;
  }

  TORCH_CHECK(
      config.state == ProfilerState::KINETO ||
      config.state == ProfilerState::KINETO_GPU_FALLBACK ||
      config.state == ProfilerState::KINETO_PRIVATEUSE1_FALLBACK ||
      config.global());
  TORCH_CHECK(!activities.empty(), "No activities specified.");
  TORCH_INTERNAL_ASSERT(
      has_cpu || !config.global(),
      "Ondemand profiling must enable CPU tracing");

  auto state_ptr = std::make_shared<KinetoThreadLocalState>(config, activities);
  KinetoThreadLocalState::push(state_ptr);

  if (has_cpu) {
    config.global() ? pushProfilingCallbacks</*global=*/true>(scopes)
                    : pushProfilingCallbacks</*global=*/false>(scopes);
  }

  if (!config.global()) {
    torch::profiler::impl::kineto::startTrace();
  }

  if (has_cpu) {
    auto state_info_ptr = std::make_shared<ProfilerStateInfo>();
    state_info_ptr->state_ptr = state_ptr;
    state_info_ptr->scopes = scopes;
    profiler_state_info_ptr = state_info_ptr;
  }
}

bool isProfilerEnabledInMainThread() {
  return profiler_state_info_ptr != nullptr;
}

void enableProfilerInChildThread() {
  auto state_info_ptr = profiler_state_info_ptr;
  TORCH_CHECK(state_info_ptr, "Profiler is not enabled in main thread.");
  TORCH_CHECK(
      KinetoThreadLocalState::get(/*global=*/false) == nullptr,
      "Profiler is already enabled in this thread.");

  KinetoThreadLocalState::push(state_info_ptr->state_ptr);
  pushProfilingCallbacks</*global=*/false>(state_info_ptr->scopes);
}

void disableProfilerInChildThread() {
  auto state_ptr = ProfilerStateBase::pop();
  TORCH_CHECK(
      state_ptr,
      "Can't disable Kineto profiler when it's not running in this thread");
  state_ptr->removeCallback();
}

std::unique_ptr<ProfilerResult> disableProfiler() {
  // releasing to inform child threads to stop profiling
  profiler_state_info_ptr = nullptr;

  auto state_ptr = ProfilerStateBase::pop();
  const auto& config = state_ptr->config();
  TORCH_CHECK(
      state_ptr &&
          (config.state == ProfilerState::KINETO ||
           config.state == ProfilerState::KINETO_GPU_FALLBACK ||
           config.state == ProfilerState::KINETO_PRIVATEUSE1_FALLBACK ||
           config.state == ProfilerState::KINETO_ONDEMAND ||
           config.state == ProfilerState::NVTX ||
           config.state == ProfilerState::ITT ||
           config.state == ProfilerState::PRIVATEUSE1),
      "Can't disable Kineto profiler when it's not running");

  state_ptr->removeCallback();

  // Traces are converged via libkineto automatically for ondemand flow
  if (state_ptr->config().global()) {
    (void)std::static_pointer_cast<KinetoThreadLocalState>(state_ptr)
        ->finalizeTrace();
    return std::make_unique<ProfilerResult>();
  }

  // Shared among NVTX, PRIVATEUSE1, KINETO, KINETO_GPU_FALLBACK,
  // KINETO_PRIVATEUSE1_FALLBACK
  std::unique_ptr<ProfilerResult> result;
  if (state_ptr->config().state == ProfilerState::NVTX ||
      state_ptr->config().state == ProfilerState::PRIVATEUSE1) {
    result = std::make_unique<ProfilerResult>();
  }

  if (config.state == ProfilerState::KINETO ||
      config.state == ProfilerState::KINETO_GPU_FALLBACK ||
      config.state == ProfilerState::KINETO_PRIVATEUSE1_FALLBACK) {
    auto kineto_state_ptr =
        std::static_pointer_cast<KinetoThreadLocalState>(state_ptr);
    auto trace = kineto_state_ptr->finalizeTrace();
    result = std::make_unique<ProfilerResult>(
        kineto_state_ptr->startTime,
        std::move(kineto_state_ptr->kinetoEvents),
        std::move(trace),
        std::move(kineto_state_ptr->eventTree));
  }

  return result;
}

KinetoEvent::KinetoEvent(
    const std::shared_ptr<const torch::profiler::impl::Result>& result,
    const bool verbose)
    : result_{result} {
  TORCH_INTERNAL_ASSERT(result != nullptr);

  if (verbose) {
    // Populate Python stack
    auto parent = result_->parent_.lock();
    while (parent != nullptr) {
      parent->visit_if_base<PyExtraFieldsBase>(
          [&](const auto&) { python_stack_.push_back(parent->name()); });
      parent = parent->parent_.lock();
    }
  }

  result->visit_if_base<ExtraFields<EventType::TorchOp>>([&](const auto& op) {
    auto arg_data = parseArgData(op.inputs_, op.concrete_inputs_);
    shapes_ = std::move(arg_data.shapesForKinetoEvent);
    dtypes_ = std::move(arg_data.dtypes);
    concrete_inputs_ = std::move(arg_data.concreteInputs);
    kwinputs_ = std::move(op.kwinputs_);
  });
}

bool KinetoEvent::isPythonFunction() const {
  bool out{false};
  result_->visit_if_base<PyExtraFieldsBase>([&](const auto&) { out = true; });
  return out;
}

bool KinetoEvent::hasShapes() const {
  return !shapes_.empty();
}

const c10::ArrayRef<std::vector<int64_t>> KinetoEvent::shapes() const {
  return shapes_;
}

bool KinetoEvent::hasTypes() const {
  return !dtypes_.empty();
}

const c10::ArrayRef<std::string> KinetoEvent::dtypes() const {
  return dtypes_;
}

bool KinetoEvent::hasConcreteInputs() const {
  return !concrete_inputs_.empty();
}

const c10::ArrayRef<c10::IValue> KinetoEvent::concreteInputs() const {
  return concrete_inputs_;
}

bool KinetoEvent::hasKwinputs() const {
  return !kwinputs_.empty();
}

const std::unordered_map<std::string, c10::IValue> KinetoEvent::kwinputs()
    const {
  return kwinputs_;
}

const c10::ArrayRef<std::string> KinetoEvent::stack() const {
  auto get = [&](const auto& i) -> auto& {
    return !i.jit_stack_.empty() ? i.jit_stack_ : python_stack_;
  };

  auto const& extra_fields = result_->extra_fields_;
  if (auto p = std::get_if<ExtraFields<EventType::TorchOp>>(&extra_fields)) {
    return get(*p);
  }
  if (auto p = std::get_if<ExtraFields<EventType::Backend>>(&extra_fields)) {
    return get(*p);
  }
  return python_stack_;
}

const c10::ArrayRef<std::string> KinetoEvent::moduleHierarchy() const {
  auto const& extra_fields = result_->extra_fields_;
  if (auto p = std::get_if<ExtraFields<EventType::TorchOp>>(&extra_fields)) {
    return p->jit_modules_;
  }
  if (auto p = std::get_if<ExtraFields<EventType::Backend>>(&extra_fields)) {
    return p->jit_modules_;
  }
  return {};
}

uint64_t KinetoEvent::endNs() const {
  return result_->endTimeNS();
}

uint64_t KinetoEvent::durationNs() const {
  return (result_->endTimeNS() - result_->start_time_ns_);
}

int64_t KinetoEvent::debugHandle() const {
  return result_->visit(c10::overloaded(
      [](const ExtraFields<EventType::TorchOp>& i) { return i.debug_handle_; },
      [](const ExtraFields<EventType::Backend>& i) { return i.debug_handle_; },
      [](const auto&) -> int64_t { return -1; }));
}

int KinetoEvent::deviceIndex() const {
  return result_->visit(c10::overloaded(
      [](const ExtraFields<EventType::Allocation>& i) {
        return static_cast<int>(i.device_index_);
      },
      [](const ExtraFields<EventType::OutOfMemory>& i) {
        return static_cast<int>(i.device_index_);
      },
      [&](const auto&) {
        return static_cast<int>(result_->kineto_info_.device);
      }));
}

bool KinetoEvent::hasStack() const {
  return !stack().empty();
}

int64_t KinetoEvent::cudaElapsedUs() const {
  auto cuda_event_start = fallbackStart();
  auto cuda_event_end = fallbackEnd();
  if (!cuda_event_start || !cuda_event_end) {
    return -1;
  }
  try {
    return (int64_t)torch::profiler::impl::cudaStubs()->elapsed(
        &cuda_event_start, &cuda_event_end);
  } catch (std::exception& e) {
    LOG(WARNING) << "Failed to measure time between two CUDA events. "
                 << e.what();
  }
  return -1;
}

int64_t KinetoEvent::privateuse1ElapsedUs() const {
  auto privateuse1_event_start = fallbackStart();
  auto privateuse1_event_end = fallbackEnd();
  if (!privateuse1_event_start || !privateuse1_event_end) {
    return -1;
  }
  return (int64_t)torch::profiler::impl::privateuse1Stubs()->elapsed(
      &privateuse1_event_start, &privateuse1_event_end);
  return -1;
}

void KinetoEvent::getPerfEventCounters(std::vector<uint64_t>& in) const {
  return result_->visit(c10::overloaded(
      [&in](const ExtraFields<EventType::TorchOp>& e) -> void {
        const size_t n = e.perf_event_counters_->size();
        // should be rare
        if (in.size() < n) {
          in.resize(n, 0);
        }
        for (size_t i = 0; i < n; ++i) {
          in[i] = (*e.perf_event_counters_)[i];
        }
      },
      [](const auto&) -> void { return; }));
}

#define FORWARD_FROM_RESULT(method_name, result_expr)                        \
  decltype(std::declval<KinetoEvent>().method_name())                        \
  KinetoEvent::method_name() const {                                         \
    return static_cast<decltype(std::declval<KinetoEvent>().method_name())>( \
        result_->result_expr);                                               \
  }

FORWARD_FROM_RESULT(startThreadId, start_tid_)
FORWARD_FROM_RESULT(endThreadId, endTID())
FORWARD_FROM_RESULT(activityType, kinetoType())
FORWARD_FROM_RESULT(name, name())
FORWARD_FROM_RESULT(deviceType, deviceType())
FORWARD_FROM_RESULT(startNs, start_time_ns_)
FORWARD_FROM_RESULT(correlationId, correlationID())
FORWARD_FROM_RESULT(deviceResourceId, kineto_info_.resource)
#undef FORWARD_FROM_RESULT

// Most of the fields in `KinetoEvent` only make sense for a single event type.
// (Generally TorchOp.) For all other types they simply return the default
// value. This macro provides a succinct way of expressing this behavior.
#define TYPED_ATTR_WITH_DEFAULT(                                       \
    event_type, method_name, expression, default_value)                \
  decltype(std::declval<KinetoEvent>().method_name())                  \
  KinetoEvent::method_name() const {                                   \
    using out_t = decltype(std::declval<KinetoEvent>().method_name()); \
    return result_->visit(c10::overloaded(                             \
        [](const ExtraFields<EventType::event_type>& e) -> out_t {     \
          return expression;                                           \
        },                                                             \
        [](const auto&) -> out_t { return default_value; }));          \
  }

#define TYPED_ATTR(event_type, method_name, expression) \
  TYPED_ATTR_WITH_DEFAULT(event_type, method_name, expression, {})

TYPED_ATTR_WITH_DEFAULT(TorchOp, sequenceNr, e.sequence_number_, -1)
TYPED_ATTR(TorchOp, fwdThreadId, e.sequence_number_ >= 0 ? e.forward_tid_ : 0)
TYPED_ATTR(TorchOp, scope, static_cast<uint8_t>(e.scope_))
TYPED_ATTR(TorchOp, hasModuleHierarchy, !e.jit_modules_.empty())
TYPED_ATTR(TorchOp, isAsync, e.is_async_)
TYPED_ATTR(TorchOp, extraMeta, e.extra_meta_)
TYPED_ATTR(TorchOp, fallbackStart, e.device_fallback_.device_event_start_)
TYPED_ATTR(TorchOp, fallbackEnd, e.device_fallback_.device_event_end_)
TYPED_ATTR(
    TorchOp,
    flops,
    !e.extra_args_.empty()
        ? torch::profiler::impl::computeFlops(e.name_, e.extra_args_)
        : 0)
TYPED_ATTR(Backend, backend, e.backend_)
TYPED_ATTR(Allocation, nBytes, e.alloc_size_)
TYPED_ATTR(Kineto, linkedCorrelationId, [&]() {
  const auto linked = e.linked_activity_.lock();
  return linked ? linked->correlationID() : 0;
}())
#undef TYPED_ATTR
#undef TYPED_ATTR_WITH_DEFAULT

ProfilerResult::ProfilerResult(
    uint64_t start_time,
    std::vector<KinetoEvent> events,
    std::unique_ptr<torch::profiler::impl::kineto::ActivityTraceWrapper>&&
        trace,
    std::vector<experimental_event_t>&& event_tree)
    : trace_start_ns_(start_time),
      events_(std::move(events)),
      trace_(std::move(trace)),
      event_tree_(std::move(event_tree)) {}
ProfilerResult::ProfilerResult() = default;
ProfilerResult::~ProfilerResult() = default;

void ProfilerResult::save(const std::string& path) {
  trace_->save(path);
}

} // namespace autograd::profiler

namespace profiler::impl {
void _reportVulkanEventToProfiler(vulkan_id_t id) {
  auto state_ptr = ::torch::autograd::profiler::KinetoThreadLocalState::get(
      /*global=*/false);
  if (state_ptr) {
    state_ptr->reportVulkanEventToProfiler(id);
  }
}
} // namespace profiler::impl

} // namespace torch<|MERGE_RESOLUTION|>--- conflicted
+++ resolved
@@ -618,21 +618,6 @@
   }
 }
 
-<<<<<<< HEAD
-void toggleCollectionDynamic(
-    const bool enable,
-    const std::set<torch::profiler::impl::ActivityType>& activities) {
-  // TODO: CPU toggling should be done in this file to interface with collection
-  // similar to enableProfiler call GPU toggling is called in impl::kineto as is
-  for (auto act : activities) {
-    if (act != torch::autograd::profiler::ActivityType::CUDA) {
-      LOG(WARNING)
-          << "Dynamic toggle is only supported for GPU activity, skipping toggling of "
-          << actToString(act);
-      continue;
-    }
-    torch::profiler::impl::kineto::toggleCollectionDynamic(enable);
-=======
 static void toggleTorchOpCollectionDynamic(bool enable) {
   auto state_ptr = ProfilerStateBase::get();
   if (state_ptr) {
@@ -696,7 +681,6 @@
           << actToString(act);
       continue;
     }
->>>>>>> 29b7852d
   }
 }
 
