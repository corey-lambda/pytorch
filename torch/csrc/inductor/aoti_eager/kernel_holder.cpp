#if !defined(C10_MOBILE) && !defined(ANDROID)
#include <torch/csrc/inductor/aoti_eager/kernel_holder.h>

#include <ATen/ATen.h>

#include <ATen/core/dispatch/Dispatcher.h>
#include <torch/csrc/Dtype.h>
#include <torch/csrc/Layout.h>
#include <torch/csrc/MemoryFormat.h>
#include <torch/csrc/PyInterpreter.h>
#include <torch/csrc/autograd/python_variable.h>
#include <torch/csrc/inductor/aoti_runner/model_container_runner_cpu.h>
#ifdef USE_CUDA
#include <torch/csrc/inductor/aoti_runner/model_container_runner_cuda.h>
#endif
#include <torch/csrc/jit/frontend/function_schema_parser.h>

#include <ATen/core/jit_type.h>
#include <torch/csrc/inductor/aoti_runner/model_container_runner_cpu.h>
#include <torch/csrc/inductor/aoti_torch/c/shim.h>
#include <torch/csrc/inductor/aoti_torch/tensor_converter.h>

namespace torch::inductor {

namespace {

inline void unpack_tensor_ivalue(
    const c10::IValue& ivalue,
    const c10::Device& device,
    std::vector<at::Tensor>& inputs) {
  inputs.push_back(ivalue.toTensor());
}

inline void unpack_optional_tensor_ivalue(
    const c10::IValue& ivalue,
    const c10::Device& device,
    std::vector<at::Tensor>& inputs) {
  auto ivalue_opt_tensor = ivalue.toOptional<at::Tensor>();
  if (ivalue_opt_tensor.has_value()) {
    inputs.push_back(ivalue_opt_tensor.value());
  }
}

inline void unpack_tensor_list_ivalue(
    const c10::IValue& ivalue,
    const c10::Device& device,
    std::vector<at::Tensor>& inputs) {
  for (const auto& item : ivalue.toListRef()) {
    inputs.push_back(item.toTensor());
  }
}

inline void unpack_optional_tensor_list_ivalue(
    const c10::IValue& ivalue,
    const c10::Device& device,
    std::vector<at::Tensor>& inputs) {
  for (const auto& item : ivalue.toListRef()) {
    unpack_optional_tensor_ivalue(item, device, inputs);
  }
}

std::vector<at::Tensor> unpack_tensors(
    const std::vector<c10::Argument>& arguments,
    const torch::jit::Stack& stack,
    const c10::Device& device) {
  std::vector<at::Tensor> inputs;
  for (size_t idx = 0; idx < stack.size(); idx++) {
    const auto& ivalue = stack[idx];
    const auto& ivalue_arg = arguments[idx];
    if (ivalue.isTensor()) {
      unpack_tensor_ivalue(ivalue, device, inputs);
    } else if (ivalue.isTensorList()) {
      unpack_tensor_list_ivalue(ivalue, device, inputs);
    } else if (ivalue.isOptionalTensorList()) {
      unpack_optional_tensor_list_ivalue(ivalue, device, inputs);
    } else if (
        *ivalue_arg.real_type() ==
        *c10::getTypePtr<c10::optional<at::Tensor>>()) {
      // ivalue is c10::optional<at::Tensor>
      unpack_optional_tensor_ivalue(ivalue, device, inputs);
    }
  }
  return inputs;
}

// Find the first positional argument that isn't defaulted
bool is_default_value(
    const c10::Argument& argument,
    const c10::IValue& ivalue) {
  if (!argument.default_value().has_value()) {
    return false;
  }
  const auto& default_ivalue = *argument.default_value();
  if (default_ivalue != ivalue) {
    return false;
  }

  return true;
}

<<<<<<< HEAD
std::vector<at::Tensor> unpack_tensors(
    const std::vector<c10::Argument>& arguments,
    const torch::jit::Stack& stack,
    const c10::Device& device) {
  std::vector<at::Tensor> inputs;
  for (size_t idx = 0; idx < stack.size(); idx++) {
    auto ivalue = stack[idx];
    auto ivalue_arg = arguments[idx];
    if (ivalue.isTensor()) {
      unpack_tensor_ivalue(ivalue, device, inputs);
    } else if (ivalue.isTensorList()) {
      unpack_tensor_list_ivalue(ivalue, device, inputs);
    } else if (ivalue.isOptionalTensorList()) {
      unpack_optional_tensor_list_ivalue(ivalue, device, inputs);
    } else if (
        *ivalue_arg.real_type() ==
        *c10::getTypePtr<c10::optional<at::Tensor>>()) {
      // ivalue is c10::optional<at::Tensor>
      unpack_optional_tensor_ivalue(ivalue, device, inputs);
=======
std::vector<ParameterMetadata> unpack_input_parameters(
    const std::vector<c10::Argument>& arguments,
    const torch::jit::Stack& stack) {
  std::vector<ParameterMetadata> inputs_metadata;
  // Represent the order of argument and skip default parameter
  int64_t arg_order = 0;
  for (size_t idx = 0; idx < stack.size(); idx++) {
    // By default, the parameter will not be cached if its value is the default
    // value.
    //   - produce_aoti_kernel_lib utilizes parseIValuesToPyArgsKwargs to get
    //   args and kwargs.
    //   - parseIValuesToPyArgsKwargs skips the parameter if its value is the
    //   default value.
    if (is_default_value(arguments[idx], stack[idx])) {
      continue;
>>>>>>> f4f7aba7
    }
  }
  return inputs;
}

<<<<<<< HEAD
// Find the first positional argument that isn't defaulted
bool is_default_value(
    const c10::Argument& argument,
    const c10::IValue& ivalue) {
  if (!argument.default_value().has_value()) {
    return false;
  }
  const auto& default_ivalue = *argument.default_value();
  if (default_ivalue != ivalue) {
    return false;
  }

  return true;
}

std::vector<ParameterMetadata> unpack_input_parameters(
    const std::vector<c10::Argument>& arguments,
    const torch::jit::Stack& stack) {
  std::vector<ParameterMetadata> inputs_metadata;
  // Represent the order of argument and skip default parameter
  int64_t arg_order = 0;
  for (size_t idx = 0; idx < stack.size(); idx++) {
    // By default, the parameter will not be cached if its value is the default
    // value.
    //   - produce_aoti_kernel_lib utilizes parseIValuesToPyArgsKwargs to get
    //   args and kwargs.
    //   - parseIValuesToPyArgsKwargs skips the parameter if its value is the
    //   default value.
    if (is_default_value(arguments[idx], stack[idx])) {
      continue;
    }

    if (stack[idx].isScalar()) {
      // Beyond c10::Scalar, the floating value and interger value are also
      // represented as Scalar.
      inputs_metadata.push_back(
          ParameterMetadata(stack[idx].toScalar(), arg_order));
    } else if (stack[idx].isTensorList()) {
      // tensor list
      inputs_metadata.push_back(
          ParameterMetadata(stack[idx].toTensorList().vec(), arg_order));
=======
    if (stack[idx].isScalar()) {
      // Beyond c10::Scalar, the floating value and interger value are also
      // represented as Scalar.
      inputs_metadata.emplace_back(stack[idx].toScalar(), arg_order);
    } else if (stack[idx].isTensorList()) {
      // tensor list
      inputs_metadata.emplace_back(stack[idx].toTensorList().vec(), arg_order);
>>>>>>> f4f7aba7
    } else if (stack[idx].isOptionalTensorList()) {
      // optional tensor list: std::vector<std::optional<at::Tensor>>
      std::vector<at::Tensor> tensor_list;
      for (const auto& item : stack[idx].toListRef()) {
        if (item.toOptional<at::Tensor>().has_value()) {
          tensor_list.push_back(item.toOptional<at::Tensor>().value());
        }
      }
<<<<<<< HEAD
      inputs_metadata.push_back(ParameterMetadata(tensor_list, arg_order));
=======
      inputs_metadata.emplace_back(tensor_list, arg_order);
>>>>>>> f4f7aba7
    } else if (
        *arguments[idx].real_type() ==
        *c10::getTypePtr<std::optional<at::Tensor>>()) {
      // optional tensor
      if (stack[idx].toOptional<at::Tensor>().has_value()) {
<<<<<<< HEAD
        inputs_metadata.push_back(ParameterMetadata(
            stack[idx].toOptional<at::Tensor>().value(), arg_order));
      }
    } else if (stack[idx].isTensor()) {
      inputs_metadata.push_back(
          ParameterMetadata(stack[idx].toTensor(), arg_order));
    } else if (stack[idx].isString()) {
      inputs_metadata.push_back(
          ParameterMetadata(stack[idx].toStringRef(), arg_order));
    } else if (stack[idx].isBool()) {
      inputs_metadata.push_back(
          ParameterMetadata(c10::Scalar(stack[idx].toBool()), arg_order));
    } else if (stack[idx].isDevice()) {
      inputs_metadata.push_back(
          ParameterMetadata(stack[idx].toDevice(), arg_order));
=======
        inputs_metadata.emplace_back(
            stack[idx].toOptional<at::Tensor>().value(), arg_order);
      }
    } else if (stack[idx].isTensor()) {
      inputs_metadata.emplace_back(stack[idx].toTensor(), arg_order);
    } else if (stack[idx].isString()) {
      inputs_metadata.emplace_back(stack[idx].toStringRef(), arg_order);
    } else if (stack[idx].isBool()) {
      inputs_metadata.emplace_back(c10::Scalar(stack[idx].toBool()), arg_order);
    } else if (stack[idx].isDevice()) {
      inputs_metadata.emplace_back(stack[idx].toDevice(), arg_order);
>>>>>>> f4f7aba7
    } else {
      TORCH_CHECK_NOT_IMPLEMENTED(
          false,
          "Not implemented for operations that contain a parameter which is ",
          "not one of the following types: at::Tensor, at::TensorList, ",
          "std::optional<at::Tensor>, std::vector<std::optional<at::Tensor>> and c10::Scalar.",
          "The input type is ",
          stack[idx].type()->str());
    }

    arg_order++;
  }

  return inputs_metadata;
}

} // namespace

AOTIPythonKernelHolder::AOTIPythonKernelHolder(
    c10::DispatchKey dispatch_key,
    c10::string_view ns,
    c10::string_view op_name_with_overload)
    : dispatch_key_(dispatch_key),
      ns_(std::string(ns)),
      op_name_with_overload_(std::string(op_name_with_overload)),
      device_(c10::dispatchKeyToDeviceType(dispatch_key_), 0),
      pyinterpreter_(getPyInterpreter()) {
  TORCH_CHECK(
      (device_.type() == c10::DeviceType::CPU) ||
          (device_.type() == c10::DeviceType::CUDA),
      "Unsupported device type");
  init_aoti_kernel_cache();
}

void AOTIPythonKernelHolder::operator()(
    const c10::OperatorHandle& op,
    c10::DispatchKeySet keyset,
    torch::jit::Stack* stack) {
  AOTIKernelMetadata aoti_kernel_metadata;
  if (cache_lookup(op, keyset, stack, aoti_kernel_metadata)) {
    cache_hit(aoti_kernel_metadata, op, keyset, stack);
  } else {
    cache_miss(op, keyset, stack);
  }
}

bool AOTIPythonKernelHolder::cache_lookup(
    const c10::OperatorHandle& op,
    const c10::DispatchKeySet& keyset,
    const torch::jit::Stack* stack,
    AOTIKernelMetadata& aoti_kernel_metadata) {
  TORCH_CHECK_NOT_IMPLEMENTED(
      op.schema().returns().size() == 1,
      "Not implemented for operations that return either multiple values or no value.");
  TORCH_CHECK_NOT_IMPLEMENTED(
      op.schema().returns()[0].type()->isSubtypeOf(c10::TensorType::get()),
      "Not implemented for operations that return a non-Tensor value.");

  auto inputs_metadata =
      unpack_input_parameters(op.schema().arguments(), *stack);
  for (const auto& aoti_kernel_cache : aoti_kernel_cache_) {
    if (aoti_kernel_cache.check(inputs_metadata)) {
      aoti_kernel_metadata = aoti_kernel_cache;
      return true;
    }
  }

  return false;
}

void AOTIPythonKernelHolder::cache_hit(
    const AOTIKernelMetadata& aoti_kernel_metadata,
    const c10::OperatorHandle& op,
    const c10::DispatchKeySet& keyset,
    torch::jit::Stack* stack) {
  auto inputs = unpack_tensors(op.schema().arguments(), *stack, device_);
  torch::jit::drop(*stack, op.schema().arguments().size());

  auto outputs = aoti_kernel_metadata.kernel_runner_->run(inputs);
  for (auto& output : outputs) {
    stack->emplace_back(output);
  }
}

void AOTIPythonKernelHolder::init_aoti_kernel_cache() {
  if (device_.type() == c10::DeviceType::COMPILE_TIME_MAX_DEVICE_TYPES) {
    return;
  }

  py::gil_scoped_acquire gil;

  py::handle load_aoti_eager_cache_function =
      py::module::import("torch._inductor.aoti_eager")
          .attr("load_aoti_eager_cache");
  TORCH_INTERNAL_ASSERT(
      load_aoti_eager_cache_function.ptr() != nullptr,
      "Failed to import - torch._inductor.aoti_eager.load_aoti_eager_cache");

  auto result = py::reinterpret_steal<py::object>(PyObject_CallFunctionObjArgs(
      load_aoti_eager_cache_function.ptr(),
      py::str(ns_).ptr(),
      py::str(op_name_with_overload_).ptr(),
      py::str(c10::DeviceTypeName(device_.type(), true)).ptr(),
      nullptr));
  TORCH_INTERNAL_ASSERT(
      result.ptr() != nullptr && result.ptr() != Py_None,
      "Failed to load AOTI kernel. Operator Name is ",
      op_name_with_overload_);

  auto build_tensor_metadata = [](const py::dict& metadata) -> TensorMetadata {
    // Access the fields of each metadata dict
    auto is_dynamic = metadata["is_dynamic"].cast<bool>();
    auto device_type = metadata["device_type"].cast<std::string>();
    auto device_index = metadata["device_index"].cast<int8_t>();
    auto data_type_obj = metadata["dtype"].cast<py::object>();
    TORCH_INTERNAL_ASSERT(THPDtype_Check(data_type_obj.ptr()));
    auto data_type =
        reinterpret_cast<THPDtype*>(data_type_obj.ptr())->scalar_type;
    auto sizes = metadata["sizes"].cast<std::vector<int64_t>>();
    auto strides = metadata["strides"].cast<std::vector<int64_t>>();
    auto requires_grad = metadata["requires_grad"].cast<bool>();
    auto dispatch_key_set_raw_repr =
        metadata["dispatch_key_set"].cast<uint64_t>();
    auto dispatch_key_set = c10::DispatchKeySet(
        c10::DispatchKeySet::RAW, dispatch_key_set_raw_repr);
    auto device = c10::Device(device_type);
    device.set_index(device_index);

    auto tensor_metadata = TensorMetadata(
        is_dynamic,
        data_type,
        device,
        dispatch_key_set,
        sizes,
        strides,
        requires_grad);

    // Build guard for tensor check
    torch::dynamo::LocalState state;
    state.overrideDispatchKeySet(dispatch_key_set);
    tensor_metadata.build_guard(state);

    return tensor_metadata;
  };

  TORCH_INTERNAL_ASSERT(py::isinstance<py::list>(result));
  auto kernel_info_list = result.cast<py::list>();
  for (auto kernel_info : kernel_info_list) {
    TORCH_INTERNAL_ASSERT(py::isinstance<py::dict>(kernel_info));
    auto item_dict = kernel_info.cast<py::dict>();

    // Access the kernel_path field
    auto kernel_path = item_dict["kernel_path"].cast<std::string>();

    // Access the meta_info list
    auto inputs_metadata = item_dict["meta_info"].cast<py::list>();

    std::vector<ParameterMetadata> parameter_metadata_list;
    // Loop over the meta_info list
    for (auto item_metadata : inputs_metadata) {
      TORCH_INTERNAL_ASSERT_DEBUG_ONLY(py::isinstance<py::dict>(item_metadata));
      auto metadata = item_metadata.cast<py::dict>();
      TORCH_INTERNAL_ASSERT_DEBUG_ONLY(metadata.contains("arg_order"));
      uint64_t arg_idx = metadata["arg_order"].cast<uint64_t>();
      bool is_scalar = metadata.contains("scalar_value");
      bool is_tensor_list = metadata.contains("tensor_list");
      bool is_string = metadata.contains("string_value");
      bool is_device = metadata.contains("device_type_value");
      bool is_dtype = metadata.contains("dtype_value");
      bool is_layout = metadata.contains("layout_value");

      if (is_tensor_list) {
        // Tensor List
        TORCH_INTERNAL_ASSERT_DEBUG_ONLY(
            py::isinstance<py::list>(metadata["tensor_list"]));
        auto tensor_list = metadata["tensor_list"].cast<py::list>();
        std::vector<TensorMetadata> test_list_metadata;
        for (auto item_tensor : tensor_list) {
          TORCH_INTERNAL_ASSERT_DEBUG_ONLY(
              py::isinstance<py::dict>(item_tensor));
          auto metadata = item_tensor.cast<py::dict>();
          auto tensor_metadata = build_tensor_metadata(metadata);
          test_list_metadata.push_back(tensor_metadata);
        }
<<<<<<< HEAD
        parameter_metadata_list.push_back(
            ParameterMetadata(test_list_metadata, arg_idx));
=======
        parameter_metadata_list.emplace_back(test_list_metadata, arg_idx);
>>>>>>> f4f7aba7
      } else if (is_scalar) {
        // Scalar
        auto metadata = item_metadata.cast<py::dict>();
        auto dtype_obj = metadata["dtype"].cast<py::object>();
        TORCH_INTERNAL_ASSERT(THPDtype_Check(dtype_obj.ptr()));
        auto dtype_value =
            reinterpret_cast<THPDtype*>(dtype_obj.ptr())->scalar_type;

        c10::Scalar scalar;
        if (c10::isFloatingType(dtype_value)) {
          scalar = metadata["scalar_value"].cast<double>();
        } else if (c10::isIntegralType(dtype_value, false)) {
          scalar = metadata["scalar_value"].cast<int64_t>();
        } else if (dtype_value == c10::kBool) {
          scalar = metadata["scalar_value"].cast<bool>();
        } else {
          TORCH_CHECK_NOT_IMPLEMENTED(
              false,
              "Not implemented for operations that contain a scalar parameter which is ",
              dtype_value);
        }

<<<<<<< HEAD
        parameter_metadata_list.push_back(
            ParameterMetadata(c10::Scalar(scalar), arg_idx));
=======
        parameter_metadata_list.emplace_back(c10::Scalar(scalar), arg_idx);
>>>>>>> f4f7aba7
      } else if (is_string) {
        // String
        auto metadata = item_metadata.cast<py::dict>();
        auto str_value = metadata["string_value"].cast<std::string>();
<<<<<<< HEAD
        parameter_metadata_list.push_back(
            ParameterMetadata(str_value, arg_idx));
=======
        parameter_metadata_list.emplace_back(str_value, arg_idx);
>>>>>>> f4f7aba7
      } else if (is_dtype) {
        // Dtype
        auto metadata = item_metadata.cast<py::dict>();
        auto dtype_value_obj = metadata["dtype_value"].cast<py::object>();
        TORCH_INTERNAL_ASSERT(THPDtype_Check(dtype_value_obj.ptr()));
        auto dtype_value =
            reinterpret_cast<THPDtype*>(dtype_value_obj.ptr())->scalar_type;
<<<<<<< HEAD
        parameter_metadata_list.push_back(ParameterMetadata(
            c10::Scalar(static_cast<int>(dtype_value)), arg_idx));
=======
        parameter_metadata_list.emplace_back(
            c10::Scalar(static_cast<int>(dtype_value)), arg_idx);
>>>>>>> f4f7aba7
      } else if (is_device) {
        // Device
        auto metadata = item_metadata.cast<py::dict>();
        auto device_type_value =
            metadata["device_type_value"].cast<std::string>();
        auto device = c10::Device(device_type_value);
        if (metadata["device_index_value"].ptr() != Py_None) {
          auto device_index_value =
              metadata["device_index_value"].cast<c10::DeviceIndex>();
          device.set_index(device_index_value);
        }
<<<<<<< HEAD
        parameter_metadata_list.push_back(ParameterMetadata(device, arg_idx));
=======
        parameter_metadata_list.emplace_back(device, arg_idx);
>>>>>>> f4f7aba7
      } else if (is_layout) {
        auto metadata = item_metadata.cast<py::dict>();
        auto layout_value_obj = metadata["layout_value"].cast<py::object>();
        TORCH_INTERNAL_ASSERT(THPLayout_Check(layout_value_obj.ptr()));
        auto layout_value =
            reinterpret_cast<THPLayout*>(layout_value_obj.ptr())->layout;
<<<<<<< HEAD
        parameter_metadata_list.push_back(ParameterMetadata(
            c10::Scalar(static_cast<int>(layout_value)), arg_idx));
=======
        parameter_metadata_list.emplace_back(
            c10::Scalar(static_cast<int>(layout_value)), arg_idx);
>>>>>>> f4f7aba7
      } else {
        // Tensor
        auto metadata = item_metadata.cast<py::dict>();
        auto tensor_metadata = build_tensor_metadata(metadata);
<<<<<<< HEAD
        parameter_metadata_list.push_back(
            ParameterMetadata(tensor_metadata, arg_idx));
=======
        parameter_metadata_list.emplace_back(tensor_metadata, arg_idx);
>>>>>>> f4f7aba7
      }
    }

    AOTIKernelMetadata aoti_kernel_metadata;
    aoti_kernel_metadata.parameter_metadata_list_ = parameter_metadata_list;
    aoti_kernel_metadata.kernel_runner_ = load_aoti_model_runner(kernel_path);
    aoti_kernel_cache_.push_back(aoti_kernel_metadata);
  }
}

std::shared_ptr<AOTIModelContainerRunner> AOTIPythonKernelHolder::
    load_aoti_model_runner(const std::string& so_path) {
  TORCH_CHECK(
      device_.type() == c10::DeviceType::CUDA ||
          device_.type() == c10::DeviceType::CPU,
      "AOTI for eager does not support ",
      c10::DeviceTypeName(device_.type()),
      " now.");
  if (device_.type() == c10::DeviceType::CUDA) {
#ifdef USE_CUDA
    return std::make_shared<AOTIModelContainerRunnerCuda>(so_path);
#else
    return nullptr;
#endif
  } else {
    return std::make_shared<AOTIModelContainerRunnerCpu>(so_path);
  }
}

void AOTIPythonKernelHolder::cache_miss(
    const c10::OperatorHandle& op,
    const c10::DispatchKeySet& keyset,
    torch::jit::Stack* stack) {
  auto kernel_lib_path = produce_aoti_kernel_lib(op, keyset, stack);
  std::shared_ptr<AOTIModelContainerRunner> kernel = nullptr;
  // TODO: To enable the plugin mechanism to allow registration for other
  // backends
  if (device_.type() == c10::DeviceType::CPU) {
    kernel = std::make_shared<AOTIModelContainerRunnerCpu>(kernel_lib_path);
  } else {
#ifdef USE_CUDA
    kernel = std::make_shared<AOTIModelContainerRunnerCuda>(kernel_lib_path);
#else
    TORCH_CHECK(false, "Unsupported CUDA device type");
#endif
  }

  auto inputs = unpack_tensors(op.schema().arguments(), *stack, device_);
  auto outputs = kernel->run(inputs);
  torch::jit::drop(*stack, op.schema().arguments().size());
  // TODO: Get the output type of this operation and then convert to the
  // output type.
  for (auto& output : outputs) {
    torch::jit::push(*stack, std::move(output));
  }
}

std::string AOTIPythonKernelHolder::produce_aoti_kernel_lib(
    const c10::OperatorHandle& op,
    const c10::DispatchKeySet& keyset,
    const torch::jit::Stack* stack) {
  auto arguments = torch::jit::last(*stack, op.schema().arguments().size());

  const auto& schema = op.schema();
  const auto& qualified_name = op.operator_name().name;
  const auto& overload_name =
      schema.overload_name().empty() ? "default" : schema.overload_name();
  auto pos = qualified_name.find("::");
  TORCH_INTERNAL_ASSERT(pos != std::string::npos, qualified_name);
  std::string ns_str(
      qualified_name.begin(),
      qualified_name.begin() + static_cast<ptrdiff_t>(pos));
  std::string func_name(
      qualified_name.begin() + static_cast<ptrdiff_t>(pos + strlen("::")),
      qualified_name.end());

  py::gil_scoped_acquire gil;
  py::handle op_py_func = op.getPythonOp(pyinterpreter_, [&]() -> PyObject* {
    py::handle torch_api_function = py::module::import("torch")
                                        .attr("ops")
                                        .attr(ns_str.c_str())
                                        .attr(func_name.c_str());
    if (overload_name.empty()) {
      return torch_api_function.attr("default").ptr();
    } else {
      return torch_api_function.attr(overload_name.c_str()).ptr();
    }
  });

  TORCH_INTERNAL_ASSERT(
      op_py_func.ptr() != nullptr && op_py_func.ptr() != Py_None,
      "Failed to get python operation. Operator Name is ",
      op.operator_name().name,
      ", Overload Name is ",
      overload_name);

  py::handle aot_compile_function =
      py::module::import("torch._inductor.aoti_eager")
          .attr("aoti_compile_with_persistent_cache");
  TORCH_INTERNAL_ASSERT(
      aot_compile_function.ptr() != nullptr &&
          aot_compile_function.ptr() != Py_None,
      "Failed to import - torch._inductor.aoti_eager.aoti_compile_with_persistent_cache");

  // Pass the python operation to the AOT Inductor to generate the kernel
  // library.
  auto args_kwargs = parseIValuesToPyArgsKwargs(op, arguments.vec());
  auto result = py::reinterpret_steal<py::object>(PyObject_CallFunctionObjArgs(
      aot_compile_function.ptr(),
      py::str(ns_str).ptr(),
      py::str(op_name_with_overload_).ptr(),
      py::str(c10::DeviceTypeName(device_.type(), true)).ptr(),
      py::bool_(false).ptr(),
      op_py_func.ptr(),
      args_kwargs.first.ptr(),
      args_kwargs.second.ptr(),
      nullptr));
  TORCH_INTERNAL_ASSERT(result.ptr() != nullptr && result.ptr() != Py_None);

  auto kernel_lib_path = py::cast<std::string>(result);
  TORCH_CHECK(
      !kernel_lib_path.empty(),
      "Failed to produce kernel libarary by using AOTI for ",
      c10::DeviceTypeName(device_.type()),
      ". Operator Name is ",
      op.operator_name().name,
      ", Overload Name is ",
      op.schema().overload_name());

  return kernel_lib_path;
}

} // namespace torch::inductor
#endif<|MERGE_RESOLUTION|>--- conflicted
+++ resolved
@@ -98,64 +98,6 @@
   return true;
 }
 
-<<<<<<< HEAD
-std::vector<at::Tensor> unpack_tensors(
-    const std::vector<c10::Argument>& arguments,
-    const torch::jit::Stack& stack,
-    const c10::Device& device) {
-  std::vector<at::Tensor> inputs;
-  for (size_t idx = 0; idx < stack.size(); idx++) {
-    auto ivalue = stack[idx];
-    auto ivalue_arg = arguments[idx];
-    if (ivalue.isTensor()) {
-      unpack_tensor_ivalue(ivalue, device, inputs);
-    } else if (ivalue.isTensorList()) {
-      unpack_tensor_list_ivalue(ivalue, device, inputs);
-    } else if (ivalue.isOptionalTensorList()) {
-      unpack_optional_tensor_list_ivalue(ivalue, device, inputs);
-    } else if (
-        *ivalue_arg.real_type() ==
-        *c10::getTypePtr<c10::optional<at::Tensor>>()) {
-      // ivalue is c10::optional<at::Tensor>
-      unpack_optional_tensor_ivalue(ivalue, device, inputs);
-=======
-std::vector<ParameterMetadata> unpack_input_parameters(
-    const std::vector<c10::Argument>& arguments,
-    const torch::jit::Stack& stack) {
-  std::vector<ParameterMetadata> inputs_metadata;
-  // Represent the order of argument and skip default parameter
-  int64_t arg_order = 0;
-  for (size_t idx = 0; idx < stack.size(); idx++) {
-    // By default, the parameter will not be cached if its value is the default
-    // value.
-    //   - produce_aoti_kernel_lib utilizes parseIValuesToPyArgsKwargs to get
-    //   args and kwargs.
-    //   - parseIValuesToPyArgsKwargs skips the parameter if its value is the
-    //   default value.
-    if (is_default_value(arguments[idx], stack[idx])) {
-      continue;
->>>>>>> f4f7aba7
-    }
-  }
-  return inputs;
-}
-
-<<<<<<< HEAD
-// Find the first positional argument that isn't defaulted
-bool is_default_value(
-    const c10::Argument& argument,
-    const c10::IValue& ivalue) {
-  if (!argument.default_value().has_value()) {
-    return false;
-  }
-  const auto& default_ivalue = *argument.default_value();
-  if (default_ivalue != ivalue) {
-    return false;
-  }
-
-  return true;
-}
-
 std::vector<ParameterMetadata> unpack_input_parameters(
     const std::vector<c10::Argument>& arguments,
     const torch::jit::Stack& stack) {
@@ -176,21 +118,10 @@
     if (stack[idx].isScalar()) {
       // Beyond c10::Scalar, the floating value and interger value are also
       // represented as Scalar.
-      inputs_metadata.push_back(
-          ParameterMetadata(stack[idx].toScalar(), arg_order));
-    } else if (stack[idx].isTensorList()) {
-      // tensor list
-      inputs_metadata.push_back(
-          ParameterMetadata(stack[idx].toTensorList().vec(), arg_order));
-=======
-    if (stack[idx].isScalar()) {
-      // Beyond c10::Scalar, the floating value and interger value are also
-      // represented as Scalar.
       inputs_metadata.emplace_back(stack[idx].toScalar(), arg_order);
     } else if (stack[idx].isTensorList()) {
       // tensor list
       inputs_metadata.emplace_back(stack[idx].toTensorList().vec(), arg_order);
->>>>>>> f4f7aba7
     } else if (stack[idx].isOptionalTensorList()) {
       // optional tensor list: std::vector<std::optional<at::Tensor>>
       std::vector<at::Tensor> tensor_list;
@@ -199,33 +130,12 @@
           tensor_list.push_back(item.toOptional<at::Tensor>().value());
         }
       }
-<<<<<<< HEAD
-      inputs_metadata.push_back(ParameterMetadata(tensor_list, arg_order));
-=======
       inputs_metadata.emplace_back(tensor_list, arg_order);
->>>>>>> f4f7aba7
     } else if (
         *arguments[idx].real_type() ==
         *c10::getTypePtr<std::optional<at::Tensor>>()) {
       // optional tensor
       if (stack[idx].toOptional<at::Tensor>().has_value()) {
-<<<<<<< HEAD
-        inputs_metadata.push_back(ParameterMetadata(
-            stack[idx].toOptional<at::Tensor>().value(), arg_order));
-      }
-    } else if (stack[idx].isTensor()) {
-      inputs_metadata.push_back(
-          ParameterMetadata(stack[idx].toTensor(), arg_order));
-    } else if (stack[idx].isString()) {
-      inputs_metadata.push_back(
-          ParameterMetadata(stack[idx].toStringRef(), arg_order));
-    } else if (stack[idx].isBool()) {
-      inputs_metadata.push_back(
-          ParameterMetadata(c10::Scalar(stack[idx].toBool()), arg_order));
-    } else if (stack[idx].isDevice()) {
-      inputs_metadata.push_back(
-          ParameterMetadata(stack[idx].toDevice(), arg_order));
-=======
         inputs_metadata.emplace_back(
             stack[idx].toOptional<at::Tensor>().value(), arg_order);
       }
@@ -237,7 +147,6 @@
       inputs_metadata.emplace_back(c10::Scalar(stack[idx].toBool()), arg_order);
     } else if (stack[idx].isDevice()) {
       inputs_metadata.emplace_back(stack[idx].toDevice(), arg_order);
->>>>>>> f4f7aba7
     } else {
       TORCH_CHECK_NOT_IMPLEMENTED(
           false,
@@ -422,12 +331,7 @@
           auto tensor_metadata = build_tensor_metadata(metadata);
           test_list_metadata.push_back(tensor_metadata);
         }
-<<<<<<< HEAD
-        parameter_metadata_list.push_back(
-            ParameterMetadata(test_list_metadata, arg_idx));
-=======
         parameter_metadata_list.emplace_back(test_list_metadata, arg_idx);
->>>>>>> f4f7aba7
       } else if (is_scalar) {
         // Scalar
         auto metadata = item_metadata.cast<py::dict>();
@@ -450,22 +354,12 @@
               dtype_value);
         }
 
-<<<<<<< HEAD
-        parameter_metadata_list.push_back(
-            ParameterMetadata(c10::Scalar(scalar), arg_idx));
-=======
         parameter_metadata_list.emplace_back(c10::Scalar(scalar), arg_idx);
->>>>>>> f4f7aba7
       } else if (is_string) {
         // String
         auto metadata = item_metadata.cast<py::dict>();
         auto str_value = metadata["string_value"].cast<std::string>();
-<<<<<<< HEAD
-        parameter_metadata_list.push_back(
-            ParameterMetadata(str_value, arg_idx));
-=======
         parameter_metadata_list.emplace_back(str_value, arg_idx);
->>>>>>> f4f7aba7
       } else if (is_dtype) {
         // Dtype
         auto metadata = item_metadata.cast<py::dict>();
@@ -473,13 +367,8 @@
         TORCH_INTERNAL_ASSERT(THPDtype_Check(dtype_value_obj.ptr()));
         auto dtype_value =
             reinterpret_cast<THPDtype*>(dtype_value_obj.ptr())->scalar_type;
-<<<<<<< HEAD
-        parameter_metadata_list.push_back(ParameterMetadata(
-            c10::Scalar(static_cast<int>(dtype_value)), arg_idx));
-=======
         parameter_metadata_list.emplace_back(
             c10::Scalar(static_cast<int>(dtype_value)), arg_idx);
->>>>>>> f4f7aba7
       } else if (is_device) {
         // Device
         auto metadata = item_metadata.cast<py::dict>();
@@ -491,34 +380,20 @@
               metadata["device_index_value"].cast<c10::DeviceIndex>();
           device.set_index(device_index_value);
         }
-<<<<<<< HEAD
-        parameter_metadata_list.push_back(ParameterMetadata(device, arg_idx));
-=======
         parameter_metadata_list.emplace_back(device, arg_idx);
->>>>>>> f4f7aba7
       } else if (is_layout) {
         auto metadata = item_metadata.cast<py::dict>();
         auto layout_value_obj = metadata["layout_value"].cast<py::object>();
         TORCH_INTERNAL_ASSERT(THPLayout_Check(layout_value_obj.ptr()));
         auto layout_value =
             reinterpret_cast<THPLayout*>(layout_value_obj.ptr())->layout;
-<<<<<<< HEAD
-        parameter_metadata_list.push_back(ParameterMetadata(
-            c10::Scalar(static_cast<int>(layout_value)), arg_idx));
-=======
         parameter_metadata_list.emplace_back(
             c10::Scalar(static_cast<int>(layout_value)), arg_idx);
->>>>>>> f4f7aba7
       } else {
         // Tensor
         auto metadata = item_metadata.cast<py::dict>();
         auto tensor_metadata = build_tensor_metadata(metadata);
-<<<<<<< HEAD
-        parameter_metadata_list.push_back(
-            ParameterMetadata(tensor_metadata, arg_idx));
-=======
         parameter_metadata_list.emplace_back(tensor_metadata, arg_idx);
->>>>>>> f4f7aba7
       }
     }
 
