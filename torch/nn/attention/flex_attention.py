--- conflicted
+++ resolved
@@ -463,9 +463,6 @@
     assert mask.dtype == torch.bool
     mask = _broadcast_to_dim(mask, 4)
     B, H, Q, KV = mask.shape
-    is_decoding = Q < 128
-    if is_decoding:
-        Q_BLOCK_SIZE = Q
     assert Q % Q_BLOCK_SIZE == 0
     assert KV % KV_BLOCK_SIZE == 0
     mask = mask.view(
@@ -477,7 +474,7 @@
     mask_block_sum = mask.sum(
         dim=[-2, -1]
     )  # [B, H, Q//Q_BLOCK_SIZE, KV//KV_BLOCK_SIZE]
-    if separate_full_blocks and not is_decoding:
+    if separate_full_blocks:
         full_block_sum = Q_BLOCK_SIZE * KV_BLOCK_SIZE
         full_blocks = mask_block_sum == full_block_sum
         partial_blocks = (mask_block_sum > 0) & (mask_block_sum < full_block_sum)
@@ -684,14 +681,10 @@
         mod_type == _ModificationType.MASK_MOD
     ), f"create-block_mask requires a mask_mod function! Got {mask_mod}"
     inner_func = _create_block_mask_inner
-<<<<<<< HEAD
     if Q_LEN < 128:
         Q_BLOCK_SIZE = Q_LEN
     else:
         Q_LEN = round_up_to_multiple(Q_LEN, Q_BLOCK_SIZE)
-=======
-    Q_LEN = Q_LEN if Q_LEN < 128 else round_up_to_multiple(Q_LEN, Q_BLOCK_SIZE)
->>>>>>> 2ec8312a
     KV_LEN = round_up_to_multiple(KV_LEN, KV_BLOCK_SIZE)
     if _compile:
         inner_func = torch.compile(inner_func, fullgraph=True, dynamic=False)
