--- conflicted
+++ resolved
@@ -767,15 +767,9 @@
             return self.graph_inputs[buffer_name].get_numel()
         raise KeyError(f"could not find {buffer_name}")
 
-<<<<<<< HEAD
-    @dynamo_timed
     def run(self, *args: Any) -> Any:  # type: ignore[override]
-        return super().run(*args)
-=======
-    def run(self, *args: Any) -> Any:
         with dynamo_timed("GraphLowering.run"):
             return super().run(*args)
->>>>>>> 5d8b3d93
 
     def register_operation(self, op: ir.Operation) -> str:
         assert op.operation_name is None, f"Operation registered twice: {op}"
