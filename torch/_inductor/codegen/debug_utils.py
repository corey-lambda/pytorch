--- conflicted
+++ resolved
@@ -1,6 +1,7 @@
 # mypy: allow-untyped-defs
 from __future__ import annotations
 
+import functools
 import os
 from typing import List, Optional
 
@@ -10,25 +11,24 @@
 
 
 class DebugPrinterManager:
+    DEBUG_FILTER_DEFAULT_PRINT_ALL = "default"
+
     def __init__(
         self,
         enable_debug_printer: bool,
-<<<<<<< HEAD
-        args_to_print: List[str],
-        kernel_name: str,
-=======
         args_to_print: Optional[List[str]] = None,
         kernel_name: str = "",
->>>>>>> 15b5a0b6
         kernel=None,
-        arg_types: Optional[List[type]] = None,
+        arg_signatures: Optional[List[type]] = None,
     ):
-        self.wrapper = V.graph.wrapper_code
         self.enable_debug_printer = enable_debug_printer
+        if args_to_print is None:
+            args_to_print = []
         self.args_to_print = args_to_print
         self.kernel_name = kernel_name
-        self.arg_types: Optional[List[type]] = None
+        self.arg_signatures: Optional[List[type]] = None
         self.kernel = kernel
+        self.filtered_kernel_names_to_print = self.get_debug_filtered_kernel_names()
 
     def __enter__(self):
         if self.enable_debug_printer:
@@ -37,24 +37,37 @@
                 self.args_to_print,
                 self.kernel_name,
                 before_launch=True,
-                arg_types=self.arg_types,
+                arg_signatures=self.arg_signatures,
             )
 
-    def __exit__(self, args_to_print, kernel_name, arg_types):
+    def __exit__(self, args_to_print, kernel_name, arg_signatures):
         if self.enable_debug_printer:
             self.codegen_intermediate_tensor_value_printer(
                 self.args_to_print,
                 self.kernel_name,
                 before_launch=False,
-                arg_types=self.arg_types,
+                arg_signatures=self.arg_signatures,
             )
 
+    def set_printer_args(
+        self,
+        args_to_print: List[str],
+        kernel_name: str,
+        arg_signatures: Optional[List[type]],
+        kernel,
+    ):
+        self.args_to_print = args_to_print
+        self.kernel_name = kernel_name
+        self.arg_signatures = arg_signatures
+        self.kernel = kernel
+
+    @functools.lru_cache  # noqa: B019
     def get_debug_filtered_kernel_names(self) -> List[str]:
         return [
             x.strip()
             for x in os.environ.get(
                 "AOT_INDUCTOR_FILTERED_KERNELS_TO_PRINT",
-                ",".join(V.graph.all_codegen_kernel_names),
+                self.DEBUG_FILTER_DEFAULT_PRINT_ALL,
             )
             .lower()
             .split(",")
@@ -65,32 +78,29 @@
         args_to_print,
         kernel_name,
         before_launch=True,
-        arg_types: Optional[List[type]] = None,
+        arg_signatures: Optional[List[type]] = None,
     ) -> None:
-        # when invoking this codegen_intermediate_tensor_value_printer function,
-        # we already assured that the AOT_INDUCTOR_DEBUG_INTERMEDIATE_VALUE_PRINTER env var is set to 1,
-        # so we can directly use get method for filtered kernel info here
-        filtered_kernel_names_to_print = []
-        if V.graph.cpp_wrapper:
-            filtered_kernel_names_to_print = self.get_debug_filtered_kernel_names()
-
         for i, arg in enumerate(args_to_print):
-            if arg_types is not None and not isinstance(arg_types[i], TensorArg):
+            if arg_signatures is not None and not isinstance(
+                arg_signatures[i], TensorArg
+            ):
                 continue
             if (
-                len(filtered_kernel_names_to_print) > 0
-                and kernel_name not in filtered_kernel_names_to_print
+                len(self.filtered_kernel_names_to_print) > 0
+                and self.filtered_kernel_names_to_print[0]
+                != self.DEBUG_FILTER_DEFAULT_PRINT_ALL
+                and kernel_name not in self.filtered_kernel_names_to_print
             ):
                 continue
             launch_prefix = "before_launch" if before_launch else "after_launch"
             if V.graph.cpp_wrapper:
                 if config.abi_compatible:
-                    self.wrapper.writeline(
+                    V.graph.wrapper_code.writeline(
                         f'aoti_torch_print_tensor_handle({arg}, "{launch_prefix} - {kernel_name} - {arg}");'
                     )
                 else:
                     # TODO: add non-abi compatible mode debug printing info
                     pass
             else:
-                line = f"print('{launch_prefix} {kernel_name} - {arg}', {arg})"
-                self.wrapper.writeline(line)+                line = f"print('{launch_prefix} - {kernel_name} - {arg}', {arg})"
+                V.graph.wrapper_code.writeline(line)