--- conflicted
+++ resolved
@@ -2411,13 +2411,10 @@
         if self.tiling_idx >= self.reduction_depth:
             # Horizontal reduction
             if is_welford_reduction(reduction_type):
-<<<<<<< HEAD
-=======
                 assert self._get_num_vectors(dtype) in [
                     1,
                     2,
                 ], "Welford reduction does not support VectorizedN (N>2)"
->>>>>>> c800df46
                 next_value = f"welford_vec_reduce_all({acc_vec})"
                 masked_next_value = f"welford_vec_reduce_all(masked_{acc_vec})"
                 self.reduction_suffix.writeline(
@@ -2453,17 +2450,13 @@
         index = self.rename_indexing(index)
         var = self.args.output(name)
         out_dtype = V.graph.get_dtype(name)
-<<<<<<< HEAD
-        dtype = torch.float if out_dtype.is_floating_point else torch.int64
-        out_num_vectors = V.kernel._get_num_vectors(out_dtype)
-        src_num_vectors = V.kernel._get_num_vectors(dtype)
-=======
         dtype = (
             (out_dtype if out_dtype == torch.double else torch.float)
             if out_dtype.is_floating_point
             else torch.int64
         )
->>>>>>> c800df46
+        out_num_vectors = V.kernel._get_num_vectors(out_dtype)
+        src_num_vectors = V.kernel._get_num_vectors(dtype)
         code = IndentedBuffer()
         if self.tiling_idx >= self.reduction_depth:
             # Horizontal reduction
