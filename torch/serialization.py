# mypy: allow-untyped-defs
import copyreg
import difflib
import functools
import io
import os
import pickle
import re
import shutil
import struct
import sys
import tarfile
import tempfile
import warnings
from contextlib import closing, contextmanager
from enum import Enum
from typing import (
    Any,
    BinaryIO,
    Callable,
    cast,
    Dict,
    IO,
    List,
    Optional,
    Tuple,
    Type,
    Union,
)
from typing_extensions import TypeAlias, TypeGuard  # Python 3.10+

import torch
import torch._weights_only_unpickler as _weights_only_unpickler
from torch._sources import get_source_lines_and_file
from torch._utils import _import_dotted_name
from torch.storage import _get_dtype_from_pickle_storage_type
from torch.types import Storage


__all__ = [
    "SourceChangeWarning",
    "mkdtemp",
    "register_package",
    "check_module_version_greater_or_equal",
    "validate_cuda_device",
    "validate_hpu_device",
    "location_tag",
    "default_restore_location",
    "normalize_storage_type",
    "storage_to_tensor_type",
    "save",
    "load",
    "StorageType",
    "LoadEndianness",
    "get_default_load_endianness",
    "set_default_load_endianness",
    "clear_safe_globals",
    "get_safe_globals",
    "add_safe_globals",
    "safe_globals",
]


DEFAULT_PROTOCOL = 2

LONG_SIZE = struct.Struct("=l").size
INT_SIZE = struct.Struct("=i").size
SHORT_SIZE = struct.Struct("=h").size

MAGIC_NUMBER = 0x1950A86A20F9469CFC6C
PROTOCOL_VERSION = 1001
STORAGE_KEY_SEPARATOR = ","

FILE_LIKE: TypeAlias = Union[str, os.PathLike, BinaryIO, IO[bytes]]
MAP_LOCATION: TypeAlias = Optional[
    Union[Callable[[Storage, str], Storage], torch.device, str, Dict[str, str]]
]
STORAGE: TypeAlias = Union[Storage, torch.storage.TypedStorage, torch.UntypedStorage]

IS_WINDOWS = sys.platform == "win32"

if not IS_WINDOWS:
    from mmap import MAP_PRIVATE, MAP_SHARED
else:
    MAP_SHARED, MAP_PRIVATE = None, None  # type: ignore[assignment]


class SourceChangeWarning(Warning):
    pass


@contextmanager
def mkdtemp():
    path = tempfile.mkdtemp()
    try:
        yield path
    finally:
        shutil.rmtree(path)


_package_registry: List[
    Tuple[
        int,
        Callable[[STORAGE], Optional[str]],
        Callable[[STORAGE, str], Optional[STORAGE]],
    ]
] = []


class LoadEndianness(Enum):
    NATIVE = 1
    LITTLE = 2
    BIG = 3


_default_load_endian: Optional[LoadEndianness] = None


def get_default_load_endianness() -> Optional[LoadEndianness]:
    """
    Get fallback byte order for loading files

    If byteorder mark is not present in saved checkpoint,
    this byte order is used as fallback.
    By default, it's "native" byte order.

    Returns:
        default_load_endian: Optional[LoadEndianness]
    """
    return _default_load_endian


def set_default_load_endianness(endianness):
    """
    Set fallback byte order for loading files

    If byteorder mark is not present in saved checkpoint,
    this byte order is used as fallback.
    By default, it's "native" byte order.

    Args:
        endianness: the new fallback byte order
    """
    global _default_load_endian
    if not isinstance(endianness, LoadEndianness) and endianness is not None:
        raise TypeError("Invalid argument type in function set_default_load_endianness")
    _default_load_endian = endianness


_default_mmap_options: int = MAP_PRIVATE


def get_default_mmap_options() -> int:
    """
    Get default mmap options for :func:`torch.load` with ``mmap=True``.

    Defaults to ``mmap.MAP_PRIVATE``.


    Returns:
        default_mmap_options: int
    """
    return _default_mmap_options


def set_default_mmap_options(flags: int):
    """
    Set default mmap options for :func:`torch.load` with ``mmap=True`` to flags.

    For now, only either ``mmap.MAP_PRIVATE`` or ``mmap.MAP_SHARED`` are supported.
    Please open an issue if you need any other option to be added here.

    .. note::
        This feature is currently not supported for Windows.

    Args:
        flags: ``mmap.MAP_PRIVATE`` or ``mmap.MAP_SHARED``
    """
    global _default_mmap_options
    if IS_WINDOWS:
        raise RuntimeError(
            "Changing the default mmap options is currently not supported for Windows"
        )
    if flags != MAP_PRIVATE and flags != MAP_SHARED:
        raise ValueError(
            "Invalid argument in function set_default_mmap_options, "
            f"expected mmap.MAP_PRIVATE or mmap.MAP_SHARED, but got {flags}"
        )
    _default_mmap_options = flags


def clear_safe_globals() -> None:
    """
    Clears the list of globals that are safe for ``weights_only`` load.
    """
    _weights_only_unpickler._clear_safe_globals()


def get_safe_globals() -> List[Any]:
    """
    Returns the list of user-added globals that are safe for ``weights_only`` load.
    """
    return _weights_only_unpickler._get_safe_globals()


def add_safe_globals(safe_globals: List[Any]) -> None:
    """
    Marks the given globals as safe for ``weights_only`` load. For example, functions
    added to this list can be called during unpickling, classes could be instantiated
    and have state set.

    Args:
        safe_globals (List[Any]): list of globals to mark as safe

    Example:
        >>> # xdoctest: +SKIP("Can't torch.save(t, ...) as doctest thinks MyTensor is defined on torch.serialization")
        >>> import tempfile
        >>> class MyTensor(torch.Tensor):
        ...     pass
        >>> t = MyTensor(torch.randn(2, 3))
        >>> with tempfile.NamedTemporaryFile() as f:
        ...     torch.save(t, f.name)
        # Running `torch.load(f.name, weights_only=True)` will fail with
        # Unsupported global: GLOBAL __main__.MyTensor was not an allowed global by default.
        # Check the code and make sure MyTensor is safe to be used when loaded from an arbitrary checkpoint.
        ...     torch.serialization.add_safe_globals([MyTensor])
        ...     torch.load(f.name, weights_only=True)
        # MyTensor([[-0.5024, -1.8152, -0.5455],
        #          [-0.8234,  2.0500, -0.3657]])
    """
    _weights_only_unpickler._add_safe_globals(safe_globals)


class safe_globals(_weights_only_unpickler._safe_globals):
    r"""Context-manager that adds certain globals as safe for ``weights_only`` load.

    Args:
        safe_globals: List of globals for weights_only load.

    Example:
        >>> # xdoctest: +SKIP("Can't torch.save(t, ...) as doctest thinks MyTensor is defined on torch.serialization")
        >>> import tempfile
        >>> class MyTensor(torch.Tensor):
        ...     pass
        >>> t = MyTensor(torch.randn(2, 3))
        >>> with tempfile.NamedTemporaryFile() as f:
        ...     torch.save(t, f.name)
        # Running `torch.load(f.name, weights_only=True)` will fail with
        # Unsupported global: GLOBAL __main__.MyTensor was not an allowed global by default.
        # Check the code and make sure MyTensor is safe to be used when loaded from an arbitrary checkpoint.
        ...     with torch.serialization.safe_globals([MyTensor]):
        ...         torch.load(f.name, weights_only=True)
        # MyTensor([[-0.5024, -1.8152, -0.5455],
        #          [-0.8234,  2.0500, -0.3657]])
        >>> assert torch.serialization.get_safe_globals() == []
    """
    pass


def _is_zipfile(f) -> bool:
    # This is a stricter implementation than zipfile.is_zipfile().
    # zipfile.is_zipfile() is True if the magic number appears anywhere in the
    # binary. Since we expect the files here to be generated by torch.save or
    # torch.jit.save, it's safe to only check the start bytes and avoid
    # collisions and assume the zip has only 1 file.
    # See bugs.python.org/issue28494.

    start = f.tell()
    # Read the first few bytes and match against the ZIP file signature
    local_header_magic_number = b"PK\x03\x04"
    read_bytes = f.read(len(local_header_magic_number))
    f.seek(start)
    return read_bytes == local_header_magic_number


def register_package(
    priority: int,
    tagger: Callable[[STORAGE], Optional[str]],
    deserializer: Callable[[STORAGE, str], Optional[STORAGE]],
):
    """
    Registers callables for tagging and deserializing storage objects with an associated priority.
    Tagging associates a device with a storage object at save time while deserializing moves a
    storage object to an appropriate device at load time. :attr:`tagger` and :attr:`deserializer`
    are run in the order given by their :attr:`priority` until a tagger/deserializer returns a
    value that is not `None`.

    To override the deserialization behavior for a device in the global registry, one can register a
    tagger with a higher priority than the existing tagger.

    This function can also be used to register a tagger and deserializer for new devices.

    Args:
        priority: Indicates the priority associated with the tagger and deserializer, where a lower
            value indicates higher priority.
        tagger: Callable that takes in a storage object and returns its tagged device as a string
            or None.
        deserializer: Callable that takes in storage object and a device string and returns a storage
            object on the appropriate device or None.

    Returns:
        `None`

    Example:
        >>> def ipu_tag(obj):
        >>>     if obj.device.type == 'ipu':
        >>>         return 'ipu'
        >>> def ipu_deserialize(obj, location):
        >>>     if location.startswith('ipu'):
        >>>         ipu = getattr(torch, "ipu", None)
        >>>         assert ipu is not None, "IPU device module is not loaded"
        >>>         assert torch.ipu.is_available(), "ipu is not available"
        >>>         return obj.ipu(location)
        >>> torch.serialization.register_package(11, ipu_tag, ipu_deserialize)
    """
    queue_elem = (priority, tagger, deserializer)
    _package_registry.append(queue_elem)
    _package_registry.sort()


def check_module_version_greater_or_equal(
    module,
    req_version_tuple,
    error_if_malformed=True,
):
    """
    Check if a module's version satisfies requirements

    Usually, a module's version string will be like 'x.y.z', which would be represented
    as a tuple (x, y, z), but sometimes it could be an unexpected format. If the version
    string does not match the given tuple's format up to the length of the tuple, then
    error and exit or emit a warning.

    Args:
        module: the module to check the version of
        req_version_tuple: tuple (usually of ints) representing the required version
        error_if_malformed: whether we should exit if module version string is malformed

    Returns:
        requirement_is_met: bool
    """
    try:
        version_strs = module.__version__.split(".")
        # Cast module version fields to match the types of the required version
        module_version = tuple(
            type(req_field)(version_strs[idx])
            for idx, req_field in enumerate(req_version_tuple)
        )
        requirement_is_met = module_version >= req_version_tuple

    except Exception as e:
        message = (
            f"'{module.__name__}' module version string is malformed '{module.__version__}' and cannot be compared"
            f" with tuple {str(req_version_tuple)}"
        )
        if error_if_malformed:
            raise RuntimeError(message) from e
        else:
            warnings.warn(message + ", but continuing assuming that requirement is met")
            requirement_is_met = True

    return requirement_is_met


def _cpu_tag(obj):
    if obj.device.type == "cpu":
        return "cpu"


def _mps_tag(obj):
    if obj.device.type == "mps":
        return "mps"


def _meta_tag(obj):
    if obj.device.type == "meta":
        return "meta"


def _backend_tag(backend_name, obj):
    if backend_name == "privateuse1":
        backend_name = torch._C._get_privateuse1_backend_name()
    if obj.device.type == backend_name:
        if obj.device.index is None:
            return backend_name
        else:
            return backend_name + ":" + str(obj.device.index)


def _cpu_deserialize(obj, location):
    if location == "cpu":
        return obj


def _mps_deserialize(obj, location):
    if location.startswith("mps"):
        return obj.mps()


def _meta_deserialize(obj, location):
    if location == "meta":
        return torch.UntypedStorage(obj.nbytes(), device="meta")


def _validate_device(location, backend_name):
    """
    Check whether the device index of specified backend is valid

    In case of privateuse1 backend, your must first register a device_module for
    privateuse1 using torch._register_device_module. Implement the following
    methods in device_module like cuda: device_module._utils._get_device_index(location, True),
    device_module.device_count().

    Args:
        location: string of device
        backend_name: the backend name or the name of privateuse1, which can be renamed

    Returns:
        device_index: int
    """
    if not hasattr(torch, backend_name):
        raise RuntimeError(
            f"The {backend_name.upper()} device module is not registered. "
            "If you are running on a CPU-only machine, "
            "please use torch.load with map_location=torch.device('cpu') "
            "to map your storages to the CPU."
        )
    device_module = getattr(torch, backend_name)
    if hasattr(device_module, "_utils") and hasattr(
        device_module._utils, "_get_device_index"
    ):
        device_index = device_module._utils._get_device_index(location, True)
        device = torch.device(backend_name, device_index)
    else:
        device = torch.device(location)
        device_index = device.index if device.index else 0
    if hasattr(device_module, "is_available") and not device_module.is_available():
        raise RuntimeError(
            f"Attempting to deserialize object on a {backend_name.upper()} "
            f"device but torch.{backend_name}.is_available() is False. "
            "If you are running on a CPU-only machine, "
            "please use torch.load with map_location=torch.device('cpu') "
            "to map your storages to the CPU."
        )
    if hasattr(device_module, "device_count"):
        device_count = device_module.device_count()
        if device_index >= device_count:
            raise RuntimeError(
                f"Attempting to deserialize object on {backend_name.upper()} device "
                f"{device_index} but torch.{backend_name}.device_count() is {device_count}. "
                "Please use torch.load with map_location to map your storages "
                "to an existing device."
            )
    return device


def validate_cuda_device(location):
    return _validate_device(location, "cuda").index


def validate_hpu_device(location):
    return _validate_device(location, "hpu").index


def _deserialize(backend_name, obj, location):
    if backend_name == "privateuse1":
        backend_name = torch._C._get_privateuse1_backend_name()
    if location.startswith(backend_name):
        device = _validate_device(location, backend_name)
        return obj.to(device=device)


register_package(10, _cpu_tag, _cpu_deserialize)
register_package(
    20,
    functools.partial(_backend_tag, "cuda"),
    functools.partial(_deserialize, "cuda"),
)
register_package(21, _mps_tag, _mps_deserialize)
register_package(22, _meta_tag, _meta_deserialize)
register_package(
    23,
    functools.partial(_backend_tag, "privateuse1"),
    functools.partial(_deserialize, "privateuse1"),
)
register_package(
    24,
    functools.partial(_backend_tag, "hpu"),
    functools.partial(_deserialize, "hpu"),
)
register_package(
    25,
    functools.partial(_backend_tag, "xpu"),
    functools.partial(_deserialize, "xpu"),
)


def location_tag(
    storage: Union[Storage, torch.storage.TypedStorage, torch.UntypedStorage],
):
    for _, tagger, _ in _package_registry:
        location = tagger(storage)
        if location:
            return location
    raise RuntimeError(
        "don't know how to determine data location of " + torch.typename(storage)
    )


def default_restore_location(storage, location):
    """
    Restores `storage` using a deserializer function registered for the `location`.

    This function looks in the registry for deserializer functions that match the `location`.
    If found, it attempts to use them, in priority order, to restore `storage` until one
    returns a not `None` result. If no deserializer can be found in the registry, or all found fail
    to bear a result, it raises a `RuntimeError`.

    Args:
        storage (STORAGE): the storage object to restore
        location (str): the location tag associated with the storage object

    Returns:
        storage: Optional[STORAGE]

    Raises:
        RuntimeError: If no deserializer matching `location` is found in the registry or if
           all matching ones return `None`.
    """
    for _, _, fn in _package_registry:
        result = fn(storage, location)
        if result is not None:
            return result
    raise RuntimeError(
        "don't know how to restore data location of "
        + torch.typename(storage)
        + " (tagged with "
        + location
        + ")"
    )


def normalize_storage_type(storage_type):
    return getattr(torch, storage_type.__name__)


def storage_to_tensor_type(storage):
    storage_type = type(storage)
    module = _import_dotted_name(storage_type.__module__)
    return getattr(module, storage_type.__name__.replace("Storage", "Tensor"))


def _is_path(name_or_buffer) -> TypeGuard[Union[str, os.PathLike]]:
    return isinstance(name_or_buffer, (str, os.PathLike))


class _opener:
    def __init__(self, file_like):
        self.file_like = file_like

    def __enter__(self):
        return self.file_like

    def __exit__(self, *args):
        pass


class _open_file(_opener):
    def __init__(self, name, mode):
        super().__init__(open(name, mode))

    def __exit__(self, *args):
        self.file_like.close()


class _open_buffer_reader(_opener):
    def __init__(self, buffer):
        super().__init__(buffer)
        _check_seekable(buffer)


class _open_buffer_writer(_opener):
    def __exit__(self, *args):
        self.file_like.flush()


def _open_file_like(name_or_buffer, mode):
    if _is_path(name_or_buffer):
        return _open_file(name_or_buffer, mode)
    else:
        if "w" in mode:
            return _open_buffer_writer(name_or_buffer)
        elif "r" in mode:
            return _open_buffer_reader(name_or_buffer)
        else:
            raise RuntimeError(f"Expected 'r' or 'w' in mode but got {mode}")


class _open_zipfile_reader(_opener):
    def __init__(self, name_or_buffer) -> None:
        super().__init__(torch._C.PyTorchFileReader(name_or_buffer))


class _open_zipfile_writer_file(_opener):
    def __init__(self, name) -> None:
        self.file_stream = None
        self.name = str(name)
        try:
            self.name.encode("ascii")
        except UnicodeEncodeError:
            # PyTorchFileWriter only supports ascii filename.
            # For filenames with non-ascii characters, we rely on Python
            # for writing out the file.
            self.file_stream = io.FileIO(self.name, mode="w")
            super().__init__(torch._C.PyTorchFileWriter(self.file_stream))
        else:
            super().__init__(torch._C.PyTorchFileWriter(self.name))

    def __exit__(self, *args) -> None:
        self.file_like.write_end_of_file()
        if self.file_stream is not None:
            self.file_stream.close()


class _open_zipfile_writer_buffer(_opener):
    def __init__(self, buffer) -> None:
        if not callable(getattr(buffer, "write", None)):
            msg = f"Buffer of {str(type(buffer)).strip('<>')} has no callable attribute 'write'"
            if not hasattr(buffer, "write"):
                raise AttributeError(msg)
            raise TypeError(msg)
        self.buffer = buffer
        super().__init__(torch._C.PyTorchFileWriter(buffer))

    def __exit__(self, *args) -> None:
        self.file_like.write_end_of_file()
        self.buffer.flush()


def _open_zipfile_writer(name_or_buffer):
    container: Type[_opener]
    if _is_path(name_or_buffer):
        container = _open_zipfile_writer_file
    else:
        container = _open_zipfile_writer_buffer
    return container(name_or_buffer)


def _is_compressed_file(f) -> bool:
    compress_modules = ["gzip"]
    try:
        return f.__module__ in compress_modules
    except AttributeError:
        return False


def _should_read_directly(f):
    """
    Checks if f is a file that should be read directly. It should be read
    directly if it is backed by a real file (has a fileno) and is not a
    a compressed file (e.g. gzip)
    """
    if _is_compressed_file(f):
        return False
    try:
        return f.fileno() >= 0
    except io.UnsupportedOperation:
        return False
    except AttributeError:
        return False


def _check_seekable(f) -> bool:
    def raise_err_msg(patterns, e):
        for p in patterns:
            if p in str(e):
                msg = (
                    str(e)
                    + ". You can only torch.load from a file that is seekable."
                    + " Please pre-load the data into a buffer like io.BytesIO and"
                    + " try to load from it instead."
                )
                raise type(e)(msg)
        raise e

    try:
        f.seek(f.tell())
        return True
    except (io.UnsupportedOperation, AttributeError) as e:
        raise_err_msg(["seek", "tell"], e)
    return False


def _check_dill_version(pickle_module) -> None:
    """Checks if using dill as the pickle module, and if so, checks if it is the correct version.
    If dill version is lower than 0.3.1, a ValueError is raised.

    Args:
        pickle_module: module used for pickling metadata and objects

    """
    if pickle_module is not None and pickle_module.__name__ == "dill":
        required_dill_version = (0, 3, 1)
        if not check_module_version_greater_or_equal(
            pickle_module, required_dill_version, False
        ):
            raise ValueError(
                (
                    "'torch' supports dill >= {}, but you have dill {}."
                    " Please upgrade dill or switch to 'pickle'"
                ).format(
                    ".".join([str(num) for num in required_dill_version]),
                    pickle_module.__version__,
                )
            )


def _check_save_filelike(f):
    if not _is_path(f) and not hasattr(f, "write"):
        raise AttributeError(
            "expected 'f' to be string, path, or a file-like object with "
            "a 'write' attribute"
        )


def save(
    obj: object,
    f: FILE_LIKE,
    pickle_module: Any = pickle,
    pickle_protocol: int = DEFAULT_PROTOCOL,
    _use_new_zipfile_serialization: bool = True,
    _disable_byteorder_record: bool = False,
) -> None:
    # Reference: https://github.com/pytorch/pytorch/issues/54354
    # The first line of this docstring overrides the one Sphinx generates for the
    # documentation. We need it so that Sphinx doesn't leak `pickle`s path from
    # the build environment (e.g. `<module 'pickle' from '/leaked/path').

    """save(obj, f, pickle_module=pickle, pickle_protocol=DEFAULT_PROTOCOL, _use_new_zipfile_serialization=True)

    Saves an object to a disk file.

    See also: :ref:`saving-loading-tensors`

    Args:
        obj: saved object
        f: a file-like object (has to implement write and flush) or a string or
           os.PathLike object containing a file name
        pickle_module: module used for pickling metadata and objects
        pickle_protocol: can be specified to override the default protocol

    .. note::
        A common PyTorch convention is to save tensors using .pt file extension.

    .. note::
        PyTorch preserves storage sharing across serialization. See
        :ref:`preserve-storage-sharing` for more details.

    .. note::
        The 1.6 release of PyTorch switched ``torch.save`` to use a new
        zipfile-based file format. ``torch.load`` still retains the ability to
        load files in the old format. If for any reason you want ``torch.save``
        to use the old format, pass the kwarg ``_use_new_zipfile_serialization=False``.

    Example:
        >>> # xdoctest: +SKIP("makes cwd dirty")
        >>> # Save to file
        >>> x = torch.tensor([0, 1, 2, 3, 4])
        >>> torch.save(x, 'tensor.pt')
        >>> # Save to io.BytesIO buffer
        >>> buffer = io.BytesIO()
        >>> torch.save(x, buffer)
    """
    torch._C._log_api_usage_once("torch.save")
    _check_dill_version(pickle_module)
    _check_save_filelike(f)

    if _use_new_zipfile_serialization:
        with _open_zipfile_writer(f) as opened_zipfile:
            _save(
                obj,
                opened_zipfile,
                pickle_module,
                pickle_protocol,
                _disable_byteorder_record,
            )
            return
    else:
        with _open_file_like(f, "wb") as opened_file:
            _legacy_save(obj, opened_file, pickle_module, pickle_protocol)


def _legacy_save(obj, f, pickle_module, pickle_protocol) -> None:
    import torch.nn as nn

    serialized_container_types = {}
    serialized_storages: Dict[str, Tuple[torch.UntypedStorage, torch.dtype]] = {}

    # Since loading storages that view the same data with different dtypes is
    # not supported, we need to keep track of the dtype associated with each
    # storage data_ptr and throw an error if the dtype is ever different.
    # TODO: This feature could be added in the future
    storage_dtypes: Dict[int, torch.dtype] = {}

    def persistent_id(obj: Any) -> Optional[Tuple]:
        # FIXME: the docs say that persistent_id should only return a string
        # but torch store returns tuples. This works only in the binary protocol
        # see
        # https://docs.python.org/2/library/pickle.html#pickling-and-unpickling-external-objects
        # https://github.com/python/cpython/blob/master/Lib/pickle.py#L527-L537
        if isinstance(obj, type) and issubclass(obj, nn.Module):
            if obj in serialized_container_types:
                return None
            serialized_container_types[obj] = True
            source_file = source = None
            try:
                source_lines, _, source_file = get_source_lines_and_file(obj)
                source = "".join(source_lines)
            except (
                Exception
            ):  # saving the source is optional, so we can ignore any errors
                warnings.warn(
                    "Couldn't retrieve source code for container of "
                    "type " + obj.__name__ + ". It won't be checked "
                    "for correctness upon loading."
                )
            return ("module", obj, source_file, source)

        if isinstance(obj, torch.storage.TypedStorage) or torch.is_storage(obj):
            storage: torch.UntypedStorage

            if isinstance(obj, torch.storage.TypedStorage):
                # TODO: Once we decide to break serialization FC, this case
                # can be deleted
                storage = obj._untyped_storage
                storage_dtype = obj.dtype
                storage_type_str = obj._pickle_storage_type()
                storage_type = getattr(torch, storage_type_str)
                dtype = obj.dtype
                storage_numel = obj._size()

            elif isinstance(obj, torch.UntypedStorage):
                storage = obj
                storage_dtype = torch.uint8
                storage_type = normalize_storage_type(type(obj))
                dtype = torch.uint8
                storage_numel = storage.nbytes()
            else:
                raise TypeError(f"type not recognized: {type(obj)}")

            # If storage is allocated, ensure that any other saved storages
            # pointing to the same data all have the same dtype. If storage is
            # not allocated, don't perform this check
            if storage.data_ptr() != 0:
                if storage.data_ptr() in storage_dtypes:
                    if storage_dtype != storage_dtypes[storage.data_ptr()]:
                        raise RuntimeError(
                            "Cannot save multiple tensors or storages that "
                            "view the same data as different types"
                        )
                else:
                    storage_dtypes[storage.data_ptr()] = storage_dtype

            view_metadata: Optional[Tuple[str, int, int]]

            # Offset is always 0, but we keep it for backwards compatibility
            # with the old serialization format (which supported storage views)
            offset = 0
            storage_key = str(storage._cdata)
            location = location_tag(storage)

            # TODO: There's an issue here with FC. It might be impossible to
            # solve, but it's worth noting. Imagine we save a list `[storage,
            # tensor]`, where `tensor.storage()` is the same as `storage`, and
            # `tensor.element_size() > 1`. Let's say that `tensor.dtype ==
            # torch.float`.  The storage will be serialized with element size
            # of 1, since we're choosing to serialize the first occurance of
            # a duplicate storage. Since this legacy serialization format saves
            # the numel of the storage, rather than nbytes directly, we'll be
            # effectively saving nbytes in this case.  We'll be able to load it
            # and the tensor back up with no problems in _this_ and future
            # versions of pytorch, but in older versions, here's the problem:
            # the storage will be loaded up as a UntypedStorage, and then the
            # FloatTensor will loaded and the UntypedStorage will be assigned to
            # it. Since the storage dtype does not match the tensor dtype, this
            # will cause an error.  If we reverse the list, like `[tensor,
            # storage]`, then we will save the `tensor.storage()` as a faked
            # `FloatStorage`, and the saved size will be the correct
            # dtype-specific numel count that old versions expect. `tensor`
            # will be able to load up properly in old versions, pointing to
            # a FloatStorage. However, `storage` is still being translated to
            # a UntypedStorage, and it will try to resolve to the same
            # FloatStorage that `tensor` contains. This will also cause an
            # error. It doesn't seem like there's any way around this.
            # Probably, we just cannot maintain FC for the legacy format if the
            # saved list contains both a tensor and a storage that point to the
            # same data.  We should still be able to maintain FC for lists of
            # just tensors, as long as all views share the same dtype as the
            # tensor they are viewing.

            if storage_key not in serialized_storages:
                serialized_storages[storage_key] = (storage, dtype)
            is_view = storage._cdata != storage._cdata
            if is_view:
                view_metadata = (str(storage._cdata), offset, storage.nbytes())
            else:
                view_metadata = None

            res = (
                "storage",
                storage_type,
                storage_key,
                location,
                storage_numel,
                view_metadata,
            )
            return res
        return None

    sys_info = dict(
        protocol_version=PROTOCOL_VERSION,
        little_endian=sys.byteorder == "little",
        type_sizes=dict(
            short=SHORT_SIZE,
            int=INT_SIZE,
            long=LONG_SIZE,
        ),
    )

    pickle_module.dump(MAGIC_NUMBER, f, protocol=pickle_protocol)
    pickle_module.dump(PROTOCOL_VERSION, f, protocol=pickle_protocol)
    pickle_module.dump(sys_info, f, protocol=pickle_protocol)
    pickler = pickle_module.Pickler(f, protocol=pickle_protocol)
    pickler.persistent_id = persistent_id
    pickler.dump(obj)

    serialized_storage_keys = sorted(serialized_storages.keys())
    pickle_module.dump(serialized_storage_keys, f, protocol=pickle_protocol)
    f.flush()
    for key in serialized_storage_keys:
        storage, dtype = serialized_storages[key]
        storage._write_file(
            f, _should_read_directly(f), True, torch._utils._element_size(dtype)
        )


def _save(obj, zip_file, pickle_module, pickle_protocol, _disable_byteorder_record):
    serialized_storages = {}
    id_map: Dict[int, str] = {}

    # Since loading storages that view the same data with different dtypes is
    # not supported, we need to keep track of the dtype associated with each
    # storage data_ptr and throw an error if the dtype is ever different.
    # TODO: This feature could be added in the future
    storage_dtypes: Dict[int, torch.dtype] = {}

    def persistent_id(obj):
        # FIXME: the docs say that persistent_id should only return a string
        # but torch store returns tuples. This works only in the binary protocol
        # see
        # https://docs.python.org/2/library/pickle.html#pickling-and-unpickling-external-objects
        # https://github.com/python/cpython/blob/master/Lib/pickle.py#L527-L537
        if isinstance(obj, torch.storage.TypedStorage) or torch.is_storage(obj):
            if isinstance(obj, torch.storage.TypedStorage):
                # TODO: Once we decide to break serialization FC, this case
                # can be deleted
                storage = obj._untyped_storage
                storage_dtype = obj.dtype
                storage_type_str = obj._pickle_storage_type()
                storage_type = getattr(torch, storage_type_str)
                storage_numel = obj._size()

            else:
                storage = obj
                storage_dtype = torch.uint8
                storage_type = normalize_storage_type(type(obj))
                storage_numel = storage.nbytes()

            # If storage is allocated, ensure that any other saved storages
            # pointing to the same data all have the same dtype. If storage is
            # not allocated, don't perform this check
            if storage.data_ptr() != 0:
                if storage.data_ptr() in storage_dtypes:
                    if storage_dtype != storage_dtypes[storage.data_ptr()]:
                        raise RuntimeError(
                            "Cannot save multiple tensors or storages that "
                            "view the same data as different types"
                        )
                else:
                    storage_dtypes[storage.data_ptr()] = storage_dtype

            storage_key = id_map.setdefault(storage._cdata, str(len(id_map)))
            location = location_tag(storage)
            serialized_storages[storage_key] = storage

            return ("storage", storage_type, storage_key, location, storage_numel)

        return None

    # Write the pickle data for `obj`
    data_buf = io.BytesIO()
    pickler = pickle_module.Pickler(data_buf, protocol=pickle_protocol)
    pickler.persistent_id = persistent_id
    pickler.dump(obj)
    data_value = data_buf.getvalue()
    zip_file.write_record("data.pkl", data_value, len(data_value))

    # Write byte order marker
    if not _disable_byteorder_record:
        if sys.byteorder not in ["little", "big"]:
            raise ValueError("Unknown endianness type: " + sys.byteorder)

        zip_file.write_record("byteorder", sys.byteorder, len(sys.byteorder))

    # Write each tensor to a file named tensor/the_tensor_key in the zip archive
    for key in sorted(serialized_storages.keys()):
        name = f"data/{key}"
        storage = serialized_storages[key]
        # given that we copy things around anyway, we might use storage.cpu()
        # this means to that to get tensors serialized, you need to implement
        # .cpu() on the underlying Storage
        if storage.device.type != "cpu":
            storage = storage.cpu()
        # Now that it is on the CPU we can directly copy it into the zip file
        num_bytes = storage.nbytes()
        zip_file.write_record(name, storage, num_bytes)


def load(
    f: FILE_LIKE,
    map_location: MAP_LOCATION = None,
    pickle_module: Any = None,
    *,
<<<<<<< HEAD
    weights_only: bool = True,
=======
    weights_only: Optional[bool] = None,
>>>>>>> ab06a601
    mmap: Optional[bool] = None,
    **pickle_load_args: Any,
) -> Any:
    # Reference: https://github.com/pytorch/pytorch/issues/54354
    # The first line of this docstring overrides the one Sphinx generates for the
    # documentation. We need it so that Sphinx doesn't leak `pickle`s path from
    # the build environment (e.g. `<module 'pickle' from '/leaked/path').

    """load(f, map_location=None, pickle_module=pickle, *, weights_only=False, mmap=None, **pickle_load_args)

    Loads an object saved with :func:`torch.save` from a file.

    :func:`torch.load` uses Python's unpickling facilities but treats storages,
    which underlie tensors, specially. They are first deserialized on the
    CPU and are then moved to the device they were saved from. If this fails
    (e.g. because the run time system doesn't have certain devices), an exception
    is raised. However, storages can be dynamically remapped to an alternative
    set of devices using the :attr:`map_location` argument.

    If :attr:`map_location` is a callable, it will be called once for each serialized
    storage with two arguments: storage and location. The storage argument
    will be the initial deserialization of the storage, residing on the CPU.
    Each serialized storage has a location tag associated with it which
    identifies the device it was saved from, and this tag is the second
    argument passed to :attr:`map_location`. The builtin location tags are ``'cpu'``
    for CPU tensors and ``'cuda:device_id'`` (e.g. ``'cuda:2'``) for CUDA tensors.
    :attr:`map_location` should return either ``None`` or a storage. If
    :attr:`map_location` returns a storage, it will be used as the final deserialized
    object, already moved to the right device. Otherwise, :func:`torch.load` will
    fall back to the default behavior, as if :attr:`map_location` wasn't specified.

    If :attr:`map_location` is a :class:`torch.device` object or a string containing
    a device tag, it indicates the location where all tensors should be loaded.

    Otherwise, if :attr:`map_location` is a dict, it will be used to remap location tags
    appearing in the file (keys), to ones that specify where to put the
    storages (values).

    User extensions can register their own location tags and tagging and
    deserialization methods using :func:`torch.serialization.register_package`.

    Args:
        f: a file-like object (has to implement :meth:`read`, :meth:`readline`, :meth:`tell`, and :meth:`seek`),
            or a string or os.PathLike object containing a file name
        map_location: a function, :class:`torch.device`, string or a dict specifying how to remap storage
            locations
        pickle_module: module used for unpickling metadata and objects (has to
            match the :attr:`pickle_module` used to serialize file)
        weights_only: Indicates whether unpickler should be restricted to
            loading only tensors, primitive types, dictionaries
            and any types added via :func:`torch.serialization.add_safe_globals`.
        mmap: Indicates whether the file should be mmaped rather than loading all the storages into memory.
            Typically, tensor storages in the file will first be moved from disk to CPU memory, after which they
            are moved to the location that they were tagged with when saving, or specified by ``map_location``. This
            second step is a no-op if the final location is CPU. When the ``mmap`` flag is set, instead of copying the
            tensor storages from disk to CPU memory in the first step, ``f`` is mmaped.
        pickle_load_args: (Python 3 only) optional keyword arguments passed over to
            :func:`pickle_module.load` and :func:`pickle_module.Unpickler`, e.g.,
            :attr:`errors=...`.

    .. warning::
        :func:`torch.load()` unless `weights_only` parameter is set to `True`,
        uses ``pickle`` module implicitly, which is known to be insecure.
        It is possible to construct malicious pickle data which will execute arbitrary code
        during unpickling. Never load data that could have come from an untrusted
        source in an unsafe mode, or that could have been tampered with. **Only load data you trust**.

    .. note::
        When you call :func:`torch.load()` on a file which contains GPU tensors, those tensors
        will be loaded to GPU by default. You can call ``torch.load(.., map_location='cpu')``
        and then :meth:`load_state_dict` to avoid GPU RAM surge when loading a model checkpoint.

    .. note::
        By default, we decode byte strings as ``utf-8``.  This is to avoid a common error
        case ``UnicodeDecodeError: 'ascii' codec can't decode byte 0x...``
        when loading files saved by Python 2 in Python 3.  If this default
        is incorrect, you may use an extra :attr:`encoding` keyword argument to specify how
        these objects should be loaded, e.g., :attr:`encoding='latin1'` decodes them
        to strings using ``latin1`` encoding, and :attr:`encoding='bytes'` keeps them
        as byte arrays which can be decoded later with ``byte_array.decode(...)``.

    Example:
        >>> # xdoctest: +SKIP("undefined filepaths")
        >>> torch.load('tensors.pt', weights_only=True)
        # Load all tensors onto the CPU
        >>> torch.load('tensors.pt', map_location=torch.device('cpu'), weights_only=True)
        # Load all tensors onto the CPU, using a function
        >>> torch.load('tensors.pt', map_location=lambda storage, loc: storage, weights_only=True)
        # Load all tensors onto GPU 1
        >>> torch.load('tensors.pt', map_location=lambda storage, loc: storage.cuda(1), weights_only=True)  # type: ignore[attr-defined]
        # Map tensors from GPU 1 to GPU 0
        >>> torch.load('tensors.pt', map_location={'cuda:1': 'cuda:0'}, weights_only=True)
        # Load tensor from io.BytesIO object
        # Loading from a buffer setting weights_only=False, warning this can be unsafe
        >>> with open('tensor.pt', 'rb') as f:
        ...     buffer = io.BytesIO(f.read())
        >>> torch.load(buffer, weights_only=False)
        # Load a module with 'ascii' encoding for unpickling
        # Loading from a module setting weights_only=False, warning this can be unsafe
        >>> torch.load('module.pt', encoding='ascii', weights_only=False)
    """
    torch._C._log_api_usage_once("torch.load")
    UNSAFE_MESSAGE = (
        "Re-running `torch.load` with `weights_only` set to `False` will likely succeed, "
        "but it can result in arbitrary code execution. Do it only if you got the file from a "
        "trusted source."
    )
    DOCS_MESSAGE = (
        "\n\nCheck the documentation of torch.load to learn more about types accepted by default with "
        "weights_only https://pytorch.org/docs/stable/generated/torch.load.html."
    )

    def _get_wo_message(message: str) -> str:
        unsafe_global_pattern = r"GLOBAL (\S+) was not an allowed global by default."
        has_unsafe_global = re.search(unsafe_global_pattern, message) is not None
        blocklist_pattern = r"whose module (\S+) is blocked"
        has_blocklist = re.search(blocklist_pattern, message) is not None
        if has_unsafe_global:
            updated_message = (
                "Weights only load failed. This file can still be loaded, to do so you have two options, "
                "\033[1mdo those steps only if you trust the source of the checkpoint\033[0m. "
                f"\n\t(1) {UNSAFE_MESSAGE}\n\t(2) Alternatively, to load with `weights_only=True` please check "
                "the recommended steps in the following error message.\n\tWeightsUnpickler error: "
                + message
            )
        else:
            updated_message = f"Weights only load failed. {UNSAFE_MESSAGE}\n"
            if not has_blocklist:
                updated_message += (
                    "Please file an issue with the following so that we can make "
                    "`weights_only=True` compatible with your use case: WeightsUnpickler error: "
                )
            updated_message += message
        return updated_message + DOCS_MESSAGE

    if weights_only is None:
        weights_only, warn_weights_only = False, True
    else:
        warn_weights_only = False

    # Add ability to force safe only weight loads via environment variable
    if os.getenv("TORCH_FORCE_WEIGHTS_ONLY_LOAD", "0").lower() in [
        "1",
        "y",
        "yes",
        "true",
    ]:
        weights_only = True

    if weights_only:
        if pickle_module is not None:
            raise RuntimeError(
                "Can not safely load weights when explicit pickle_module is specified"
            )
    else:
        if pickle_module is None:
            if warn_weights_only:
                warnings.warn(
                    "You are using `torch.load` with `weights_only=False` (the current default value), which uses "
                    "the default pickle module implicitly. It is possible to construct malicious pickle data "
                    "which will execute arbitrary code during unpickling (See "
                    "https://github.com/pytorch/pytorch/blob/main/SECURITY.md#untrusted-models for more details). "
                    "In a future release, the default value for `weights_only` will be flipped to `True`. This "
                    "limits the functions that could be executed during unpickling. Arbitrary objects will no "
                    "longer be allowed to be loaded via this mode unless they are explicitly allowlisted by the "
                    "user via `torch.serialization.add_safe_globals`. We recommend you start setting "
                    "`weights_only=True` for any use case where you don't have full control of the loaded file. "
                    "Please open an issue on GitHub for any issues related to this experimental feature.",
                    FutureWarning,
                    stacklevel=2,
                )
            pickle_module = pickle

    # make flipping default BC-compatible
    if mmap is None:
        mmap = False

    _check_dill_version(pickle_module)

    if "encoding" not in pickle_load_args.keys():
        pickle_load_args["encoding"] = "utf-8"

    with _open_file_like(f, "rb") as opened_file:
        if _is_zipfile(opened_file):
            # The zipfile reader is going to advance the current file position.
            # If we want to actually tail call to torch.jit.load, we need to
            # reset back to the original position.
            orig_position = opened_file.tell()
            overall_storage = None
            with _open_zipfile_reader(opened_file) as opened_zipfile:
                if _is_torchscript_zip(opened_zipfile):
                    warnings.warn(
                        "'torch.load' received a zip file that looks like a TorchScript archive"
                        " dispatching to 'torch.jit.load' (call 'torch.jit.load' directly to"
                        " silence this warning)",
                        UserWarning,
                    )
                    opened_file.seek(orig_position)
                    return torch.jit.load(opened_file, map_location=map_location)
                if mmap:
                    if not _is_path(f):
                        raise ValueError(
                            "f must be a file path in order to use the mmap argument"
                        )
                    size = os.path.getsize(f)
                    if not IS_WINDOWS:
                        shared = get_default_mmap_options() == MAP_SHARED
                    else:
                        shared = False
                    overall_storage = torch.UntypedStorage.from_file(
                        os.fspath(f), shared, size
                    )
                if weights_only:
                    try:
                        return _load(
                            opened_zipfile,
                            map_location,
                            _weights_only_unpickler,
                            overall_storage=overall_storage,
                            **pickle_load_args,
                        )
                    except RuntimeError as e:
                        raise pickle.UnpicklingError(_get_wo_message(str(e))) from None
                return _load(
                    opened_zipfile,
                    map_location,
                    pickle_module,
                    overall_storage=overall_storage,
                    **pickle_load_args,
                )
        if mmap:
            f_name = "" if not isinstance(f, str) else f"{f}, "
            raise RuntimeError(
                "mmap can only be used with files saved with "
                f"`torch.save({f_name}_use_new_zipfile_serialization=True), "
                "please torch.save your checkpoint with this option in order to use mmap."
            )
        if weights_only:
            try:
                return _legacy_load(
                    opened_file,
                    map_location,
                    _weights_only_unpickler,
                    **pickle_load_args,
                )
            except RuntimeError as e:
                raise pickle.UnpicklingError(_get_wo_message(str(e))) from None
        return _legacy_load(
            opened_file, map_location, pickle_module, **pickle_load_args
        )


# Register pickling support for layout instances such as
# torch.sparse_coo, etc
def _get_layout(name):
    """Get layout extension object from its string representation."""
    cache = _get_layout.cache  # type: ignore[attr-defined]
    if not cache:
        for v in torch.__dict__.values():
            if isinstance(v, torch.layout):
                cache[str(v)] = v
    return cache[name]


# There are yet not good way to type annotate function attributes https://github.com/python/mypy/issues/2087
_get_layout.cache = {}  # type: ignore[attr-defined]
copyreg.pickle(torch.layout, lambda obj: (_get_layout, (str(obj),)))


def _legacy_load(f, map_location, pickle_module, **pickle_load_args):
    deserialized_objects: Dict[int, Any] = {}

    restore_location = _get_restore_location(map_location)

    class UnpicklerWrapper(pickle_module.Unpickler):  # type: ignore[name-defined]
        def find_class(self, mod_name, name):
            if type(name) is str and "Storage" in name:
                try:
                    return StorageType(name)
                except KeyError:
                    pass
            return super().find_class(mod_name, name)

    def _check_container_source(container_type, source_file, original_source):
        try:
            current_source = "".join(get_source_lines_and_file(container_type)[0])
        except Exception:  # saving the source is optional, so we can ignore any errors
            warnings.warn(
                "Couldn't retrieve source code for container of "
                "type " + container_type.__name__ + ". It won't be checked "
                "for correctness upon loading."
            )
            return
        if original_source != current_source:
            if container_type.dump_patches:
                file_name = container_type.__name__ + ".patch"
                diff = difflib.unified_diff(
                    current_source.split("\n"),
                    original_source.split("\n"),
                    source_file,
                    source_file,
                    lineterm="",
                )
                lines = "\n".join(diff)
                try:
                    with open(file_name, "a+") as f:
                        file_size = f.seek(0, 2)
                        f.seek(0)
                        if file_size == 0:
                            f.write(lines)
                        elif file_size != len(lines) or f.read() != lines:
                            raise OSError
                    msg = (
                        "Saved a reverse patch to " + file_name + ". "
                        "Run `patch -p0 < " + file_name + "` to revert your "
                        "changes."
                    )
                except OSError:
                    msg = (
                        "Tried to save a patch, but couldn't create a "
                        "writable file " + file_name + ". Make sure it "
                        "doesn't exist and your working directory is "
                        "writable."
                    )
            else:
                msg = (
                    "you can retrieve the original source code by "
                    "accessing the object's source attribute or set "
                    "`torch.nn.Module.dump_patches = True` and use the "
                    "patch tool to revert the changes."
                )
            msg = f"source code of class '{torch.typename(container_type)}' has changed. {msg}"
            warnings.warn(msg, SourceChangeWarning)

    def legacy_load(f):
        deserialized_objects: Dict[int, Any] = {}

        def persistent_load(saved_id):
            if isinstance(saved_id, tuple):
                # Ignore containers that don't have any sources saved
                if all(saved_id[1:]):
                    _check_container_source(*saved_id)
                return saved_id[0]
            return deserialized_objects[int(saved_id)]

        with closing(
            tarfile.open(fileobj=f, mode="r:", format=tarfile.PAX_FORMAT)
        ) as tar, mkdtemp() as tmpdir:
            tar.extract("storages", path=tmpdir)
            with open(os.path.join(tmpdir, "storages"), "rb", 0) as f:
                num_storages = pickle_module.load(f, **pickle_load_args)
                for i in range(num_storages):
                    args = pickle_module.load(f, **pickle_load_args)
                    key, location, storage_type = args
                    dtype = storage_type._dtype
                    obj = cast(Storage, torch.UntypedStorage)._new_with_file(
                        f, torch._utils._element_size(dtype)
                    )
                    obj = restore_location(obj, location)
                    # TODO: Once we decide to break serialization FC, we can
                    # stop wrapping with TypedStorage
                    deserialized_objects[key] = torch.storage.TypedStorage(
                        wrap_storage=obj, dtype=dtype, _internal=True
                    )

                storage_views = pickle_module.load(f, **pickle_load_args)
                for target_cdata, root_cdata, offset, numel in storage_views:
                    root = deserialized_objects[root_cdata]
                    element_size = torch._utils._element_size(root.dtype)
                    offset_bytes = offset * element_size
                    # TODO: Once we decide to break serialization FC, we can
                    # stop wrapping with TypedStorage
                    deserialized_objects[target_cdata] = torch.storage.TypedStorage(
                        wrap_storage=root._untyped_storage[
                            offset_bytes : offset_bytes + numel * element_size
                        ],
                        dtype=root.dtype,
                        _internal=True,
                    )

            tar.extract("tensors", path=tmpdir)
            with open(os.path.join(tmpdir, "tensors"), "rb", 0) as f:
                num_tensors = pickle_module.load(f, **pickle_load_args)
                for _ in range(num_tensors):
                    args = pickle_module.load(f, **pickle_load_args)
                    key, storage_id, original_tensor_type = args
                    storage = deserialized_objects[storage_id]
                    (ndim,) = struct.unpack("<i", f.read(4))
                    # skip next 4 bytes; legacy encoding treated ndim as 8 bytes
                    f.read(4)
                    numel = struct.unpack(f"<{ndim}q", f.read(8 * ndim))
                    stride = struct.unpack(f"<{ndim}q", f.read(8 * ndim))
                    (storage_offset,) = struct.unpack("<q", f.read(8))
                    tensor = torch.empty((0,), dtype=storage.dtype).set_(
                        storage._untyped_storage, storage_offset, numel, stride
                    )
                    deserialized_objects[key] = tensor

            pickle_file = tar.extractfile("pickle")
            unpickler = UnpicklerWrapper(pickle_file, **pickle_load_args)
            unpickler.persistent_load = persistent_load
            result = unpickler.load()
            return result

    deserialized_objects = {}

    def persistent_load(saved_id):
        assert isinstance(saved_id, tuple)
        typename = _maybe_decode_ascii(saved_id[0])
        data = saved_id[1:]

        if typename == "module":
            # Ignore containers that don't have any sources saved
            if all(data[1:]):
                _check_container_source(*data)
            return data[0]
        elif typename == "storage":
            storage_type, root_key, location, numel, view_metadata = data
            location = _maybe_decode_ascii(location)
            dtype = storage_type.dtype

            nbytes = numel * torch._utils._element_size(dtype)

            if root_key not in deserialized_objects:
                if torch._guards.active_fake_mode() is not None:
                    obj = cast(Storage, torch.UntypedStorage(nbytes, device="meta"))
                else:
                    obj = cast(Storage, torch.UntypedStorage(nbytes))
                    obj._torch_load_uninitialized = True
                    obj = restore_location(obj, location)
                # TODO: Once we decide to break serialization FC, we can
                # stop wrapping with TypedStorage
                typed_storage = torch.storage.TypedStorage(
                    wrap_storage=obj, dtype=dtype, _internal=True
                )
                deserialized_objects[root_key] = typed_storage
            else:
                typed_storage = deserialized_objects[root_key]
                if typed_storage._data_ptr() == 0:
                    typed_storage = torch.storage.TypedStorage(
                        device=typed_storage._untyped_storage.device,
                        dtype=dtype,
                        _internal=True,
                    )

            if view_metadata is not None:
                view_key, offset, view_size = view_metadata
                offset_bytes = offset * torch._utils._element_size(dtype)
                view_size_bytes = view_size * torch._utils._element_size(dtype)
                if view_key not in deserialized_objects:
                    # TODO: Once we decide to break serialization FC, we can
                    # stop wrapping with TypedStorage
                    deserialized_objects[view_key] = torch.storage.TypedStorage(
                        wrap_storage=typed_storage._untyped_storage[
                            offset_bytes : offset_bytes + view_size_bytes
                        ],
                        dtype=dtype,
                        _internal=True,
                    )
                res = deserialized_objects[view_key]

            else:
                res = typed_storage
            return res
        else:
            raise RuntimeError(f"Unknown saved id type: {saved_id[0]}")

    _check_seekable(f)
    f_should_read_directly = _should_read_directly(f)

    if f_should_read_directly and f.tell() == 0:
        # legacy_load requires that f has fileno()
        # only if offset is zero we can attempt the legacy tar file loader
        try:
            return legacy_load(f)
        except tarfile.TarError:
            if _is_zipfile(f):
                # .zip is used for torch.jit.save and will throw an un-pickling error here
                raise RuntimeError(
                    f"{f.name} is a zip archive (did you mean to use torch.jit.load()?)"
                ) from None
            # if not a tarfile, reset file offset and proceed
            f.seek(0)

    if not hasattr(f, "readinto") and (3, 8, 0) <= sys.version_info < (3, 8, 2):
        raise RuntimeError(
            "torch.load does not work with file-like objects that do not implement readinto on Python 3.8.0 and 3.8.1. "
            f'Received object of type "{type(f)}". Please update to Python 3.8.2 or newer to restore this '
            "functionality."
        )

    magic_number = pickle_module.load(f, **pickle_load_args)
    if magic_number != MAGIC_NUMBER:
        raise RuntimeError("Invalid magic number; corrupt file?")
    protocol_version = pickle_module.load(f, **pickle_load_args)
    if protocol_version != PROTOCOL_VERSION:
        raise RuntimeError(f"Invalid protocol version: {protocol_version}")

    _sys_info = pickle_module.load(f, **pickle_load_args)
    unpickler = UnpicklerWrapper(f, **pickle_load_args)
    unpickler.persistent_load = persistent_load
    result = unpickler.load()

    deserialized_storage_keys = pickle_module.load(f, **pickle_load_args)

    if torch._guards.active_fake_mode() is None:
        offset = f.tell() if f_should_read_directly else None
        for key in deserialized_storage_keys:
            assert key in deserialized_objects
            typed_storage = deserialized_objects[key]
            typed_storage._untyped_storage._set_from_file(
                f,
                offset,
                f_should_read_directly,
                torch._utils._element_size(typed_storage.dtype),
            )
            if offset is not None:
                offset = f.tell()

    torch._utils._validate_loaded_sparse_tensors()

    return result


def _maybe_decode_ascii(bytes_str: Union[bytes, str]) -> str:
    # When using encoding='bytes' in Py3, some **internal** keys stored as
    # strings in Py2 are loaded as bytes. This function decodes them with
    # ascii encoding, one that Py3 uses by default.
    #
    # NOTE: This should only be used on internal keys (e.g., `typename` and
    #       `location` in `persistent_load` below!
    if isinstance(bytes_str, bytes):
        return bytes_str.decode("ascii")
    return bytes_str


def _get_restore_location(map_location):
    if map_location is None:
        restore_location = default_restore_location
    elif isinstance(map_location, dict):

        def restore_location(storage, location):
            location = map_location.get(location, location)
            return default_restore_location(storage, location)

    elif isinstance(map_location, (str, bytes)):

        def restore_location(storage, location):
            return default_restore_location(storage, map_location)

    elif isinstance(map_location, torch.device):

        def restore_location(storage, location):
            return default_restore_location(storage, str(map_location))

    else:

        def restore_location(storage, location):
            result = map_location(storage, location)
            if result is None:
                result = default_restore_location(storage, location)
            return result

    return restore_location


class StorageType:
    def __init__(self, name):
        self._dtype = _get_dtype_from_pickle_storage_type(name)

    @property
    def dtype(self):
        return self._dtype

    def __str__(self):
        return f"StorageType(dtype={self.dtype})"


def _load(
    zip_file,
    map_location,
    pickle_module,
    pickle_file="data.pkl",
    overall_storage=None,
    **pickle_load_args,
):
    restore_location = _get_restore_location(map_location)

    loaded_storages = {}

    # check if byteswapping is needed
    byteordername = "byteorder"
    byteorderdata = None
    if zip_file.has_record(byteordername):
        byteorderdata = zip_file.get_record(byteordername)
        if byteorderdata not in [b"little", b"big"]:
            raise ValueError("Unknown endianness type: " + byteorderdata.decode())
    elif (
        get_default_load_endianness() == LoadEndianness.LITTLE
        or get_default_load_endianness() is None
    ):
        byteorderdata = b"little"
    elif get_default_load_endianness() == LoadEndianness.BIG:
        byteorderdata = b"big"
    elif get_default_load_endianness() == LoadEndianness.NATIVE:
        pass
    else:
        raise ValueError("Invalid load endianness type")

    if (
        not zip_file.has_record(byteordername)
        and get_default_load_endianness() is None
        and sys.byteorder == "big"
    ):
        # Default behaviour was changed
        # See https://github.com/pytorch/pytorch/issues/101688
        warnings.warn(
            "The default load endianness for checkpoints without a byteorder mark "
            "on big endian machines was changed from 'native' to 'little' endian, "
            "to avoid this behavior please use "
            "torch.serialization.set_default_load_endianness to set "
            "the desired default load endianness",
            UserWarning,
        )

    def load_tensor(dtype, numel, key, location):
        name = f"data/{key}"
        if torch._guards.detect_fake_mode(None) is not None:
            nbytes = numel * torch._utils._element_size(dtype)
            storage = torch.UntypedStorage(nbytes, device="meta")
        elif overall_storage is not None:
            storage_offset = zip_file.get_record_offset(name)
            storage = overall_storage[storage_offset : storage_offset + numel]
        else:
            storage = (
                zip_file.get_storage_from_record(name, numel, torch.UntypedStorage)
                ._typed_storage()
                ._untyped_storage
            )
        # swap here if byteswapping is needed
        if byteorderdata is not None:
            if byteorderdata.decode() != sys.byteorder:
                storage.byteswap(dtype)

        # TODO: Once we decide to break serialization FC, we can
        # stop wrapping with TypedStorage
        typed_storage = torch.storage.TypedStorage(
            wrap_storage=restore_location(storage, location),
            dtype=dtype,
            _internal=True,
        )

        if typed_storage._data_ptr() != 0:
            loaded_storages[key] = typed_storage

        return typed_storage

    def persistent_load(saved_id):
        assert isinstance(saved_id, tuple)
        typename = _maybe_decode_ascii(saved_id[0])
        data = saved_id[1:]

        assert (
            typename == "storage"
        ), f"Unknown typename for persistent_load, expected 'storage' but got '{typename}'"
        storage_type, key, location, numel = data
        if storage_type is torch.UntypedStorage:
            dtype = torch.uint8
        else:
            dtype = storage_type.dtype

        if key in loaded_storages:
            typed_storage = loaded_storages[key]
        else:
            nbytes = numel * torch._utils._element_size(dtype)
            typed_storage = load_tensor(
                dtype, nbytes, key, _maybe_decode_ascii(location)
            )

        return typed_storage

    load_module_mapping: Dict[str, str] = {
        # See https://github.com/pytorch/pytorch/pull/51633
        "torch.tensor": "torch._tensor"
    }

    # Need to subclass Unpickler instead of directly monkey-patching the find_class method
    # because it's marked readonly in pickle.
    # The type: ignore is because mypy can't statically determine the type of this class.
    class UnpicklerWrapper(pickle_module.Unpickler):  # type: ignore[name-defined]
        # from https://stackoverflow.com/questions/13398462/unpickling-python-objects-with-a-changed-module-path/13405732
        # Lets us override the imports that pickle uses when unpickling an object.
        # This is useful for maintaining BC if we change a module path that tensor instantiation relies on.
        def find_class(self, mod_name, name):
            if type(name) is str and "Storage" in name:
                try:
                    return StorageType(name)
                except KeyError:
                    pass
            mod_name = load_module_mapping.get(mod_name, mod_name)
            return super().find_class(mod_name, name)

    # Load the data (which may in turn use `persistent_load` to load tensors)
    data_file = io.BytesIO(zip_file.get_record(pickle_file))

    unpickler = UnpicklerWrapper(data_file, **pickle_load_args)
    unpickler.persistent_load = persistent_load
    # Needed for tensors where storage device and rebuild tensor device are
    # not connected (wrapper subclasses and tensors rebuilt using numpy)
    torch._utils._thread_local_state.map_location = map_location
    result = unpickler.load()
    del torch._utils._thread_local_state.map_location

    torch._utils._validate_loaded_sparse_tensors()
    torch._C._log_api_usage_metadata(
        "torch.load.metadata", {"serialization_id": zip_file.serialization_id()}
    )
    return result


def _is_torchscript_zip(zip_file):
    return "constants.pkl" in zip_file.get_all_records()<|MERGE_RESOLUTION|>--- conflicted
+++ resolved
@@ -1031,11 +1031,7 @@
     map_location: MAP_LOCATION = None,
     pickle_module: Any = None,
     *,
-<<<<<<< HEAD
-    weights_only: bool = True,
-=======
-    weights_only: Optional[bool] = None,
->>>>>>> ab06a601
+    weights_only: Optional[bool] = True,
     mmap: Optional[bool] = None,
     **pickle_load_args: Any,
 ) -> Any:
