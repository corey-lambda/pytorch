import functools
import hashlib
<<<<<<< HEAD

from torch._dynamo.device_interface import get_interface_for_device
=======
>>>>>>> 22ba180e


@functools.lru_cache(None)
def has_triton_package() -> bool:
    try:
        import triton

        return triton is not None
    except ImportError:
        return False


@functools.lru_cache(None)
def has_triton() -> bool:
    from torch._dynamo.device_interface import get_interface_for_device

    def cuda_extra_check(device_interface):
        return device_interface.Worker.get_device_properties().major >= 7

    def _return_true(device_interface):
        return True

    triton_supported_devices = {"cuda": cuda_extra_check, "xpu": _return_true}

    def is_device_compatible_with_triton():
        for device, extra_check in triton_supported_devices.items():
            device_interface = get_interface_for_device(device)
            if device_interface.is_available() and extra_check(device_interface):
                return True
        return False

    return is_device_compatible_with_triton() and has_triton_package()


@functools.lru_cache(None)
def triton_backend():
    import torch

    if torch.version.hip:
        # Does not work with ROCm
        return None

    from triton.compiler.compiler import make_backend
    from triton.runtime.driver import driver

    target = driver.active.get_current_target()
    return make_backend(target)


@functools.lru_cache(None)
def triton_hash_with_backend():
    import torch

    if torch.version.hip:
        # Does not work with ROCm
        return None

    from triton.compiler.compiler import triton_key

    backend = triton_backend()
    key = f"{triton_key()}-{backend.hash()}"
<<<<<<< HEAD
    return hashlib.sha256(key.encode("utf-8")).hexdigest()
=======
    return hashlib.sha256(key.encode("utf-8")).hexdigest()


def dtype_to_string(dtype):
    if dtype.name.startswith("fp"):
        suffix = "float" + dtype.name[2:]
    elif dtype.name.startswith("bf"):
        suffix = "bfloat" + dtype.name[2:]
    else:
        suffix = dtype.name
    return "triton.language." + suffix


def patch_triton_dtype_repr():
    import triton

    # Hack to get triton dtype repr to produce an evaluatable expression
    # triton.language.float32 emits triton.language.fp32 which does not
    # exist
    # REMOVE when https://github.com/openai/triton/pull/3342 lands
    triton.language.dtype.__repr__ = lambda self: dtype_to_string(self)
>>>>>>> 22ba180e
<|MERGE_RESOLUTION|>--- conflicted
+++ resolved
@@ -1,10 +1,5 @@
 import functools
 import hashlib
-<<<<<<< HEAD
-
-from torch._dynamo.device_interface import get_interface_for_device
-=======
->>>>>>> 22ba180e
 
 
 @functools.lru_cache(None)
@@ -66,9 +61,6 @@
 
     backend = triton_backend()
     key = f"{triton_key()}-{backend.hash()}"
-<<<<<<< HEAD
-    return hashlib.sha256(key.encode("utf-8")).hexdigest()
-=======
     return hashlib.sha256(key.encode("utf-8")).hexdigest()
 
 
@@ -89,5 +81,4 @@
     # triton.language.float32 emits triton.language.fp32 which does not
     # exist
     # REMOVE when https://github.com/openai/triton/pull/3342 lands
-    triton.language.dtype.__repr__ = lambda self: dtype_to_string(self)
->>>>>>> 22ba180e
+    triton.language.dtype.__repr__ = lambda self: dtype_to_string(self)