# mypy: allow-untyped-defs
import functools
import logging
import operator
import sys
from typing import Any, Dict, Optional, Set, TYPE_CHECKING


# Import sympy and ShapeEnv during TYPE_CHECKING since importing sympy is slow
if TYPE_CHECKING:
    import sympy

    from torch.fx.experimental.symbolic_shapes import ShapeEnv
else:
    ShapeEnv = Any

import torch
import torch.utils._pytree as pytree
from torch import fx
from torch._subclasses.meta_utils import is_sparse_any
from torch.fx._compatibility import compatibility
from torch.fx._utils import lazy_format_graph_code
from torch.fx.experimental.proxy_tensor import py_sym_types
from torch.fx.experimental.sym_node import SymNode
from torch.fx.graph_module import GraphModule


__all__ = ["insert_deferred_runtime_asserts"]

log = logging.getLogger(__name__)
graph_code_log = torch._logging.getArtifactLogger(__name__, "graph_code")


def _get_example_value(node: fx.Node) -> Optional[str]:
    """
    Get the example value key for a node, since dynamo uses "example_value"
    while non-strict export uses "val.
    """
    if "example_value" in node.meta:
        return node.meta["example_value"]
    elif "val" in node.meta:
        return node.meta["val"]
    else:
        return None


def _get_example_value_key(node: fx.Node) -> Optional[str]:
    """
    actually just run this once at start of pass, based on first node, and constantly use that.
    """
    if "example_value" in node.meta:
        return "example_value"
    elif "val" in node.meta:
        return "val"
    else:
        return None


def _get_sym_val(node: fx.Node) -> Optional["sympy.Expr"]:
    val = _get_example_value(node)
    if isinstance(val, py_sym_types):
        return val.node.expr
    return None


@compatibility(is_backward_compatible=True)
def insert_deferred_runtime_asserts(
    gm: GraphModule,
    shape_env: ShapeEnv,
    name: str,
    export: bool = False,
) -> None:
    """
    During tracing, we may have discovered that some data-dependent values
    had runtime assert on them; e.g., torch.empty(x.item()) induces a runtime
    that x.item() >= 0.  This asserts can happen unpredictably during fake
    tensor propagation, so we cannot conveniently insert them into the FX graph
    when they occur.  Instead, we accumulate them in the ShapeEnv, and in this
    pass insert them into the graph as proper tests.

    This pass also deduplicates size-related computation, CSE-ing ops that produce
    symbolic values and/or are involved in runtime asserts. Additionally, shape calls
    (size/stride/storage_offset) are turned into compute on input sizes if possible,
    allowing intermediate tensors to be freed earlier. For example, here dynamo will
    DCE the cat and repeat calls:

        z = torch.cat([x, x], dim=0)  # 2*s0
        w = z.repeat(y.shape[0])  # 2*s0*s1
        _w = w.shape[0]
        # something with _w, but not w ...

        # turns into ->
        _w0 = 2 * s0
        _w = _w0 * s1

        # where s0, s1 are either SymInt graph inputs, or the result of added size calls

    Redundant torch._check or torch.ops.aten._assert_scalar.default calls that assert
    the same expression, and redundant constrain_range calls are also deduplicated.
    Additionally, because single-symbol bound checks (e.g. u0 >= 0, u0 <= 5) accumulate
    information in the ShapeEnv, the ShapeEnv contains min/max bounds for each symbol,
    and we delete all previous calls, adding bound checks at the end of this pass.
    """

    # Import sympy locally
    import sympy

    from torch._export.passes._node_metadata_hook import _set_node_metadata_hook
    from torch.fx.experimental.symbolic_shapes import (
        _has_uninterpretable_sympy_function,
        CallMethodKey,
        cast_symbool_to_symint_guardless,
        ConvertIntKey,
        DivideByKey,
        free_symbols,
        InnerTensorKey,
        resolve_unbacked_bindings,
    )
    from torch.utils._sympy.numbers import int_oo
    from torch.utils._sympy.reference import PythonReferenceAnalysis
    from torch.utils._sympy.value_ranges import ValueRanges

    # TODO: Request simplification on runtime asserts before emitting them
    ras_by_symbol = shape_env.deferred_runtime_asserts.copy()
    graph = gm.graph
    graph_code_log.debug(
        "%s",
        lazy_format_graph_code(
            f"pre insert_deferred_runtime_asserts {name}", gm, colored=True
        ),
    )

    # We are going to mutate the dict
    expr_to_proxy: Dict[sympy.Expr, fx.Proxy] = {}
    placeholders = set()
    first_non_placeholder = None
    for node in graph.nodes:
        if node.op != "placeholder":
            first_non_placeholder = node
            break
        else:
            placeholders.add(node)

    def _is_intermediate_tensor_sym_call(node: fx.Node) -> bool:
        """
        If a size/stride/storage offset call on an intermediate tensor,
        we can try to compute the value from input shapes instead.
        """
        return (
            (val := _get_sym_val(node)) is not None
            and not isinstance(val, sympy.Number)
            # this holds back from reifying anything in torch.utils._sympy.functions.py that's unsupported
            and not _has_uninterpretable_sympy_function(val)
            and any(
                isinstance(arg, fx.Node)
                and isinstance(_get_example_value(arg), (torch.Tensor, torch.Size))
                and arg.op != "placeholder"
                for arg in node.args
            )
        )

<<<<<<< HEAD
    # Figure out if we're in Dynamo or AOTAutograd
    val_key = "val" if export else "example_value"
=======
    # Figure out what key to use, val or example_value
    val_key = "val"
    for node in graph.nodes:
        if "example_value" in node.meta:
            val_key = "example_value"
            break
        elif "val" in node.meta:
            break
>>>>>>> 06f2fbbf

    def _node_metadata_hook(
        node: torch.fx.Node,
        stack_trace: Optional[str] = None,
        nn_module_stack: Optional[Dict[str, Any]] = None,
    ) -> None:
        fake_args = [
            _get_example_value(arg) if isinstance(arg, torch.fx.Node) else arg
            for arg in node.args
        ]
        node.meta[val_key] = node.target(*fake_args)  # type: ignore[operator]
        if stack_trace is not None:
            node.meta["stack_trace"] = stack_trace
        if nn_module_stack is not None:
            node.meta["nn_module_stack"] = nn_module_stack

    # Track asserts/checks we've added
    added_asserts: Set[sympy.Expr] = set()
    constrained_unbacked_symbols: Set[sympy.Symbol] = set()

    def _sympy_interp(expr_to_proxy, expr):
        # sympy_interp() with hash consing
        from sympy import Integer, Number, Symbol
        from sympy.logic.boolalg import BooleanAtom

        from torch.utils._sympy.interp import _run_sympy_handler, sympy_interp

        # hash cons
        if expr in expr_to_proxy:
            return expr_to_proxy[expr]
        # base cases, don't cache
        if isinstance(expr, (Integer, Number, Symbol, BooleanAtom)):
            return sympy_interp(PythonReferenceAnalysis, expr_to_proxy, expr)

        # hash cons on arguments, run expr handler
        expr_to_proxy[expr] = _run_sympy_handler(
            PythonReferenceAnalysis,
            [_sympy_interp(expr_to_proxy, arg) for arg in expr.args],
            expr,
        )
        return expr_to_proxy[expr]

    def _is_bound_expr_for_symbol(expr: "sympy.Expr") -> bool:
        # This is probably unnecessary, but since torch._check() calls for single-symbol bounds
        # like u0 >= 0, 10 >= u0 accumulate range info in the ShapeEnv, we designate these calls as redundant
        # and instead add 2 runtime asserts at the end of this pass, if the min/max bounds are non-trivial.
        if len(expr.args) != 2 or expr.func not in (sympy.LessThan, sympy.GreaterThan):
            return False
        lhs, rhs = expr.args
        return (isinstance(lhs, sympy.Symbol) and isinstance(rhs, sympy.Number)) or (
            isinstance(rhs, sympy.Symbol) and isinstance(lhs, sympy.Number)
        )

    def add_runtime_asserts(ras):
        for ra in ras:
            if (
                # redundant
                ra.expr in added_asserts
                # if we've already added a constrain_range call for this symbol,
                # then single-symbol bound asserts like u0 >= 0, u0 <= 5 are redundant.
                or (
                    len(ra.expr.free_symbols) == 1
                    and next(iter(ra.expr.free_symbols)) in constrained_unbacked_symbols
                    and _is_bound_expr_for_symbol(ra.expr)
                )
                # don't try to reify sympy functions we can't turn into FX nodes
                or _has_uninterpretable_sympy_function(ra.expr)
            ):
                continue

            log.debug("inserting runtime assert %s", ra.expr)
            # Need to process ALL free symbols, not just unbacked ones
            fvs = free_symbols(ra.expr)
            missing = fvs - expr_to_proxy.keys()
            if missing:
                i1 = min(missing, key=str)
                # TODO: Remove relaxing assert on unbacked_symint https://github.com/pytorch/pytorch/issues/119689
                # assert shape_env.is_unbacked_symint(i1), i1
                ras_by_symbol.setdefault(i1, []).append(ra)
            else:
                # Convert the sympy expression into a sequence of FX
                # nodes
                res = _sympy_interp(expr_to_proxy, ra.expr).node
                graph.call_function(
                    torch.ops.aten._assert_scalar.default,
                    # TODO: use ra.msg here, but it's pretty
                    # useless right now
                    (
                        res,
                        f"Runtime assertion failed for expression {ra.expr} on node '{res}'",
                    ),
                )
                added_asserts.add(ra.expr)

    nodes = list(graph.nodes)
    for i, node in enumerate(nodes[:-1]):
        # Placeholders can match symbols, but when we destructure them
        # with size we have to make sure we insert the nodes after all
        # the placeholders
        with graph.inserting_before(
            nodes[i + 1] if node not in placeholders else first_non_placeholder
        ):
            # Unfortunately, this logic still must remain because manual
            # make_fx calls may not explicitly bind all symbolic ints as
            # arguments to the function, so we must infer it from the other
            # arguments
            if (
                node in placeholders
                and (example_value := _get_example_value(node)) is not None
            ):

                def match_symbol(symint, cb):
                    if (
                        isinstance(symint, torch.SymInt)
                        and isinstance(symint.node, SymNode)
                        and isinstance(s := symint.node.expr, sympy.Symbol)
                        and s not in expr_to_proxy
                    ):
                        with _set_node_metadata_hook(gm, _node_metadata_hook):
                            expr_to_proxy[s] = fx.Proxy(cb())
                        log.debug("expr_to_proxy[%s] = %s", s, expr_to_proxy[s])

                match_symbol(example_value, lambda: node)
                if isinstance(t := example_value, torch.Tensor):
                    for i, s in enumerate(t.size()):
                        match_symbol(
                            s,
                            lambda: graph.call_function(
                                torch.ops.aten.sym_size.int, (node, i)
                            ),
                        )
                    if not is_sparse_any(t):
                        for i, s in enumerate(t.stride()):
                            match_symbol(
                                s,
                                lambda: graph.call_function(
                                    torch.ops.aten.sym_stride.int, (node, i)
                                ),
                            )
                        match_symbol(
                            t.storage_offset(),
                            lambda: graph.call_function(
                                torch.ops.aten.sym_storage_offset.default, (node,)
                            ),
                        )

            # Handle asserts that aren't associated with any symbol.  This
            # doesn't really have to be in the loop as it will only run once,
            # it just needs to happen right after the placeholders.
            # insert this after placeholders & added sym nodes, and before non-placeholders.
            if node == first_non_placeholder:
                add_runtime_asserts(ras_by_symbol.pop(None, []))  # type: ignore[call-overload]

            # deduplicate asserts already present in graph
            if node.target in (
                torch._check,
                torch.ops.aten._assert_scalar.default,
            ):
                if (
                    node.args[0] == True  # noqa: E712
                    or (assert_expr := _get_sym_val(node.args[0])) in expr_to_proxy
                    or (
                        assert_expr is not None
                        and _is_bound_expr_for_symbol(assert_expr)
                    )
                ):
                    arg = node.args[0]
                    gm.graph.erase_node(node)
                    if isinstance(arg, fx.Node) and not arg.users:
                        gm.graph.erase_node(arg)
                else:
                    added_asserts.add(assert_expr)  # type: ignore[arg-type]

            # hash cons, replace function calls that return torch.SymInts with direct references to
            # FX nodes built up to reify the sympy expression.
            if (
                node.op != "placeholder"
                and (sym_expr := _get_sym_val(node)) is not None
            ):
                # this guards against deleting calls like item() that produce new untracked symbols
                new_untracked_symbols = sym_expr.free_symbols - expr_to_proxy.keys()
                # this guards against deleting calls that produce unbacked bindings we haven't yet seen.
                # in this case looking at sym_expr.free_symbols might not be enough, if the example value has a hint
                # (is backed), but produces an unbacked symbol. In this case keep the node alive.
                new_unbacked_bindings = (
                    resolve_unbacked_bindings(
                        shape_env, node.meta.get("unbacked_bindings", {})
                    ).keys()
                    - expr_to_proxy.keys()
                )

                # maybe re-reify expression, replace current node
                if (
                    sym_expr in expr_to_proxy
                    or (  # example value is redundant
                        _is_intermediate_tensor_sym_call(node)
                        # shape call on intermediate tensor, turn into computation on input shapes
                        and not new_untracked_symbols
                    )
                ) and not new_unbacked_bindings:
                    if _is_intermediate_tensor_sym_call(
                        node
                    ):  # reify from input shapes
                        with _set_node_metadata_hook(
                            gm,
                            functools.partial(
                                _node_metadata_hook,
                                stack_trace=node.meta.get("stack_trace"),
                                nn_module_stack=node.meta.get("nn_module_stack"),
                            ),
                        ):
                            expr_to_proxy[sym_expr] = _sympy_interp(expr_to_proxy, sym_expr)  # type: ignore[arg-type]
                        # won't try DCE-ing tensor compute here
                    hash_node = expr_to_proxy[sym_expr].node  # type: ignore[arg-type]
                    node.replace_all_uses_with(hash_node)
                    gm.graph.erase_node(node)
                    log.debug(
                        "CSE node %s -> %s for expr %s", node, hash_node, sym_expr
                    )

                # store node in hash cons, don't delete/replace
                elif sym_expr not in expr_to_proxy and not isinstance(
                    sym_expr, (sympy.Number, sympy.logic.boolalg.BooleanAtom)
                ):  # don't hash cons primitives
                    expr_to_proxy[sym_expr] = fx.Proxy(node)  # type: ignore[arg-type]

            # We add sym_constrain_range calls for symbols later in any case if they're size-like or range-constrained,
            # so calls before that are redundant.
            if node.target in (
                torch.ops.aten.sym_constrain_range.default,
                torch.ops.aten.sym_constrain_range_for_size.default,
            ):
                gm.graph.erase_node(node)

            defs = []

            # AOTAutograd will create new symbols as the unbacked_bindings keys, which PropagateSymInts will set as
            # equivalent, but the refinement calls we perform in this pass may struggle with associating the two.
            # More concretely, when re-exporting/tracing, constraining only the new symbol may not communicate enough
            # information about the old symbol when we re-export, raising errors on data-dependent guards.
            # Call resolve_unbacked_bindings() to get the original symbol if present, otherwise we take it as is.
            if unbacked_bindings := resolve_unbacked_bindings(
                shape_env, node.meta.get("unbacked_bindings")
            ):
                for s, keypath in unbacked_bindings.items():
                    defs.append(s)

                    # TODO: some CSE when generating these nodes can probably
                    # help reduce graph size and improve compile time
                    def go(node, keypath):
                        if keypath == ():
                            return node
                        if (
                            len(keypath) >= 2
                            and isinstance(keypath[0], CallMethodKey)
                            and isinstance(keypath[1], pytree.SequenceKey)
                        ):
                            if keypath[0].name == "size":
                                return go(
                                    graph.call_function(
                                        torch.ops.aten.sym_size.int,
                                        (node, keypath[1].idx),
                                    ),
                                    keypath[2:],
                                )
                            if keypath[0].name == "stride":
                                return go(
                                    graph.call_function(
                                        torch.ops.aten.sym_stride.int,
                                        (node, keypath[1].idx),
                                    ),
                                    keypath[2:],
                                )
                            return go(
                                graph.call_method(
                                    keypath[0].name, (node, keypath[1].idx)
                                ),
                                keypath[2:],
                            )
                        elif isinstance(keypath[0], CallMethodKey):
                            return go(
                                graph.call_method(keypath[0].name, (node,)), keypath[1:]
                            )
                        elif isinstance(keypath[0], pytree.SequenceKey):
                            return go(
                                graph.call_function(
                                    operator.getitem, (node, keypath[0].idx)
                                ),
                                keypath[1:],
                            )
                        elif isinstance(keypath[0], ConvertIntKey):
                            return go(
                                graph.call_function(
                                    cast_symbool_to_symint_guardless, (node,)
                                ),
                                keypath[1:],
                            )
                        elif isinstance(keypath[0], DivideByKey):
                            # TODO: need to assert divisibility
                            return go(
                                graph.call_function(
                                    operator.floordiv, (node, keypath[0].divisor)
                                ),
                                keypath[1:],
                            )
                        elif isinstance(keypath[0], InnerTensorKey):
                            return go(
                                graph.call_function(
                                    getattr, (node, keypath[0].inner_name)
                                ),
                                keypath[1:],
                            )
                        else:
                            raise AssertionError(f"unrecognized keypath {keypath}")

                    if s not in expr_to_proxy:
                        with _set_node_metadata_hook(gm, _node_metadata_hook):
                            expr_to_proxy[s] = fx.Proxy(go(node, keypath))
                        log.debug("expr_to_proxy[%s] = %s", s, expr_to_proxy[s])

            for i0 in defs:
                ras = ras_by_symbol.pop(i0, [])
                # Before we perform any asserts, first apply range
                # refinement.  This is important, because if we are going
                # to retrace the graph (and we typically are if we send
                # the graph to AOTAutograd), we need to make sure we apply
                # range refinement (ala _check_is_size) first, BEFORE we
                # run any of the asserts.  Otherwise, we may decide to
                # perform substitutions based on the asserts which we then
                # can't back out, because value ranges can only be applied
                # to asserts.)
                #
                # A perhaps better long term plan is to avoid this order
                # dependence by making it possible to refine ranges on
                # arbitrary expressions, not just symbols.  But it is not
                # so easy to make use of this information, see
                # https://twitter.com/ezyang/status/1745801370299482492
                # We actually made an attempt at this in
                # https://github.com/pytorch/pytorch/pull/119043
                # which didn't work.
                #
                # Another ideas for how to do this:
                # - Have bound_sympy be the source of truth of the ranges of any expression
                # - Cache intermediate results for every subexpression of bound_sympy
                # - This cache should be possible to edit to refine ranges
                #
                # One issue with this proposal is that if
                # we have a bound on 2x, we are not going to be able to
                # apply it for 4x.  Similarly, we may have bounds for an
                # equivalent expression that we are not applying because
                # it's not a perfect match (e.g. x < y vs y > x)".
                #
                # The first issue we already have it and it's impossible
                # to solve in general, so any implementation on a best
                # effort basis should do.
                #
                # The second issue is a preexisting one. It can be mitigated
                # with a normalisation algorithm. In general, it may also
                # be on a best effort basis, but since our grammar is not
                # terribly difficult, chances are we could even fully
                # normalise SymPy expressions... who knows.
                if i0 in constrained_unbacked_symbols:
                    continue  # constrain symbol just once

                if i0 in shape_env.size_like:
                    if export:
                        graph.call_function(
                            torch.ops.aten.sym_constrain_range_for_size.default,
                            (expr_to_proxy[i0].node,),
                        )
                    else:
                        graph.call_function(
                            torch._check_is_size, (expr_to_proxy[i0].node,)
                        )

                vr = shape_env.var_to_range[i0]
                if vr.is_int and vr.upper == sys.maxsize - 1:
                    # treat upper bound == sys.maxsize - 1 for int symbols as +oo
                    # to avoid redundant runtime assert
                    vr = ValueRanges(vr.lower, int_oo)
                if not shape_env._default_unspecified_value_range().issubset(vr):
                    # The runtime range is constrained, so add a runtime
                    # assert and also explicitly refine the range
                    # (refinement should not be necessary once runtime
                    # asserts cause refinement, but that's NYI)
                    def convert(s):
                        if s in (int_oo, -int_oo):
                            return None
                        try:
                            return int(s)
                        except TypeError:
                            return None

                    if (
                        expr_to_proxy[i0].node.target
                        != cast_symbool_to_symint_guardless
                    ):
                        # TODO(pianpwk): calling sym_constrain_range_for_size or adding bound asserts
                        # raises AOTAutograd errors on cast_symbool_to_symint_guardless

                        with _set_node_metadata_hook(
<<<<<<< HEAD
                            gm, functools.partial(
                                _node_metadata_hook,
                                stack_trace=node.meta.get("stack_trace"),
                                nn_module_stack=node.meta.get("nn_module_stack"),
                            )
=======
                            gm,
                            functools.partial(
                                _node_metadata_hook,
                                stack_trace=node.meta.get("stack_trace"),
                                nn_module_stack=node.meta.get("nn_module_stack"),
                            ),
>>>>>>> 06f2fbbf
                        ):
                            if (min_val := convert(vr.lower)) is not None:
                                ge = _sympy_interp(expr_to_proxy, i0 >= min_val).node
                                graph.call_function(
                                    torch.ops.aten._assert_scalar.default,
                                    (
                                        ge,
                                        f"Runtime assertion failed for expression {i0 >= min_val} on node '{ge}'",
                                    ),
                                )
                                added_asserts.add(i0 >= min_val)
                            if (max_val := convert(vr.upper)) is not None:
                                le = _sympy_interp(expr_to_proxy, i0 <= max_val).node
                                graph.call_function(
                                    torch.ops.aten._assert_scalar.default,
                                    (
                                        le,
                                        f"Runtime assertion failed for expression {i0 <= max_val} on node '{le}'",
                                    ),
                                )
                                added_asserts.add(i0 <= max_val)

                constrained_unbacked_symbols.add(i0)
                add_runtime_asserts(ras)

    # delete unused reified symbols
    for expr, proxy in expr_to_proxy.items():
        if (
            isinstance(expr, sympy.Symbol)
            and proxy.node.op != "placeholder"  # keep placeholders intact
            and not proxy.node.users
        ):
            log.debug("deleting unused reified symbol for %s", expr)
            gm.graph.erase_node(proxy.node)<|MERGE_RESOLUTION|>--- conflicted
+++ resolved
@@ -159,10 +159,6 @@
             )
         )
 
-<<<<<<< HEAD
-    # Figure out if we're in Dynamo or AOTAutograd
-    val_key = "val" if export else "example_value"
-=======
     # Figure out what key to use, val or example_value
     val_key = "val"
     for node in graph.nodes:
@@ -171,7 +167,6 @@
             break
         elif "val" in node.meta:
             break
->>>>>>> 06f2fbbf
 
     def _node_metadata_hook(
         node: torch.fx.Node,
@@ -573,20 +568,12 @@
                         # raises AOTAutograd errors on cast_symbool_to_symint_guardless
 
                         with _set_node_metadata_hook(
-<<<<<<< HEAD
-                            gm, functools.partial(
-                                _node_metadata_hook,
-                                stack_trace=node.meta.get("stack_trace"),
-                                nn_module_stack=node.meta.get("nn_module_stack"),
-                            )
-=======
                             gm,
                             functools.partial(
                                 _node_metadata_hook,
                                 stack_trace=node.meta.get("stack_trace"),
                                 nn_module_stack=node.meta.get("nn_module_stack"),
                             ),
->>>>>>> 06f2fbbf
                         ):
                             if (min_val := convert(vr.lower)) is not None:
                                 ge = _sympy_interp(expr_to_proxy, i0 >= min_val).node
