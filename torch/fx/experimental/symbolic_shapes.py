import builtins
import collections
import functools
import inspect
import itertools
import logging
import math
import operator
import re
import sys
import threading
import traceback
from collections import defaultdict
from contextlib import contextmanager
from dataclasses import dataclass, field
from enum import Enum
from functools import lru_cache
from typing import Any, cast, Callable, Dict, List, Optional, Sequence, Set, Tuple, Type, Union, Iterable

import torch
import torch.fx
import torch.fx.traceback as fx_traceback
from torch.fx.experimental import _config as config

from torch.fx.experimental.recording import (
    FakeTensorMeta,
    ShapeEnvEvent,
    record_shapeenv_event,
    replay_shape_env_events,
    shape_env_check_state_equal
)
from torch.fx.experimental.sym_node import SymNode, SymTypes

# NB: The sym_* functions are used via getattr() and must be imported here.
from torch import SymBool, SymFloat, SymInt
from torch._guards import ShapeGuard, Source, TracingContext
from torch.utils._python_dispatch import is_traceable_wrapper_subclass
from torch.utils._sympy.functions import FloorDiv, Mod, IsNonOverlappingAndDenseIndicator
from torch.utils._sympy.solve import try_solve
from torch.utils._sympy.value_ranges import bound_sympy, SymPyValueRangeAnalysis, ValueRanges, ValueRangeError
from torch.utils._sympy.singleton_int import SingletonInt
from torch.utils._traceback import format_frame, CapturedTraceback
from torch._utils_internal import signpost_event

from torch._logging import LazyString

InputList = List
DimList = List

log = logging.getLogger(__name__)

class GuardOnDataDependentSymNode(RuntimeError):
    pass

import sympy
from sympy.printing.str import StrPrinter
from sympy.printing.precedence import precedence, PRECEDENCE

aten = torch._ops.ops.aten  # type: ignore[has-type]

__all__ = [
    "has_symbolic_sizes_strides", "create_contiguous", "ShapeEnv", "is_concrete_int",
    "guard_int", "guard_float", "guard_scalar", "canonicalize_bool_expr",
    "hint_int", "SYMPY_INTERP", "free_symbols", "is_symbol_binding_fx_node",
<<<<<<< HEAD
    "is_concrete_bool", "is_singleton", "SHAPEENV_EVENT_KEY", "CURRENT_NODE_KEY",
    "has_free_symbols", "sym_eq", "CreateSymbolicPolicy", "FreshCreateSymbolicPolicy",
    "SubclassCreateSymbolicPolicy"
=======
    "is_concrete_bool", "SHAPEENV_EVENT_KEY", "CURRENT_NODE_KEY",
    "has_free_symbols", "sym_eq", "SymbolicContext", "StatelessSymbolicContext", "StatefulSymbolicContext"
>>>>>>> 4a4c9fb0
]

# FX node metadata keys for symbolic shape FX graph.
SHAPEENV_EVENT_KEY = "shapeenv_event"
CURRENT_NODE_KEY = "current_node"

# These are modules that contain generic code for interacting with ShapeEnv
# which are unlikely to identify a particular interesting guard statement
@lru_cache(None)
def uninteresting_files():
    import torch._inductor.sizevars
    import torch._library.abstract_impl
    mods = [
        sys.modules[__name__],
        torch.fx.experimental.recording,
        torch.fx.experimental.sym_node,
        torch,
        torch._inductor.sizevars,
        torch._library.abstract_impl,
    ]
    return {inspect.getfile(m) for m in mods}

# We don't bother with the metaclass as all of the dispatching logic happens
# entirely from Python
#
# Didn't bother with ancestors for now, unlikely to have multiple modes for
# symints right now

class ConstraintViolationError(RuntimeError):
    pass

def has_symbolic_sizes_strides(elem):
    return elem._has_symbolic_sizes_strides

def create_contiguous(shape):
    strides = [1]
    for dim in reversed(shape[:-1]):
        strides.append(dim * strides[-1])
    return list(reversed(strides))

def hint_int(a, fallback=None):
    """
    Retrieve the hint for an int (based on the underlying real values as observed
    at runtime).  If no hint is available (e.g., because data dependent shapes),
    if fallback is not None, use that instead (otherwise raise an error).
    """
    if isinstance(a, torch.SymInt):
        return a.node.require_hint(fallback)
    assert type(a) is int, a
    return a

def has_hint(a):
    if isinstance(a, SymTypes):
        return a.node.has_hint()
    return True

def is_concrete_int(a: Union[int, SymInt]):
    r""" Utility to check if underlying object
    in SymInt is concrete value. Also returns
    true if integer is passed in.

    Args:
        a (SymInt or int): Object to test if it int
    """
    assert isinstance(a, (SymInt, int))

    if isinstance(a, int):
        return True

    if isinstance(a.node.expr, sympy.core.numbers.Integer):
        return True

    return False

def canonicalize_bool_expr(expr: sympy.Expr):
    r""" Canonicalize a boolean expression by transforming it into a lt / le
    inequality and moving all the non-constant terms to the rhs.
    We canonicalize And / Ors / Not via cnf and then canonicalize their subexpr
    recursively
    nb. sympy.Rel.canonical is not good enough https://github.com/sympy/sympy/issues/25924

    Args:
        expr (sympy.Expr): Expression to canonicalize
    """
    # Canonicalise an inequality by transforming it into a lt / le
    # inequality and moving all the non-constant terms to the rhs
    # We canonicalise And / Ors / Not via cnf
    # nb. Relational.canonical in sympy is broken
    # https://github.com/sympy/sympy/issues/25924

    if not isinstance(expr, (sympy.Rel, sympy.And, sympy.Or, sympy.Not, sympy.Eq, sympy.Ne)):
        return expr

    if isinstance(expr, (sympy.And, sympy.Or, sympy.Not)):
        expr = sympy.logic.boolalg.to_cnf(expr)
    return _canonicalize_bool_expr_impl(expr)

def _canonicalize_bool_expr_impl(expr: sympy.Expr):
    if isinstance(expr, (sympy.And, sympy.Or)):
        return type(expr)(*map(canonicalize_bool_expr, expr.args))

    opposite = {sympy.Gt: sympy.Lt, sympy.Ge: sympy.Le}
    if isinstance(expr, tuple(opposite.keys())):
        lhs = expr.rhs - expr.lhs
        t = opposite[type(expr)]
    else:
        assert isinstance(expr, (sympy.Lt, sympy.Le, sympy.Eq, sympy.Ne))
        lhs = expr.lhs - expr.rhs
        t = type(expr)
    rhs = 0
    if isinstance(lhs, sympy.Add):
        cts = []
        variables = []
        for term in lhs.args:
            if term.is_number:
                cts.append(term)
            else:
                variables.append(term)
        lhs = sympy.Add(*variables)
        rhs = -sympy.Add(*cts)
    return t(lhs, rhs)

def is_concrete_bool(a: Union[bool, SymBool]):
    r""" Utility to check if underlying object
    in SymBool is concrete value. Also returns
    true if integer is passed in.
    Args:
        a (SymBool or bool): Object to test if it bool
    """
    assert isinstance(a, (SymBool, bool))

    if isinstance(a, bool):
        return True

    if isinstance(a.node.expr, (sympy.logic.boolalg.BooleanTrue, sympy.logic.boolalg.BooleanFalse)):
        return True

    return False

def is_singleton(s):
    # check for SingletonSymNode
    if not isinstance(s, torch.SymInt):
        return False
    if s.node.singleton_int() is not None:
        return True

    # check for symbolic variable wrapping a SingletonSymNode (fake-ifying causes this)
    return (
        s.node.is_symbolic()
        and s.node.hint is not None
        and isinstance(s.node.hint, torch.SymInt)
        and s.node.hint.node.singleton_int() is not None
    )

def _iterate_exprs(val: Union[SymInt, torch.Tensor]) -> Iterable[sympy.Basic]:
    if isinstance(val, SymTypes):
        # This allow applies to the jagged layout NestedTensor case as
        # singleton ints are not symbolic
        if is_symbolic(val):
            yield val.node.expr
    elif isinstance(val, sympy.Basic):
        yield val
    elif isinstance(val, (int, float, bool)):
        pass
    elif isinstance(val, torch.Tensor):
        yield from _iterate_exprs(val.size())
        yield from _iterate_exprs(val.stride())
        yield from _iterate_exprs(val.storage_offset())
    elif isinstance(val, (tuple, list)):
        for s in val:
            yield from _iterate_exprs(s)
    else:
        raise AssertionError(f"cannot extract sympy expressions from {val} {type(val)}")

def free_symbols(val: Union[SymInt, torch.Tensor]) -> Set[sympy.Symbol]:
    itr = _iterate_exprs(val)
    # we need at least 1 to call union, so we hand code the identity
    try:
        first_expr = next(itr)
    except StopIteration:
        return set()

    return first_expr.free_symbols.union(*(e.free_symbols for e in itr))

def has_free_symbols(val: Union[SymInt, torch.Tensor]) -> bool:
    """Faster version of bool(free_symbols(val))"""
    return not all(e.is_number for e in _iterate_exprs(val))

# Like free_symbols, but filtered to only report unbacked symbols
def free_unbacked_symbols(x):
    # NB: keep synced with is_unbacked_symint
    return {s for s in free_symbols(x) if s.name.startswith(("i", "f"))}

# WARNING: Don't use this on Dynamo produced graphs, they don't have meta
# setup!
def is_symbol_binding_fx_node(node) -> Optional[sympy.Symbol]:
    if (
        node.op == "placeholder" and
        "val" in node.meta and
        isinstance(node.meta["val"], torch.SymInt) and
        isinstance(node.meta["val"].node.expr, sympy.Symbol)
    ):
        return node.meta["val"].node.expr
    return None

def find_symbol_binding_fx_nodes(graph):
    return {
        node.meta["val"].node.expr: node
        for node in graph.nodes
        if is_symbol_binding_fx_node(node)
    }

def definitely_true(a):
    """
    Returns True only if we can tell that a is True, possibly introducing
    a guard in the process.  If a depends on some unbacked SymInt, we may
    return False even though there may exist a possible value of the SymInt
    that would cause the expression to return True.

    When is it appropriate to use definitely_true?  First, if you can use
    a higher level combinator like parallel_or/parallel_and, prefer using
    those instead, they are definitely safe (modulo short-circuiting).
    Second, it can be used if the program would behave equivalently if
    definitely_true always returned False (parallel_or/parallel_and are
    examples of this pattern, modulo short-circuiting).  Finally, it even
    be OK if the program wouldn't behave equivalently, so long as the
    change is semantics preserving.  It can be semantics preserving if
    the program errors in more cases than it did previously (but otherwise
    behaves identically), or if it changes some quantity in a way that
    doesn't matter (e.g., strides often fall in this bucket.)
    """
    if isinstance(a, SymBool):
        if a.node.has_hint():
            return guard_bool(a)
        else:
            return False
    return bool(a)

def definitely_false(a):
    """
    Returns True only if we can tell that a is False, possibly introducing
    a guard in the process.  If a depends on some unbacked SymInt, we may
    return False even though there may exist a possible value of the SymInt
    that would cause the expression a to be False.  See definitely_true
    for more usage guidance.
    """
    if isinstance(a, SymBool):
        if a.node.has_hint():
            return not guard_bool(a)
        else:
            return False
    return not bool(a)

# TODO: could improve parallel_or/parallel_and by avoiding guards
# if there exists a quantity that can be handled un-guardedly.  However,
# for backed SymInts, avoiding guards doesn't really matter in practice,
# so I chose not to do it.

def parallel_or(*args):
    """
    Evaluate the logical OR of several arguments, avoiding guarding on
    unbacked SymInts if another argument is definitely True.
    """
    if any(definitely_true(a) for a in args):
        return True
    return any(args)

def parallel_and(*args):
    """
    Evaluate the logical FALSE of several arguments, avoiding guarding on
    unbacked SymInts if another argument is definitely False.
    """
    if any(definitely_false(a) for a in args):
        return False
    return all(args)

def sym_eq(x, y):
    """
    Like ==, but when run on list/tuple, it will recursively test equality
    and use sym_and to join the results together, without guarding.
    """
    if (isinstance(x, tuple) and isinstance(y, tuple)) or (isinstance(x, list) and isinstance(y, list)):
        if len(x) != len(y):
            return False
        return functools.reduce(operator.and_, map(sym_eq, x, y), True)
    elif isinstance(x, (int, torch.SymInt)) and isinstance(y, (int, torch.SymInt)):
        return x == y
    else:
        raise AssertionError(f"unexpected sym_eq between {type(x)} {type(y)}")

def guard_scalar(a):
    if isinstance(a, (SymBool, bool)):
        return guard_bool(a)
    elif isinstance(a, (SymInt, int)):
        return guard_int(a)
    elif isinstance(a, (SymFloat, float)):
        return guard_float(a)
    else:
        raise AssertionError(f"unrecognized scalar {a}")


@record_shapeenv_event()
def _constrain_symbol_range(shape_env, s: sympy.Symbol, compiler_min: int, compiler_max: int, runtime_min: int, runtime_max: int):
    log.debug("_constrain_symbol_range %s [%s, %s] [%s, %s]", s, compiler_min, compiler_max, runtime_min, runtime_max)
    if r := shape_env.var_to_range.get(s, None):
        shape_env.var_to_range[s] = ValueRanges(
            builtins.max(r.lower, compiler_min), builtins.min(r.upper, compiler_max)
        )
    else:
        shape_env.var_to_range[s] = ValueRanges(compiler_min, compiler_max)

    if r := shape_env.runtime_var_to_range.get(s, None):
        shape_env.runtime_var_to_range[s] = ValueRanges(
            builtins.max(r.lower, runtime_min), builtins.min(r.upper, runtime_max)
        )
    else:
        shape_env.runtime_var_to_range[s] = ValueRanges(runtime_min, runtime_max)


def _advise_is_size(a):
    """
    Don't use this directly; use torch._check_is_size instead.

    This is a softer version of _constrain_range_for_size (with min=0,
    max=Inf).  Instead of forcibly constraining a variable (and erroring if we
    failed to constrain it), it will simply advise us that a size is
    constrained in some way.  We will always defer a runtime assert for this
    constraint if we cannot prove it at compile-time, but we we only
    *sometimes* learn useful extra information at compile-time with this
    information.  This is in contrast to constrain_range_for_size, where if
    you don't call that on a fresh unbacked symint, chances are we will choke.

    TODO: Make Dynamo handle this appropriately if this is seen in Dynamo-ed
    code.  Right now this is only really used in code with AOTAutograd trace
    through, so it is not a big problem that this isn't supported, but in
    principle all of this code should be Dynamo'able too.

    TODO: I didn't support min/max because I didn't have a use case where this
    actually helped.  In principle we can support it, it just makes the
    implementation below more complicated.
    """

    # This must always succeed, because the sole allowed caller _check_is_size
    # was responsible for expect_true'ing this
    assert a >= 0

    # NB: it's important not to constrain range for size for *hinted* SymInts,
    # because it is not only unsound, it will immediately trip our asserts
    # that hints have to be consistent with static analysis!  If you somehow
    # have an unbounded SymInt that later constrains to 1, this will be
    # inconsistent with the range
    if (
        isinstance(a, SymInt)
        and isinstance(a.node, SymNode)
        and not a.node.has_hint()
        and isinstance(a.node.expr, sympy.Symbol)
    ):
        _constrain_range_for_size(a)

@record_shapeenv_event()
def _constrain_range_for_size(a, min: Optional[int] = None, max: Optional[int] = None):
    """
    This function is NOT INTENDED to be used by itself.
    """

    if isinstance(a, (SymFloat, SymBool)):
        raise ValueError("Constraining SymFloat/SymBool is nyi")

    assert isinstance(a, SymInt), "can only constrain range for SymInt"
    assert isinstance(a.node.expr, sympy.Symbol), "constraining non-Symbols NYI"

    if min is None:
        min = 0
    if max is None:
        max = sympy.oo

    if max <= 2:
        raise ValueError(f"Maximum value to constrain_as_size must be greater than 2, but was {max}")

    if max < min:
        raise ValueError(
            "Maximum value to constrain_as_size can't be less than the specified min value, "
            "received min={min} and max={max}"
        )

    compiler_min = 2 if min < 2 else min

    _constrain_symbol_range(
        a.node.shape_env,
        a.node.expr,
        compiler_min=compiler_min,
        compiler_max=max,
        runtime_min=min,
        runtime_max=max
    )


# inclusive both ways
@record_shapeenv_event()
def constrain_range(a, *, min: Optional[int], max: Optional[int] = None):
    """
    Applies a constraint that the passed in SymInt must lie between min-max
    inclusive-inclusive, WITHOUT introducing a guard on the SymInt (meaning
    that it can be used on unbacked SymInts).  If min/max are None, we assume
    that the dimension is unbounded in that direction.  Repeated application
    of constrain_range intersects the ranges.  This is a fairly low level API
    that doesn't have a lot of safety guarantees (TODO: provide higher level
    APIs).

    Currently, we use this API in the following circumstance: when we allocate
    an unbacked SymInt, denoting an integer quantity which is data dependent,
    we ordinarily do not know anything about what values it may take.  This
    means that any sort of guard on it will immediately fail.  However, in
    many cases, we know something about the unbacked SymInt: for example, we
    know that nonzero(x).size(0) must be >= 0.  We use constrain_range to
    narrow the possible range, declaring that negative symbols are impossible.
    This permits to definitely answer True to queries like 'nnz >= 0', even if
    we don't know what the actual (hinted) value of 'nnz' is.  In fact, we
    actually use constrain_range to unsoundly discharge common guards: for an
    unbacked SymInt produced by nonzero, we will also assume that it is not
    equal to 0/1 (even though these are perfectly possible values at runtime),
    because we generally expect graphs that are valid for N=2 to also be valid
    for N=1.

    .. warning::
        If you use constrain_range in the context of tracing, we do NOT check
        that the constraint was actually valid at runtime!  In fact, we
        cannot (easily) do so, as we currently unsoundly assume that unbacked
        SymInt can never be zero/one, even if it may actually take on these
        values at runtime (we assume that a graph that is valid for N=2 will
        also be valid for N=1).
    """
    if min is None:
        min = -sympy.oo
    if max is None:
        max = sympy.oo

    if max < min:
        raise ValueError(
            "Maximum value to constrain_as_size can't be less than the specified min value, "
            "received min={min} and max={max}"
        )

    if isinstance(a, int):
        if not (min <= a <= max):
            raise ValueError(f"Invalid value {a} for range [{min}:{max}]")
        return

    if isinstance(a.node.expr, sympy.Integer):
        if not (min <= int(a.node.expr) <= max):
            raise ValueRangeError(f"Invalid value {int(a.node.expr)} for range [{min}:{max}]")
        return
    assert isinstance(a.node.expr, sympy.Symbol), "constraining non-Symbols NYI"

    # TODO: Shouldn't we install a guard if the symbol is backed?  Or is the
    # semantics that this is an "unchecked" assert (but it this actually
    # something useful?  Might be better to restrict only for unbacked
    # SymInt).
    _constrain_symbol_range(
        a.node.shape_env,
        a.node.expr,
        compiler_min=min,
        compiler_max=max,
        runtime_min=min,
        runtime_max=max
    )


@record_shapeenv_event()
def constrain_unify(a, b):
    """
    Given two SymInts, constrain them so that they must be equal.  NB:
    this will not work with SymInts that represent nontrivial expressions
    (yet!)
    """
    # TODO: Maybe dedupe this with _maybe_guard_eq?
    if not isinstance(a, SymInt):
        if not isinstance(b, SymInt):
            assert a == b
        else:
            assert isinstance(b.node.expr, sympy.Symbol), "constraining non-Symbols NYI"
            shape_env = b.node.shape_env
            shape_env.replacements[b.node.expr] = sympy.Integer(a)
    else:
        # TODO: Actually, we can support this as long as one of them is a symbol.
        # NB: We can't actually do "unification" as our operators are not
        # injective
        assert isinstance(a.node.expr, sympy.Symbol), "constraining non-Symbols NYI"
        shape_env = a.node.shape_env
        if not isinstance(b, SymInt):
            shape_env.replacements[a.node.expr] = sympy.Integer(b)
        else:
            assert a.node.shape_env is b.node.shape_env
            assert isinstance(b.node.expr, sympy.Symbol), "constraining non-Symbols NYI"
            new_var = shape_env._find(a.node.expr)
            shape_env.replacements[b.node.expr] = new_var

# Assume that a boolean is true for the purposes of subsequent symbolic
# reasoning.  This will keep track of corresponding runtime checks to verify
# that the result is upheld: either as a regular guard, or as a special set
# of asserts which are triggered when an unbacked SymInt is allocated.
#
# DO NOT use this function for these cases:
#
#  - This is inappropriate for "branching" conditions (where both
#    true and false result in valid programs).  We will always assume
#    the condition evaluates true, and so it will never be possible
#    to trace the false condition when you use it.  For true branching
#    on unbacked SymInts, you must use torch.cond; if you incorrectly
#    use expect_true in this case, you will make the false branch
#    unreachable (as we will simply assume that only the true branch
#    is ever exercised).
#
#  - This is inappropriate for situations where you know some other system
#    invariant guarantees that this property holds, since you don't
#    really need to insert a runtime check in that case.  Use something
#    like constrain_range in that case.
#
# This API has a hitch.  To avoid having to reimplement error reporting
# capabilities, this function CAN return False.  The invariant is that
# the surrounding code must raise an error when this function returns
# False.  This is quite low level, so we recommend using other functions
# like check() which enforce this in a more intuitive way.
#
# By the way, this name is a nod to the __builtin_expect macro,
# which is used similarly (but unlike __builtin_expect, you MUST fail
# in the unlikely branch.)  (I think expect is a good name; in recent
# versions of C++, this is replaced with [[likely]], which is weaker
# and not accurate for this function!)
def expect_true(a, skip: int = 0):
    if isinstance(a, SymBool):
        # TODO: check perf implications of this
        frame = inspect.currentframe()
        for _ in range(skip + 1):  # always run this loop at least once
            frame = frame.f_back
        return a.node.expect_true(frame.f_code.co_filename, frame.f_lineno)
    assert type(a) is bool, a
    return a

def guard_bool(a):
    if isinstance(a, SymBool):
        return a.node.guard_bool("", 0)  # NB: uses Python backtrace
    assert type(a) is bool, a
    return a

def guard_int(a):
    if isinstance(a, SymInt):
        return a.node.guard_int("", 0)  # NB: uses Python backtrace
    assert type(a) is int, a
    return a

def guard_float(a):
    if isinstance(a, SymFloat):
        return a.node.guard_float("", 0)  # NB: uses Python backtrace
    assert isinstance(a, float), a
    return a

# Given a GraphModule, return all the FakeTensors for all the placeholders
def fx_placeholder_vals(gm):
    return [n.meta['val'] for n in gm.graph.nodes if n.op == "placeholder"]

def fx_placeholder_targets(gm):
    return [n.target for n in gm.graph.nodes if n.op == "placeholder"]

# Given a GraphModule and arguments to run it with, evaluate that the guards
# for its associated ShapeEnv are satisfied by the passed arguments.  This
# WILL check for duck sizing.
def eval_guards(gm, *args, ignore_static=True):
    return gm.shape_env.evaluate_guards_for_args(fx_placeholder_vals(gm), args, ignore_static=ignore_static)

def bind_symbols(gm, *args):
    return gm.shape_env.bind_symbols(fx_placeholder_vals(gm), args)

def _assert_bound_is_rational(expr: sympy.Expr, bound: ValueRanges):
    """
    We assert that the bounds are either Boolean, or not finite, or can be computed
    in exact prevision via rational arithmetic.
    The only exception to this is the rare case when the user calls `sqrt(s0)`
    sqrt is turned into sympy.Pow so we just match for that (it matches more things, but still)
    """
    assert bound.lower.is_rational or bound.lower.is_Boolean or not bound.lower.is_finite or expr.has(sympy.Pow), (bound, expr)
    assert bound.upper.is_rational or bound.upper.is_Boolean or not bound.upper.is_finite or expr.has(sympy.Pow), (bound, expr)

class DimDynamic(Enum):
    """
    Controls how to perform symbol allocation for a dimension.  It is always
    sound to default this to DYNAMIC, but the policies DUCK and STATIC can
    result in better trace-time and compile-time performance, as they reduce
    the number of allocated symbols and generally make your graph more static.

    NB: If we notice you've applied a constraint to the dimension, we will
    force it to DYNAMIC for simplicity.

    DimDynamic is controlled by a variety of higher level UX features.
    Currently:

    - In eager mode, the default policy is DUCK.
        - The default is changed to STATIC with assume_static_by_default.
        - An individual dim is marked DYNAMIC if you mark_dynamic_dim.
    - In export mode, the default policy is STATIC.
        - An individual dim is marked DYNAMIC if you mention it as dynamic_dim
          in the constraints kwarg.
    """
    # Treat the dimension symbolically
    DYNAMIC = 0
    # Treat the dimension symbolically, but if its hint matches another
    # dynamic dimension, unify the two symbols ("duck sizing")
    DUCK = 1
    # Treat the dimension statically based on its hint
    STATIC = 2


# NB: These constraints affect both clients and backends: given some
# constraint C, the client must pass inputs that satisfy the constraint,
# while a backend must not introduce guards BEYOND this constraint.
# For clarity, we document the implications on both sides for both the client
# and the backend.
#
# NB: These constraints are on a *single* dimension.  In principle, we could
# also have multi-dimension constraints, but our guess is that this is not
# actually useful and so we are not supporting it right now.
#
# NB: Strict constraints are typically only suitable for export, as in eager
# a backend like inductor may validly introduce extra, discretionary guards
# to improve performance of code.  A StrictMinMaxConstraint would be brittle
# under future optimizations performed by inductor; we don't guarantee
# eager code with StrictMinMaxConstraint will keep working in the future!

@dataclass(frozen=True)
class Constraint:
    warn_only: bool

@dataclass(frozen=True)
class StrictMinMaxConstraint(Constraint):
    """
    For clients: the size at this dimension must be within 'vr' (which
    specifies a lower and upper bound, inclusive-inclusive) AND it
    must be non-negative and should not be 0 or 1 (but see NB below).

    For backends: there must not be any guards on this dimension which
    are not implied by the given lower and upper bound.  Regardless of
    the lower bound, the backend can assume the size is non-negative
    and that it is not 0 or 1.

    An unbounded StrictMinMaxConstraint can be thought of as a strict version
    of "RelaxedUnspecConstraint".

    NB: Export will often unsoundly assume that a graph works for 0/1, even
    though at trace time we assumed size is not 0 or 1.  The idea is that
    if we produce a graph that works for a range of values, it will be OK
    for N=0/1 too.
    """
    vr: ValueRanges

    def render(self, source: Source):
        # TODO: better printing for -oo and oo
        return f"{self.vr.lower} <= {source.name()} <= {self.vr.upper}"

@dataclass(frozen=True)
class RelaxedUnspecConstraint(Constraint):
    """
    For clients: no explicit constraint; constraint is whatever is implicitly
    inferred by guards from tracing.

    For backends: there must exist at least TWO possible values for the
    size at this dimension which satisfy the guards for this dimension.

    In other words, this constraint helps us distinguish between "we don't
    care if this dimension specializes or not" versus "this dimension must be
    unspecialized."  However, this constraint doesn't say very much about what
    specialization is permitted; for example, if we guard on a size being
    even, this would still be acceptable under an unspec constraint.  This
    makes RelaxedUnspecConstraint useful for eager mode, where your backend compiler
    may add constraints to otherwise dynamic dimensions; we can't assert that
    there are NO guards as this is brittle because compilers should be able to
    add extra constraints.  If you want to assert that there are no guards,
    use StrictMinMaxConstraint with an unbounded ValueRanges.
    """
    def render(self, source: Source):
        return f"RelaxedUnspecConstraint({source.name()})"

# NB: None here indicates the client constraint is whatever is implicitly
# inferred by guards from tracing, and that a backend can add whatever guards
# it wants (including fully specializing the value).
DimConstraint = Union[StrictMinMaxConstraint, RelaxedUnspecConstraint, None]

@dataclass(frozen=True)
class EqualityConstraint(Constraint):
    """
    Given pairs of sources corresponding to pairs of dynamic dimensions that
    are specified equal, represent them in a union-find data structure so that
    we can efficiently check whether two such sources are transitively equal.
    """
    source_pairs: List[Tuple[Source, Source]]

    def __post_init__(self):
        object.__setattr__(self, "_parents", {})
        for source1, source2 in self.source_pairs:
            self._union(self._find(source1), self._find(source2))

    def _find(self, source):
        if source in self._parents:
            return self._find(self._parents[source])
        else:
            return source

    def _union(self, root1, root2):
        if root1 != root2:
            self._parents[root1] = root2

    def render(self):
        buf = ", ".join(
            f"{source1.name()} == {source2.name()}"
            for (source1, source2) in self.source_pairs
        )
        return "{" + buf + "}"

    def is_equal(self, source1, source2):
        return self._find(source1) == self._find(source2)


def _assert_symbol_context(symbolic_context):
    assert isinstance(symbolic_context, SymbolicContext), "Invalid symbolic_context object"
    assert type(symbolic_context) is not SymbolicContext, "Illegal usage of symbolic_context ABC"


@dataclass(frozen=True)
class SymbolicContext:
    """
    Data structure specifying how we should create symbols in
    ``create_symbolic_sizes_strides_storage_offset``; e.g., should
    they be static or dynamic.

    This is an abstract base class because we are probably going to add
    another version of this that says "use exactly these SymInts, don't
    allocate fresh symbols."
    """
    pass


@dataclass(frozen=True)
class StatelessSymbolicContext(SymbolicContext):
    """
    Create symbols in ``create_symbolic_sizes_strides_storage_offset`` via
    a symbolic_context determination as given by ``DimDynamic`` and ``DimConstraint``.
    This will cause fresh symbols to be allocated
    """
    dynamic_sizes: DimList[DimDynamic]
    constraint_sizes: DimList[DimConstraint] = None
    # TODO: add storage offset and stride symbolic_context

    def __post_init__(self):
        if self.constraint_sizes is None:
            object.__setattr__(self, 'constraint_sizes', [None] * len(self.dynamic_sizes))


<<<<<<< HEAD
@dataclass(frozen=True)
class SubclassCreateSymbolicPolicy(CreateSymbolicPolicy):
    """
    The correct policy for a given inner tensor of a traceable tensor subclass
    may differ from that of the outer policy. This structure allows for this
    flexibility, with inner policies mapped via attr -> policy.
    """
    outer_policy: CreateSymbolicPolicy
    inner_policies: Dict[str, CreateSymbolicPolicy]
=======
# note [Tensor Fakification and Symbol Caching]
#
# As of the time of this note, dynamo creates a fresh fake tensor mode for backends.
# The reason we do this is because there are certain classes of operations, namely,
# metadata mutations, that change tensor size, stride, etc. This means that the fake tensor
# state at the end of a dynamo trace is different than the fake tensor state at the beginning
# of a trace. Backends like aot_autograd need a fresh fake tensor to correctly track metadata mutation,
# view relationships, etc.
#
# As we create a new fake mode, we also lose the memoization that comes with it. Rather than
# transfer the memoization cache, we instead transfer the shape env. However, with this
# comes nuance - as dynamo is selective in how it makes symbolic shapes. Due to strategies in
# automatic dynamic and constraints, the policy for which dims are dynamic is nuanced and varies across
# recompilations.
#
# In order to preserve the symbolic decisions made during dynamo tensor fakification, we pass
# a StatefulSymbolicContext at creation time. This object is tracked, per tensor, on the TracingContext.
# The lifecycle of this object should match the lifecycle of the original dynamo tracked tensor, and it is
# safe to reuse this object as many times as necessary to create a fake tensor. Fake tensors
# created with new fake modes should produce the same exact symbols as the original, providing the same shape_env
# is used.
# TODO(voz): Shape env validation
@dataclass(frozen=True)
class StatefulSymbolicContext(StatelessSymbolicContext):
    """
    Create symbols in ``create_symbolic_sizes_strides_storage_offset`` via
    a symbolic_context determination as given by a cache of Source:Symbol. A cache hit
    will reuse a stored symbol, and a cache miss will write to this cache.

    This behaves like StatelessSymbolicContext, except the cache supersedes the
    other values - dynamic_sizes and constraint_sizes will not be read if we cache
    hit.

    It is the cache owners responsibility to maintain the lifecycle of the cache
    w/r/t different shape_envs, clearing, etc.
    """
    tensor_source: Source = None
    source_to_symint_node_cache : Dict["TensorPropertySource", SymInt] = None

    def __post_init__(self):
        # The None default is annoying, but required because of dataclass limitations
        assert self.tensor_source is not None
        if not self.source_to_symint_node_cache:
            object.__setattr__(self, 'source_to_symint_node_cache', {})
>>>>>>> 4a4c9fb0


def is_symbolic(val: Union[int, SymInt, float, SymFloat, bool, SymBool]) -> bool:
    if isinstance(val, (int, float, bool)):
        return False
    return val.node.is_symbolic()

IndicatorTypes = (IsNonOverlappingAndDenseIndicator,)

@lru_cache(256)
def safe_expand(r):
    if hasattr(r, 'expand'):
        try:
            return sympy.expand(r)
        except RecursionError:
            log.warning("RecursionError in sympy.expand(%s)", r)
            return r
    else:
        return r

def error():
    raise AssertionError("shouldn't be hit")


# TODO: Deduplicate this with torch/_prims_common/__init__.py
def eval_is_non_overlapping_and_dense(sizes, strides):
    return int(guard_bool(_eval_is_non_overlapping_and_dense(sizes, strides)))

def _eval_is_non_overlapping_and_dense(sizes, strides):
    dim = len(sizes)

    # Short-circuits for tensors of rank one, which are
    # non-overlapping and "dense" if their stride is one
    # or it is a 0/1 element tensor
    if dim == 1:
        return strides[0] == 1 or sizes[0] < 2

    # Checks that there exists a permutation of the strides s.t. the tensor would be contiguous
    # Sorts (length, stride) pairs by stride
    lengths_and_strides = sorted(
        zip(sizes, strides), key=operator.itemgetter(1)
    )

    # Unlike the C++ code, we don't move the 0/1 size dimensions to the
    # end.  So we have to keep going for this code.
    expected_stride = 1
    for length, stride in lengths_and_strides:

        if length == 1:
            continue

        if stride != expected_stride:
            return False

        expected_stride *= length

    return True


def cast_symbool_to_symint_guardless(symbool: torch.SymBool) -> torch.SymInt:
    int_sym = sympy.Piecewise((1, symbool.node.expr), (0, True))
    return symbool.node.shape_env.create_symintnode(int_sym, hint=int(symbool.node.require_hint()))

SYMPY_INTERP = {
    'Abs': operator.abs,
    'Eq': operator.eq,
    'Ne': operator.ne,
    'Gt': operator.gt,
    'Lt': operator.lt,
    'Le': operator.le,
    'Ge': operator.ge,
    'Min': min,
    'Max': max,
    'Mod': operator.mod,
    'FloorDiv': operator.floordiv,
    'TrueDiv': operator.truediv,
    'IsNonOverlappingAndDenseIndicator': eval_is_non_overlapping_and_dense,
    'floor': math.floor,
    'ceiling': math.ceil,
    'cast_symbool_to_symint_guardless': cast_symbool_to_symint_guardless,
}


def _lru_cache(fn, maxsize=None):
    """
    Wrapper around lru_cache that clears when new info about shapes has been
    updated.

    Use lru_cache if the output is always the same, regardless of the
    constraints we know now (i.e. evaluate_expr)

    Use _lru_cache otherwise.

    Also note that this depends on _update_version_counter being called on the
    shape environment whenever the constraints are updated, otherwise the cache
    will not be cleared.
    """
    fn_cache = lru_cache(maxsize)(fn)
    prior_version = 0

    if config.validate_shape_env_verison_key:
        prior_key = None

        @functools.wraps(fn)
        def wrapper(self, *args, **kwargs):
            nonlocal prior_version, prior_key
            if prior_key is None:
                prior_key = self._get_key()

            if prior_version != self._version_counter:
                fn_cache.cache_clear()
                prior_version = self._version_counter
                prior_key = self._get_key()
            else:
                assert prior_key == self._get_key(), \
                    "ShapeEnv cache key changed without version being updated!"

            return fn_cache(self, *args, **kwargs)

    else:

        @functools.wraps(fn)
        def wrapper(self, *args, **kwargs):
            nonlocal prior_version
            if prior_version != self._version_counter:
                fn_cache.cache_clear()
                prior_version = self._version_counter

            return fn_cache(self, *args, **kwargs)

    wrapper.cache_clear = fn_cache.cache_clear
    wrapper.cache_info = fn_cache.cache_info  # type: ignore[attr-defined]
    return wrapper


# This is pretty similar to ShapeGuard but it also comes with a message,
# and is exclusively used for things that MUST be true (unlike guards,
# which can evaluate False, in which case you just choose not to use
# a particular specialization)
@dataclass(frozen=True)
class RuntimeAssert:
    expr: sympy.Expr
    msg: str = field(repr=False)
    stack: str = field(repr=False)


class ShapeGuardPrinter(StrPrinter):
    def __init__(
        self,
        symbol_to_source,
        source_ref,
        var_to_sources,
    ):
        super().__init__()
        self.symbol_to_source = symbol_to_source
        self.source_ref = source_ref
        self.var_to_sources = var_to_sources

    def _print_Not(self, expr):
        return 'not %s' % (self.parenthesize(expr.args[0], PRECEDENCE["Not"]))

    def _print_And(self, expr):
        return self.stringify(expr.args, " and ", PRECEDENCE["And"])

    def _print_Or(self, expr):
        return self.stringify(expr.args, " or ", PRECEDENCE["Or"])

    def _print_Symbol(self, expr) -> str:
        assert isinstance(expr, sympy.Symbol), str(type(expr))

        def repr_symbol_to_source():
            return repr({
                symbol: [s.name() for s in sources]
                for symbol, sources in self.symbol_to_source.items()
            })

        assert self.symbol_to_source.get(expr), (
            f"{expr} (could be from {[s.name() for s in self.var_to_sources[expr]]}) "
            f"not in {repr_symbol_to_source()}.  If this assert is failing, it could be "
            "due to the issue described in https://github.com/pytorch/pytorch/pull/90665"
        )
        return self.source_ref(self.symbol_to_source[expr][0])


class LoggingShapeGuardPrinter(ShapeGuardPrinter):
    def __init__(self, var_to_sources):
        super().__init__(var_to_sources, lambda n: n.name(), var_to_sources)


class DynamicDimConstraintPrinter(StrPrinter):
    """
    Printer for dynamic dim constraints.
    - Instead of t.size()[d] it prints dynamic_dim(t, d)
    - Instead of Eq(_, _), Mod(_, _), etc. it prints _ == _, _ % _, etc.

    We use this to suggest code for specifying dynamic dim constraints.
    """
    def __init__(self, symbol_to_source, source_name_to_debug_name):
        super().__init__()
        self.symbol_to_source = symbol_to_source
        self.source_name_to_debug_name = source_name_to_debug_name

    def print_source(self, source) -> str:
        if self.source_name_to_debug_name:
            return source.name()
        return f"dynamic_dim({source.base.name()}, {source.idx})"

    def _print_Symbol(self, expr) -> str:
        assert isinstance(expr, sympy.Symbol), str(type(expr))

        return self.print_source(self.symbol_to_source[expr][0])

    def _print_Relational(self, expr):
        return '{} {} {}'.format(
            self.parenthesize(expr.lhs, precedence(expr)),
            expr.rel_op,
            self.parenthesize(expr.rhs, precedence(expr))
        )


class DimConstraints:
    """
    Custom solver for a system of constraints on symbolic dimensions.
    Solutions are "static" values or simplified "dynamic" constraints.
    """

    def __init__(self, symbol_to_source, var_to_val, marked_dynamic, source_name_to_debug_name):
        # We try to solve systems of inequalities with 1 free variable.
        self._univariate_inequalities: Dict[sympy.Symbol, Set[sympy.Expr]] = defaultdict(set)
        # Among them, we prioritize solving for a free variable that has equalities.
        # NOTE: _symbols_with_equalities is always a subset of _univariate_inequalities.keys()
        # and removing a symbol from the former => removing it from the latter.
        self._symbols_with_equalities: Set[sympy.Symbol] = set()
        # A solution of a free variable with equalities becomes a substitution.
        # We use these substitutions to simplify other constraints.
        # NOTE: removing a symbol from _symbols_with_equalities => adding it to _substitutions.
        self._substitutions: Dict[sympy.Symbol, sympy.Integer] = {}

        # In general, constraints may have // and % operations.
        # Of course, // can be expressed in terms of / and %.
        # Our inequality solver can handle / but not %. So we need to transform them away.
        # We do so by using the values of variables as hints to evaluate %.
        # For soundness we record additional congruence guards and solve them separately.
        self._var_to_val: Dict[sympy.Symbol, sympy.Integer] = var_to_val
        self._congruences: Set[sympy.Expr] = defaultdict(set)

        # We do not try to (directly) solve inequalities with > 1 free variables.
        # NOTE: free variables in these inequalities cannot also be in _substitutions.
        self._multivariate_inequalities: Set[sympy.Expr] = set()

        # We park external equalities between free variables here.
        self._symbolic_equivalences: List[Tuple[Source, sympy.Expr]] = []

        # Solutions come in two forms:
        # - (static) specializations
        # - (dynamic) inequalities / congruences
        self._static_results: Set[str] = set()
        self._dynamic_results: Set[str] = set()

        # printer for solutions
        self._dcp = DynamicDimConstraintPrinter(symbol_to_source, source_name_to_debug_name)

        # inconsistencies found on substituting with concrete values / static solutions
        self._inconsistencies: List[str] = []

        # symbols that are marked dynamic
        self._marked_dynamic = marked_dynamic

    def rewrite_with_congruences(self, s, expr):
        """
        Eliminate expressions of the form b // d and b % d while adding congruences of the form b % d == k.
        This leaves rational operators (in particular of the form b / d) that our inequality solver can handle.
        We solve the added congruences separately (using our congruence solver, see below).
        """
        def mod_handler(*args):
            # Suppose that we have an expression of the form b % d with free variable s.
            # Using the value of s as a "hint," we can evaluate b % d to a value k.
            # Then we can rewrite b % d to k while adding the guard b % d == k.

            # NOTE(avik): This abstraction is provably sound but, in general, incomplete. It is complete IFF
            # the original expression always evaluates to a constant value (i.e., it does not vary with s).
            # In other words,
            # - solutions of s with the rewritten expression are guaranteed to also be solutions of s with
            #   the original expression;
            # - while it may be possible to find solutions of s with the original expression that are not
            #   solutions with the rewritten expression, in that case the original expression cannot evaluate
            #   to the same value for all solutions of s.
            #
            # Should we be worried about this incompleteness? No, because of the following reasons:
            # 1. It unblocks dramatic simplification that would not be otherwise possible with current tech
            #    (i.e., "don't let perfect be the enemy of the good").
            # 2. We already have a tradition of using hints to add guards in the compiler for making progress.
            # 3. We have not yet seen a counterexample arise in practice! In particular, any congruence guards
            #    we generate (or simplify to) seem to be of the form b % d == k where k is a constant.
            #
            # Here's a theoretical counterexample: 3*s % (s + 1) == s - 2, that is satisfied by all s >= 2.
            # With any hint (say) s = k, we'd rewrite this to: 3*s % (s + 1) == k - 2. But, substituting, we
            # would then get k - 2 == s - 2, and thus s = k as the (only, constant) solution!
            base, divisor = args
            base, divisor = self.rewrite_with_congruences(s, base), self.rewrite_with_congruences(s, divisor)
            mod_reduced = base.subs(self._var_to_val) % divisor.subs(self._var_to_val)
            congruence = (base - mod_reduced) % divisor
            if congruence != 0:
                self._congruences[s].add(congruence)
            return mod_reduced

        def floor_div_handler(*args):
            # Suppose that we have an expression of the form b // d with free variable s.
            # Using the value of s, we can evaluate b % d to a value k.
            # Then we can rewrite b // d to (b - k) / d, while adding the guard b % d == k.

            # NOTE(avik): This is exactly equivalent to rewriting b // d as (b - (b % d)) / d
            # and eliminating b % d as above.
            base, divisor = args
            base, divisor = self.rewrite_with_congruences(s, base), self.rewrite_with_congruences(s, divisor)
            mod_reduced = base.subs(self._var_to_val) % divisor.subs(self._var_to_val)
            congruence = (base - mod_reduced) % divisor
            if congruence != 0:
                self._congruences[s].add(congruence)
            return (base - mod_reduced) / divisor

        if expr.has(Mod):
            expr = expr.replace(Mod, mod_handler)
        if expr.has(FloorDiv):
            expr = expr.replace(FloorDiv, floor_div_handler)
        return expr

    def add(self, expr) -> bool:
        # Add an expression to the set of constraints.
        # Return whether the expression is a trivial constraint (i.e., an obvious tautology).
        if expr == sympy.true:
            return True
        orig_expr = expr
        orig_reduced = orig_expr.subs(self._var_to_val)
        # TODO(avik): https://github.com/pytorch/pytorch/issues/101093
        # It is possible that `expr` will fail the consistency check because of
        # precision errors. Specifically, on substituting its free symbols with
        # their concrete values, we might end up comparing floats. Until we have
        # a fix for this issue, we delay raising such failures. See solve().
        if orig_reduced == sympy.false:
            self._inconsistencies.append(f"{orig_expr} is inconsistent!")
        free_symbols = expr.free_symbols
        assert free_symbols, f"Did not expect constraint with no free variables: {expr}"
        if len(free_symbols) > 1:
            # multivariate: record and move on
            self._multivariate_inequalities.add(expr)
        else:
            # univariate: can solve these immediately
            s = next(iter(free_symbols))
            # eliminate // and % (see documentation of `rewrite_with_congruences` above)
            expr = self.rewrite_with_congruences(s, expr)
            if expr == sympy.true:
                return True
            reduced = expr.subs(self._var_to_val)
            if reduced == sympy.false:
                self._inconsistencies.append(
                    f"{expr}, obtained by rewriting {orig_expr} with congruences, "
                    "is inconsistent!"
                )
            if isinstance(expr, sympy.Eq):
                # special status for symbols that have equalities (see `solve` below)
                self._symbols_with_equalities.add(s)
            self._univariate_inequalities[s].add(expr)
        return False

    def add_equality(self, source, expr):
        if expr.is_number:
            # specialization, right here
            self._static_results.add(f"{source.name()} == {expr}")
        else:
            # these will resolve to either specializations or dynamic equality constraints
            self._symbolic_equivalences.append((source, expr))

    def reduce_congruences(self):
        reduced_congruences = {}
        for s, congruences in self._congruences.items():
            remainder_modulus_pairs = []
            congruences_to_check = set()
            for congruence in congruences:
                base, divisor = congruence.args
                # We are given a congruence of the form base % divisor == 0 with a free variable s. So:
                # - we transform this into an equation of the form base = divisor * tmp;
                # - we solve this equation for s to get a linear solution with free variable tmp.
                tmp = sympy.Symbol("tmp", integer=True)
                symbol, solution = sympy.solve_linear(base - divisor * tmp, symbols=[s])
                # See https://docs.sympy.org/latest/modules/solvers/solvers.html#sympy.solvers.solvers.solve_linear
                # for how to interpret the results.
                if s == symbol:
                    # This means the solution is of the form s = modulus*tmp + remainder.
                    modulus, remainder = sympy.polys.polytools.div(solution, tmp)
                    if isinstance(modulus, sympy.Integer) and isinstance(remainder, sympy.Integer):
                        # Make sure 0 <= remainder <= modulus.
                        remainder = remainder % modulus
                        remainder_modulus_pairs.append((remainder, modulus))
                        continue
                # This means that we did not get a unique solution to the equation.
                # No problem, we will check it.
                congruences_to_check.add(congruence)
            # Finally we solve for a congruence s such that s = r_i mod m_i for each (r_i, m_i).
            # The solution will be a congruence of the form s = r mod m.
            # NOTE(avik): Since the given m_i may not be pairwise coprime, we can't just use CRT.
            if remainder_modulus_pairs:
                remainder, modulus = sympy.ntheory.modular.solve_congruence(*remainder_modulus_pairs)
                reduced_congruences[s] = {(s - remainder) % modulus}
                substitution = {s: modulus * sympy.Symbol("tmp", integer=True) + remainder}
                reduced_congruences[s].update(
                    congruence for congruence in congruences_to_check
                    if not sympy.checksol(congruence, substitution)
                )
            else:
                reduced_congruences[s] = congruences_to_check

        return reduced_congruences

    def raise_inconsistencies(self):
        if self._inconsistencies:
            msg = "\n".join(self._inconsistencies)
            self._inconsistencies.clear()
            raise ValueError(f"The following inconsistencies were found:\n{msg}")

    def _force_specialization(self, s):
        val = self._var_to_val[s]
        self._static_results.add(f"{self._dcp.symbol_to_source[s][0].name()} == {val}")
        self._substitutions[s] = val

    def specialize_divisor_symbols(self):
        for expr in self._multivariate_inequalities:
            for atom in expr.atoms(FloorDiv, Mod):
                _, divisor = atom.args
                for s in divisor.free_symbols:
                    self._force_specialization(s)

        multivariate_inequalities = self._multivariate_inequalities
        self._multivariate_inequalities = set()
        for expr in multivariate_inequalities:
            self.add(expr.subs(self._substitutions))
        self.raise_inconsistencies()
        self._univariate_inequalities = {
            s: exprs
            for s, exprs in self._univariate_inequalities.items()
            if s not in self._substitutions
        }
        self._congruences = {
            s: congruences
            for s, congruences in self._congruences.items()
            if s not in self._substitutions
        }

    def solve(self, disable_congruences=True, disable_equivalences=True):
        self.raise_inconsistencies()
        # as long as there are symbols with equalities, solve for them
        # NOTE(avik): this is guaranteed to terminate (#iterations <= #symbols)
        while(self._symbols_with_equalities):
            s = self._symbols_with_equalities.pop()
            exprs = self._univariate_inequalities.pop(s)
            solution = sympy.solvers.inequalities.reduce_inequalities(exprs, s)
            if isinstance(solution, sympy.And):
                solution = next((arg for arg in solution.args if isinstance(arg, sympy.Eq)), solution)
            assert isinstance(solution, sympy.Eq), f"Expected an equality constraint for {s}, got {solution}"
            symbol, val = solution.args
            assert symbol == s, f"Expected a constraint on {s} instead of on {symbol}"
            # because this is univariate, the solution is a specialization
            self._static_results.add(f"{self._dcp.symbol_to_source[s][0].name()} == {val}")
            # add this as a substitution to simplify other constraints
            self._substitutions[s] = val

            # simplify multivariate inequalities: some of them will now become univariate!
            multivariate_inequalities = self._multivariate_inequalities
            self._multivariate_inequalities = set()
            for expr in multivariate_inequalities:
                self.add(expr.subs(s, self._substitutions[s]))
            self.raise_inconsistencies()

        self.specialize_divisor_symbols()

        # solve linear congruences
        # NOTE(avik): We do not need to solve them for symbols that have already been specialized.
        reduced_congruences = self.reduce_congruences()
        for s, congruences in reduced_congruences.items():
            for congruence in congruences:
                # any congruence that cannot be checked becomes a dynamic constraint as well
                if s not in self._substitutions or not sympy.checksol(congruence, {s: self._substitutions[s]}):
                    if disable_congruences:
                        self._force_specialization(s)
                        self._univariate_inequalities.pop(s, None)
                    else:
                        self._dynamic_results.add(self._dcp.doprint(sympy.Eq(congruence, 0)))

        # remaining symbols have only pure inequalities (no equalities)
        for s, exprs in self._univariate_inequalities.items():
            try:
                solution = sympy.solvers.inequalities.reduce_inequalities(exprs, s)
                # because this is univariate, the solution is a dynamic (range) constraint
                if isinstance(solution, sympy.And):
                    for arg in solution.args:
                        self._dynamic_results.add(self._dcp.doprint(arg))
                else:
                    self._dynamic_results.add(self._dcp.doprint(solution))
            except NotImplementedError as e:
                log.warning("Failed to reduce inequalities: %s", e)
                for expr in exprs:
                    self._dynamic_results.add(self._dcp.doprint(expr))

        # simplify symbolic equivalences: some of them will now become specializations!
        symbolic_equivalences = self._symbolic_equivalences
        self._symbolic_equivalences = []
        for source, expr in symbolic_equivalences:
            if disable_equivalences and not isinstance(expr, sympy.Symbol):
                for s in expr.free_symbols:
                    self._force_specialization(s)
                    sexpr = self._dcp._print_Symbol(s)
                    self._dynamic_results = {r for r in self._dynamic_results if sexpr not in r}
            self.add_equality(source, expr.subs(self._substitutions))

        # remaining symbolic equivalences become dynamic equality constraints
        for source, expr in self._symbolic_equivalences:
            self._dynamic_results.add(f"{self._dcp.print_source(source)} == {self._dcp.doprint(expr)}")

    def forced_specializations(self):
        def debug_name(src):
            name = src.name()
            if self._dcp.source_name_to_debug_name:
                return f"{self._dcp.source_name_to_debug_name[name]} = {name}"
            else:
                return name

        return {
            debug_name(self._dcp.symbol_to_source[s][0]): val
            for s, val in self._substitutions.items()
            if s in self._marked_dynamic
        }

    def remove_redundant_dynamic_results(self):
        candidates_for_removal = []
        dynamic_results = set()
        for dc in self._dynamic_results:
            # Instead of 2 <= dynamic_dim(...) simply suggest dynamic_dim(...).
            # There is no change in behavior since 2 is the default lower bound.
            dc_ = re.sub(r"2 <= dynamic_dim(.+)", r"dynamic_dim\1", dc)
            if dc != dc_:
                candidates_for_removal.append(dc_)
            else:
                dynamic_results.add(dc_)
        for dc in candidates_for_removal:
            # remove dynamic_dim(t, 0) as a constraint when dynamic_dim(t, 0) also
            # appears as part of another constraint
            found = False
            for other_dc in dynamic_results:
                if dc in other_dc:
                    found = True
            if not found:
                dynamic_results.add(dc)
        self._dynamic_results = dynamic_results

    def prettify_results(
        self,
        original_signature: inspect.Signature,
        constraint_violation_error=None,
        forced_specializations=None,
    ):
        if self._dcp.source_name_to_debug_name:
            def transform(s):
                for k, v in self._dcp.source_name_to_debug_name.items():
                    s = s.replace(k, v)
                return s

            results = defaultdict(dict)

            def flip(op):
                if op == "<=":
                    return ">="
                if op == ">=":
                    return "<="
                if op == "<":
                    return ">"
                if op == ">":
                    return "<"
                assert op == "=="
                return op

            def relation_with_digit(expr, op, digit):
                if op == "<=":
                    results[expr]["max"] = digit
                elif op == "<":
                    results[expr]["max"] = digit - 1
                elif op == ">=":
                    results[expr]["min"] = digit
                elif op == ">":
                    results[expr]["min"] = digit + 1
                else:
                    assert op == "=="
                    results[expr]["eq"] = digit

            for s in self._static_results.union(self._dynamic_results):
                t = transform(s)
                if t == s:
                    continue
                left, op, right = t.split(" ")
                if op == "==" and left == right:
                    continue
                if right.isdigit():
                    relation_with_digit(left, op, int(right))
                elif left.isdigit():
                    relation_with_digit(right, flip(op), int(left))
                else:
                    assert op == "=="
                    results[left]["eq"] = right

            buf = ""
            debug_names = set()
            if forced_specializations:
                debug_names.update(k.split(" = ")[0] for k in forced_specializations.keys())
                buf += (
                    f"Specializations unexpectedly required ({', '.join(debug_names)})! "
                    "For more information, run with TORCH_LOGS=dynamic.\n"
                )
                for s, val in forced_specializations.items():
                    buf += f"  - {s} must be specialized to {val} because the guards generated for it are too complex.\n"

            dims = []
            others = []
            match = None
            if constraint_violation_error:
                match = re.search(r"Constraints violated \((.*)\)", constraint_violation_error.args[0])
            if match is not None:
                debug_names.update(match.expand(r'\1').split(', '))

            for k, c in results.items():
                if k not in debug_names:
                    continue
                if "eq" in c:
                    other = c["eq"]
                    if isinstance(other, int):
                        others.append(f"{k} = None  # {other}")
                    else:
                        others.append(f"{k} = {other}")
                else:
                    min_ = c.get("min", None)
                    if min_ == 2:
                        min_ = None
                    max_ = c.get("max", None)
                    if min_ is not None and max_ is not None:
                        dims.append(f"{k} = Dim('{k}', min={min_}, max={max_})")
                    elif min_ is not None:
                        dims.append(f"{k} = Dim('{k}', min={min_})")
                    elif max_ is not None:
                        dims.append(f"{k} = Dim('{k}', max={max_})")
                    else:
                        dims.append(f"{k} = Dim('{k}')")

            buf += "\nSuggested fixes:\n  "
            buf += "\n  ".join(dims + others)

            return buf

        # Note: Model inputs are wrapped as LocalSource in dynamo.
        # LocalSource.name() wraps the name with L[""]. We use regular
        # expression to do the replacement to avoid traversing up
        # the source hierarchy manually.
        def extract_and_rewrite_local(dc):
            match = re.search(r"L\['(.+?)'\]", dc)
            if match is None:
                return
            arg = match.expand(r'\1')
            dc = re.sub(r"L\['(.+?)'\]", r'\1', dc)
            return arg, dc

        def group(results, args_index):
            groups = defaultdict(list)
            for dc in results:
                local = extract_and_rewrite_local(dc)
                if local is None:
                    # This can happen, e.g., with `assume_constant_result`.
                    # In that case, we drop the constraint.
                    # TODO(avik) Maybe we should generate an assertion here?
                    continue
                arg, dc = local
                if arg in args_index:
                    groups[args_index[arg]].append(dc)
                else:
                    # This can happen, e.g., with decorators that change the signature.
                    # In that case, we drop the constraint. Seems hard to do better. :/
                    # TODO(avik) Maybe warn that `arg` in not in `signature`?
                    continue
            sorted_groups = []
            for idx, dcs in sorted(groups.items()):
                _, arg = idx
                sorted_groups.append((arg, sorted(dcs)))
            return sorted_groups

        signature = original_signature.replace(return_annotation=inspect.Signature.empty)
        args_index = {}
        for i, arg in enumerate(signature.parameters.keys()):
            args_index[arg] = (i, arg)

        def print_results(grouped, indent, result_fn):
            nonlocal buf

            space = False
            for arg, results in grouped:
                if space:
                    buf += "\n"
                else:
                    space = True
                buf += f"\n{indent}# {arg}:"
                for result in results:
                    buf += f"\n{indent}{result_fn(result)}"

        buf = ""
        if forced_specializations:
            buf += (
                "Some dynamic dimensions need to be specialized because "
                "the constraints inferred for them are too complex to specify.\n"
            )
            for s, val in forced_specializations.items():
                buf += f"  - {s}, which was marked dynamic, must be specialized to {val}.\n"
        indent = 4 * " "
        if self._static_results:
            grouped_static_results = group(self._static_results, args_index)
            buf += "\nThe following dimensions have been specialized and CANNOT be dynamic."
            buf += f"\n```\ndef specializations{str(signature)}:"
            print_results(
                grouped_static_results,
                indent,
                lambda result: f"assert {result}",
            )
            buf += "\n```\n"
        if self._dynamic_results:
            grouped_dynamic_results = group(self._dynamic_results, args_index)
            buf += "\nThe following dimensions CAN be dynamic."
            buf += "\nPlease use the following code to specify the constraints they must satisfy:"
            buf += f"\n```\ndef specify_constraints{str(signature)}:"
            buf += f"\n{indent}return ["
            print_results(
                grouped_dynamic_results,
                indent * 2,
                lambda result: f"{result},",
            )
            buf += f"\n{indent}]\n```\n"
        return buf



TLS = threading.local()


class ShapeEnv:
    # This is a wrapper over the actual __init__ function.
    #
    # Where to add a new constructor parameter to ShapeEnv?
    # =====================================================
    # This __init__ function should be used only for parameters related to event recording.
    # These are parameters that we don't wish to pass down the road to new ShapeEnv instances
    # created from replaying events.
    #
    # If you wish to add a parameter to the constructor of ShapeEnv, unrelated to event
    # recording, do so in the _init function.
    def __init__(
        self, *,
        should_record_events: Optional[bool] = None,
        tracked_fakes: Optional[List[Any]] = None,
        **kwargs
    ) -> None:
        self._init(**kwargs)

        # Disable event recording when replaying.
        kwargs["should_record_events"] = False

        from torch.fx.experimental.validator import translation_validation_enabled
        self._translation_validation_enabled = translation_validation_enabled()

        # If not specified, enable event recording if both:
        #   - Translation validation is on
        #   - Translation validation bisection is not disabled
        self.should_record_events = (
            should_record_events
            if should_record_events is not None
            else (
                self._translation_validation_enabled
                and not config.translation_validation_no_bisect
            )
        )

        # Enable event recording check if both:
        #   - It should record events
        #   - The recording check is enabled
        self.check_recorded_events = (
            self.should_record_events and config.check_shape_env_recorded_events
        )

        # This will make sure we only record the top-level function call.
        self.is_recording = not self.should_record_events
        # Keep track of the list of tracked fakes.
        self.tracked_fakes = tracked_fakes
        # List of events for reconstructing ShapeEnv at arbitrary points in time.
        self.events: List[ShapeEnvEvent] = (
            [ShapeEnvEvent(ShapeEnv, kwargs=kwargs)] if self.should_record_events else []
        )

    def _init(
        self, *,
        allow_scalar_outputs=True,
        allow_dynamic_output_shape_ops=True,
        # NB: These are legacy configuration that help us make good choices
        # when the constraint/dynamic dims are not explicitly passed to us.
        # Ideally we will fix all call sites to be explicit and not have
        # implicit choices, but this apparently was pretty involved.
        assume_static_by_default=False,
        # Note - On 0/1 specialization
        #
        # The following options affect decisions we make about eager
        # specialization.  Disabling them will increase trace time (as we do
        # more symbolic reasoning) and can also harm the quality of generated
        # code (because inductor may not be able to specialize for bounds
        # being equal--although if we later respecialize because of a guard,
        # your code may be just as good as it was before.)
        #
        # When True, eagerly specialize input sizes which have 0/1.
        specialize_zero_one=True,
        # When True, assume input sizes which have the same size are
        # symbolically equal.
        duck_shape=True,
        # For debugging
        co_fields=None,
    ):
        # Not directly used by ShapeEnv; indirectly used by FakeTensor
        self.allow_scalar_outputs = allow_scalar_outputs
        self.allow_dynamic_output_shape_ops = allow_dynamic_output_shape_ops
        self.guards: List[ShapeGuard] = []
        # Maps symbolic ints to their original concrete values
        # Currently populated from tensors
        self.var_to_val: Dict[sympy.Symbol, sympy.Integer] = {}
        # Maps symbolic ints to their min/max range.  These ranges
        # are conservative: the int MUST fall in the range, but the
        # range may contain ints which may not actually appear in
        # practice
        self.var_to_range: Dict[sympy.Symbol, ValueRanges] = {}
        self.source_name_to_debug_name: Dict[str, str] = {}
        # Maps symbolic ints to their min/max range for runtime checks.
        # This is because we assume a graph generated with N=2 is general enough
        # for N < 2. Therefore, it will be too strict to assert N=2 at runtime.
        self.runtime_var_to_range: Dict[sympy.Symbol, ValueRanges] = {}
        self.var_to_sources: Dict[sympy.Symbol, List[Source]] = {}
        self.var_to_stack: Dict[sympy.Symbol, CapturedTraceback] = {}
        # Maps symbolic ints to the guards that refine their lower/upper
        # bound. If one of them is None, it means that there are no guards
        # that refine that respective bound.
        self.var_to_guards: Dict[sympy.Symbol, Tuple[Optional[ShapeGuard], Optional[ShapeGuard]]] = {}
        # Maps from sympy ints to expressions representing them
        # Populated from equality guards (i.e. a.shape[0] == b.shape[0])
        self.replacements: Dict[sympy.Symbol, sympy.Expr] = {}  #
        # Set holds a % b expressions that evaluate to 0.
        self.divisible: Set[sympy.Expr] = set()
        # Duck-shaping says that if two input tensors have the same size,
        # they get assigned the same symbolic variable
        self.val_to_var: Dict[int, sympy.Expr] = {}
        if specialize_zero_one:
            self.val_to_var = {0: sympy.Integer(0), 1: sympy.Integer(1)}
        self.unbacked_symfloat_counter = itertools.count()
        self.unbacked_symint_counter = itertools.count()
        # Similar to guards, but these MUST evaluate to true and can
        # only be evaluated at runtime midway through (i.e., they always
        # involve unbacked symints)
        #
        # For efficiency reasons, we index in the following way.  Suppose you have
        # a runtime assert i0 + i1 <= s1.  We pick the most recently allocated
        # symbol in the source expression and add the assert to the list for
        # that symbol e.g., {i1: [i0 + i1 <= s1]}.
        #
        # We access the runtime asserts in two situations:
        #
        #   - When we are guarding on an expression, we will attempt to
        #     statically evaluate it, in case the unbacked SymInts can
        #     simplify away.  If we have a runtime assert, we may be able
        #     to discharge the guard entirely.  We only need to attempt
        #     runtime asserts that mention freevars of the expression in
        #     question.
        #
        #   - When we are performing codegen (in Inductor for eager, or
        #     when finalizing the export FX graph), we need to know what
        #     extra runtime asserts to insert.  Whenever an unbacked
        #     SymInt comes into scope, all runtime asserts involving it
        #     become eligible for insertion (so long as all of their other
        #     free unbacked symbols are also in scope).  We technically
        #     can handle any choice of key by kicking inexpressible asserts
        #     to the next unbacked symbol to wait on, but if we choose the
        #     latest key, an assert will only show up at the moment when
        #     we can actually codegen it.
        self.deferred_runtime_asserts: Dict[sympy.Symbol, List[RuntimeAssert]] = {}
        # This exists so we can efficiently invalidate the cache (it's used as
        # part of the cache key); otherwise we'd have to iterate through
        # deferred_runtime_asserts to compute its length
        self.num_deferred_runtime_asserts = 0
        self.assume_static_by_default = assume_static_by_default
        self.specialize_zero_one = specialize_zero_one
        self.duck_shape = duck_shape
        self.log = log
        self.log.info("create_env")
        self.frozen = False
        self.dim_constraints: Optional[DimConstraints] = None
        self.counter = collections.Counter()
        # A selection of important fields on co_field; solely used for
        # signpost_event
        self.co_fields = co_fields if co_fields else {}

        # Version counter used to invalidate cached values
        self._prev_cache_key = self._get_key()
        self._version_counter = 0

        # Cache for FX nodes.
        # Maps an already built node a tuple of:
        #   1. node's target
        #   2. list of arguments
        # This drastically reduces the size of the FX graph, avoiding
        # duplicated nodes.
        self.fx_node_cache: Dict[Tuple[Callable, Tuple[Any, ...]], torch.fx.Node] = {}
        self.source_to_symbol: Dict[str, sympy.Symbol] = {}

        from torch.fx.experimental.validator import translation_validation_enabled
        self._translation_validation_enabled = translation_validation_enabled()

        if self._translation_validation_enabled:
            from torch.fx.experimental.validator import TranslationValidator

            self.validator = TranslationValidator()
            self.graph = torch.fx.Graph()
            # Create an output graph and start inserting before that.
            # This is needed when 'deepcopy'-ing this object.
            self.graph.inserting_before(self.graph.output(None))

            # Mapping of each node name to the node itself.
            #
            # This is useful for matching an FX node from a recorded ShapeEnv.graph
            # to the FX node of the ShapeEnv we are running the event on.
            #
            # Whenever you add a node to self.graph, you must add a mapping to this
            # variable. Otherwise, the built FX graph on the replayed ShapeEnv will
            # not be valid.
            self.name_to_node: Dict[str, torch.fx.Node] = {}

    def check_equal(self, other: "ShapeEnv") -> None:
        # ShapeEnv fields that are not relevant for the outcome of
        # ShapeEnv.produce_guards call:
        #   - Debugging variables
        #   - Translation validation related variables
        #   - Events recording related variables
        non_state_variable_names = (
            "counter",
            "log",
            "var_to_stack",
            "fx_node_cache",
            "graph",
            "validator",
            "check_recorded_events",
            "should_record_events",
            "is_recording",
            "tracked_fakes",
            "events",
            "source_name_to_debug_name",
            "_prev_cache_key",
            "_version_counter",
        )

        # Mapping of the value of each to-be-compared field into the values that
        # should actually be compared.
        #
        # You should modify this if, for example, the field that holds state and
        # debugging information. e.g. ShapeGuard holds the actual guard (sympy.Expr)
        # and the stack when it was added to the set of guards. In order to compare
        # it, we throw away the stack information.
        def map_value(key: str, value: Any) -> Any:
            if key in ("unbacked_symfloat_counter", "unbacked_symint_counter"):
                from copy import copy

                # For itertools.count(), we compare the next integer returned
                # by the count iterators. Not that we need to copy the iterator
                # first. Otherwise we are mutating the object.
                return next(copy(value))
            elif key == "guards":
                # Transform the list of ShapeGuard into a list of expressions.
                return [g.expr for g in value]
            elif key == "var_to_guards":
                # Transform the tuple of optional ShapeGuards of each entry into
                # a tuple of optional expressions.
                return {
                    s: (
                        lb.expr if lb is not None else None,
                        ub.expr if ub is not None else None,
                    )
                    for s, (lb, ub) in value.items()
                }
            elif key == "deferred_runtime_asserts":
                # Transform the list of RuntimeAsserts into a list of expressions.
                return {s: [ra.expr for ra in ras] for s, ras in value.items()}
            elif key == "name_to_node":
                # Compare just the set of keys is the same.
                return set(value.keys())
            return value

        shape_env_check_state_equal(self, other, non_state_variable_names, map_value)

    def snapshot_tracked_fakes(self) -> Optional[List[Any]]:
        if self.tracked_fakes is None:
            return None

        from torch._dynamo.variables.builder import TrackedFake

        def maybe_transform_fake(fake: TrackedFake):
            inner_fake = fake.fake \
                if isinstance(fake.fake, torch.SymInt) \
                else FakeTensorMeta.from_fake(fake.fake)
            # Even though TrackedFake accepts either a Union[SymInt, FakeTensor], here we give it a
            # FakeTensorMeta for two reasons:
            #   1. this is all the information we need when recording ShapeEnvEvents.
            #   2. it works even if each TrackedFake changes its metadata.
            return TrackedFake(inner_fake, fake.source, fake.policy)  # type: ignore[arg-type]

        return [maybe_transform_fake(fake) for fake in self.tracked_fakes]

    def inc_tracked_fakes_length(self) -> None:
        self.tracked_fakes_length += 1

    def set_tracked_fakes_length(self, i: int) -> None:
        self.tracked_fakes_length = i

    def last_event_index(self) -> int:
        return len(self.events) - 1

    @contextmanager
    def recording(self):
        self.is_recording = True
        try:
            yield
        finally:
            self.is_recording = False

    @record_shapeenv_event()
    def freeze(self):
        self.frozen = True

    def _create_symbol_for_source(self, source: Source) -> Optional[sympy.Symbol]:
        if not self._translation_validation_enabled:
            return None
        srcname = source.name()
        if source not in self.source_to_symbol:
            self.source_to_symbol[srcname] = sympy.Symbol(srcname, integer=True)
        return self.source_to_symbol[srcname]

    def _add_z3var(self, symbol: sympy.Symbol, type: Type) -> None:
        if self._translation_validation_enabled:
            self.validator.add_var(symbol, type)

    def _add_target_expr(self, expr) -> None:
        if self._translation_validation_enabled:
            self.validator.add_target_expr(expr)

    def _add_assertion(self, expr) -> None:
        if self._translation_validation_enabled:
            self.validator.add_assertion(expr)

    def _check_translation_validate(self) -> None:
        if self._translation_validation_enabled:
            self.validator.validate()

    @record_shapeenv_event()
    def create_fx_call_function(
            self,
            op: Callable,
            args: Tuple,
    ) -> Tuple[Optional[torch.fx.Node], bool]:
        # Cache this tuple in order to avoid duplicated nodes.
        node_key = (op, args)
        # Flags whether the returned node was cached or not.
        fresh = False

        if self._translation_validation_enabled and node_key not in self.fx_node_cache:
            from torch.fx.experimental.validator import z3op

            # Presence of None in the arguments implies that we should ignore this operation.
            if any(a is None for a in args):
                # We check if we are not mixing SymNode that should not be ignored
                # (fx_node is not None) with those that should (fx_node is None).
                assert all(not isinstance(a, torch.fx.Node) for a in args)
                return None, fresh

            fresh = True
            lifted_op = z3op(op, self.validator)

            # If translation validation is enabled, all arguments must have its
            # own FX node.
            assert all(a is not None for a in args), f"missing arg in FX graph ({op.__name__}): {args}"
            node = self.fx_node_cache[node_key] = self.graph.call_function(lifted_op, args)
            self.name_to_node[node.name] = node

        return self.fx_node_cache.get(node_key, None), fresh

    def create_fx_placeholder_and_z3var(
            self,
            symbol: sympy.Symbol,
            type: Type,
    ) -> Optional[torch.fx.Node]:
        if not self._translation_validation_enabled:
            return None

        node_key = (self.graph.placeholder, (symbol,))

        # Check if we haven't added this symbol already.
        # If so, skip the placeholder creation, as it
        # generates invalid Python code.
        if node_key not in self.fx_node_cache:
            # Add a Z3 variable according to 'type'.
            self._add_z3var(symbol, type)
            # Create the FX placeholder out of a mangled name.
            mangled_name = re.sub(r'[^a-zA-Z0-9]', '_', re.sub(r'[()]', '', symbol.name))
            node = self.fx_node_cache[node_key] = self.graph.placeholder(mangled_name)
            self.name_to_node[node.name] = node
            # Attach the 'symbol' to the placeholder so that we can retrieve
            # the Z3 variable later.
            node.meta["symbol"] = symbol

        return self.fx_node_cache[node_key]

    def remove_fx_node(self, node: Optional[torch.fx.Node]) -> None:
        if self._translation_validation_enabled and node is not None:
            self.name_to_node.pop(node.name)
            self.graph.erase_node(node)

    def add_fx_node_metadata(self, node: torch.fx.Node) -> None:
        from torch._dynamo.utils import get_current_node

        if self.should_record_events:
            node.meta[SHAPEENV_EVENT_KEY] = self.last_event_index()
            node.meta[CURRENT_NODE_KEY] = get_current_node()

    def _suppress_guards_tls(self):
        return getattr(TLS, "suppress_guards", False)

    @record_shapeenv_event()
    def suppress_guards_enter(self):
        TLS.suppress_guards = True

    @record_shapeenv_event()
    def suppress_guards_exit(self):
        TLS.suppress_guards = False

    @contextmanager
    def suppress_guards(self):
        self.suppress_guards_enter()
        try:
            yield
        finally:
            self.suppress_guards_exit()

    def _get_key(self):
        """
        Defines the current "state" of the guards we've accumulated in this ShapeEnv.
        Determines when we need to invalidate our cache
        """
        return (len(self.replacements), len(self.divisible), self.num_deferred_runtime_asserts)

    def _update_version_counter(self):
        # The shape environment is queried orders of magnitude more often than
        # it is changed, so we summarise the cache key into a linearly
        # increasing version counter which is cheaper to check in _lru_cache

        # Only update version counter if the state actually changed
        cur_key = self._get_key()
        if self._prev_cache_key != cur_key:
            self._prev_cache_key = cur_key
            self._version_counter += 1

    def _produce_dyn_sizes(self,
                           ex_size: Sequence[int],
                           source: Source,
                           symbolic_context: SymbolicContext
                           ) -> List[sympy.Expr]:
        return self._produce_dyn_sizes_from_int_tuple(tuple(ex.size()), source, symbolic_context)

    def _produce_dyn_sizes_from_int_tuple(self,
                                          tensor_size: Tuple[int],
                                          source: Source,
                                          symbolic_context: SymbolicContext,
                                          ) -> List[sympy.Expr]:
        assert all(not is_symbolic(val) for val in tensor_size), f"Expect size to be a plain tuple of ints but got {tensor_size}"
        from torch._dynamo.source import TensorPropertySource, TensorProperty
        _assert_symbol_context(symbolic_context)
        dynamic_dims = symbolic_context.dynamic_sizes
        constraint_dims = symbolic_context.constraint_sizes
        size = []
        for i, val in enumerate(tensor_size):
            size.append(self.create_symbol(
                val, TensorPropertySource(source, TensorProperty.SIZE, i), dynamic_dims[i], constraint_dims[i]
            ))
        return size

    def create_symbolic_sizes_strides_storage_offset(
        self,
        ex: torch.Tensor,
        source: Source,
        *,
        symbolic_context: Optional[SymbolicContext] = None,
    ):
        """
        Returns a list of symbolic sizes and strides for the given tensor.
        We try our best to express stride in terms of the sizes, so as to not
        introduce new symbolic variables.
        """

        # Dynamo may want to wrap FakeTensors with SymInt sizes up e.g. make_fx(opt_f(), tracing_mode="symbolic").
        # We create symbols in shape_env using the backed hints behind SymInt.

        # Case 1: when SymInt is backed, dynamo can proceed with FakeTensors that have concrete shape.
        # produce_guards will trigger specializations on the outer stuff

        # Case 2: when the SymInt is unbacked, we will throw an data dependent error in require_hint().
        #
        # It's probably good for now but it's important to note that this approach has implications for
        # the original shape_env when checking guards in different order.

        # Example:
        # ---------
        # Consider a function "opt_f" as shown below:

        # @torch.compile()
        # def opt_f(x: bool, y: Tensor):
        #   if x == True:
        #     return y + torch.randn([4])
        #   else:
        #     return y
        # Depending on the sequence of calls, we might install two different sets of guards:

        # 1. opt_f(False, y):
        #    - "x == False" (always works for any size y)

        # 2. opt_f(True, y):
        #    - Triggers recompilation and results in guards like:
        #      - "x == True and y.size(0) == 4"
        #      - (or "y.size(0) == 4 and x == True")

        # The order of checking the guards matters. In this specific example:
        # If True branch guard check precedes False branch and for True branch, y.size(0) check precedes x == True,
        # we may have an unnessary shape speciliazation for y.
        def maybe_specialize_sym_int_with_hint(maybe_sym) -> int:
            assert isinstance(maybe_sym, (int, torch.SymInt))
            if is_symbolic(maybe_sym):
                assert maybe_sym.node.shape_env is not self, \
                    "expect the symbol is created from an shape env other than current one."
                return maybe_sym.node.require_hint()
            return maybe_sym

        ex_size = tuple(maybe_specialize_sym_int_with_hint(sz) for sz in ex.size())
        ex_stride = tuple(maybe_specialize_sym_int_with_hint(sd) for sd in ex.stride())
        ex_storage_offset = maybe_specialize_sym_int_with_hint(ex.storage_offset())

        return self._create_symbolic_sizes_strides_storage_offset(
            ex_size,
            ex_stride,
            ex_storage_offset,
            [_is_dim_dynamic(ex, i) for i in range(ex.dim())],
            source,
            symbolic_context=symbolic_context,
        )

    @record_shapeenv_event()
    def _create_symbolic_sizes_strides_storage_offset(
        self,
        ex_size: Sequence[int],
        ex_stride: Sequence[int],
        ex_storage_offset: int,
        is_dim_dynamic: Sequence[bool],
        source: Source,
        *,
        symbolic_context: Optional[SymbolicContext] = None,
    ):
        dim = len(ex_size)

        # Reimplement the legacy behavior
        if symbolic_context is None:
            constraint_dims = [None] * dim
            dynamic_dims = []
            for i in range(dim):
                # NB: This is encapsulation breaking!  Legacy behavior was
                # bad.
                if is_dim_dynamic[i]:
                    r = DimDynamic.DYNAMIC
                elif self.assume_static_by_default:
                    r = DimDynamic.STATIC
                else:
                    r = DimDynamic.DUCK
                dynamic_dims.append(r)
            dynamic_dims = [DimDynamic.DUCK] * dim
            # symbolic_context is None - set one
            symbolic_context = StatelessSymbolicContext(dynamic_sizes=dynamic_dims, constraint_sizes=constraint_dims)
        # We got a StatelessSymbolicContext
        _assert_symbol_context(symbolic_context)
        constraint_dims = symbolic_context.constraint_sizes
        dynamic_dims = symbolic_context.dynamic_sizes

        # TODO: make this configurable from outside symbolic_context; we made a symbolic_context
        # decision here where if all sizes are static, we are going to
        # specialize all of the inner strides/offset too. We don't have to
        # do this.
        # TODO: This should be DYNAMIC, using DUCK for BC
        dynamic_strides = DimDynamic.STATIC if all(r == DimDynamic.STATIC for r in dynamic_dims) else DimDynamic.DUCK

        assert len(dynamic_dims) == dim, f"{len(dynamic_dims)} != {dim}"
        assert len(constraint_dims) == dim

        from torch._dynamo.source import TensorPropertySource, TensorProperty
        size: List[sympy.Expr] = self._produce_dyn_sizes_from_int_tuple(ex_size, source, symbolic_context)
        stride: List[Optional[sympy.Expr]] = [None] * len(size)
        for i, val in enumerate(ex_stride):
            if val in (0, 1):
                stride[i] = sympy.Integer(val)
        while any(x is None for x in stride):
            candidates = {
                ex_size[i] * ex_stride[i]: size[i] * stride[i]
                for i in range(len(size))
                if stride[i] is not None and ex_stride[i] >= 0
            }
            # iterate over unbound strides in sorted order
            val_list = sorted(
                [(ex_stride[i], i) for i in range(len(stride)) if stride[i] is None],
                key=lambda tup: (
                    # Order singletons by their coefficients.
                    # 1 here to order singletons after non-singletons.
                    (1, tup[0].node.singleton_coeff(), tup[1]) if is_singleton(tup[0])
                    else (0, *tup)
                )
            )
            for _, i in val_list:
                if stride[i] is None and ex_stride[i] in candidates:
                    stride[i] = candidates[ex_stride[i]]
                    candidates[ex_size[i] * ex_stride[i]] = size[i] * stride[i]

            if any(x is None for x in stride):
                # bind the smallest unbound stride to a new variable
                val, i = min(
                    [
                        (ex_stride[i], i)
                        for i in range(len(stride))
                        if stride[i] is None
                    ]
                )
                stride[i] = self.create_symbol(
                    val,
                    TensorPropertySource(source, TensorProperty.STRIDE, i),
                    dynamic_dim=dynamic_strides,
                    constraint_dim=None,
                )
        assert all(x is not None for x in stride)

        sym_sizes = [
            self.create_symintnode(
                sym,
                hint=hint,
                source=TensorPropertySource(source, TensorProperty.SIZE, i),
                symbolic_context=symbolic_context
            )
            for i, (sym, hint) in enumerate(zip(size, ex_size))
        ]
        sym_stride = []
        for i, stride_expr in enumerate(stride):
            # NB: Don't duck size the stride; instead use the expression
            # we computed
            assert stride_expr is not None
            sym_stride.append(self.create_symintnode(
                stride_expr, hint=ex_stride[i], source=TensorPropertySource(source, TensorProperty.STRIDE, i),
                symbolic_context=symbolic_context))
        sym_storage_offset = self.create_symintnode(
            self.create_symbol(
                ex_storage_offset,
                TensorPropertySource(source, TensorProperty.STORAGE_OFFSET),
                dynamic_dim=DimDynamic.DYNAMIC,
                constraint_dim=None,
            ),
            hint=ex_storage_offset,
            source=TensorPropertySource(source, TensorProperty.STORAGE_OFFSET), symbolic_context=symbolic_context)
        return tuple(sym_sizes), tuple(sym_stride), sym_storage_offset

    # If you know what the current hint value of the SymInt to be created
    # is, pass it into hint.  Otherwise, pass None and we will make our best
    # guess
    @record_shapeenv_event()
    def create_symintnode(
            self,
            sym: "sympy.Expr",
            *,
            hint: Optional[int],
            source: Optional[Source] = None,
            symbolic_context: Optional[SymbolicContext] = None,
    ):
        source_name = source.name() if source else None

        if self._translation_validation_enabled and source is not None:
            # Create a new symbol for this source.
            symbol = self._create_symbol_for_source(source)
            assert symbol is not None

            # Create a new FX placeholder and Z3 variable for 'symbol'.
            fx_node = self.create_fx_placeholder_and_z3var(symbol, int)

            # Add an equality assertion for the newly created symbol and 'sym'.
            self._add_assertion(sympy.Eq(symbol, sym))
        else:
            fx_node = None

        # see note [Tensor Fakification and Symbol Caching]
        if isinstance(symbolic_context, StatefulSymbolicContext) and source_name:
            if source_name in symbolic_context.source_to_symint_node_cache:
                return symbolic_context.source_to_symint_node_cache[source_name]

        if isinstance(sym, sympy.Integer):
            if hint is not None:
                assert int(sym) == hint
            out = int(sym)
        else:
            out = SymInt(SymNode(sym, self, int, hint, fx_node=fx_node))
        if isinstance(symbolic_context, StatefulSymbolicContext) and source_name:
            symbolic_context.source_to_symint_node_cache[source_name] = out
        return out

    @record_shapeenv_event()
    def create_unspecified_symint_and_symbol(self, value, source, dynamic_dim):
        return self.create_symintnode(
            self.create_unspecified_symbol(
                value,
                source=source,
                dynamic_dim=dynamic_dim,
            ),
            hint=value,
            source=source,
        )

    def create_symboolnode(self, sym: "sympy.Expr"):
        # This function is only being used in serialization, so we do not track it
        # for validation.
        return SymBool(SymNode(sym, self, bool, None))

    @record_shapeenv_event()
    def create_unbacked_symfloat(self):
        symbol: sympy.Symbol = sympy.Symbol(f"f{next(self.unbacked_symfloat_counter)}")
        self.counter["create_unbacked_symbol"] += 1
        self.var_to_stack[symbol] = CapturedTraceback.extract(skip=1)
        self.var_to_range[symbol] = ValueRanges.unknown()

        # Create a new FX placeholder and Z3 variable for 'symbol'.
        fx_node = self.create_fx_placeholder_and_z3var(symbol, float)

        return SymFloat(SymNode(symbol, self, float, None, fx_node=fx_node))

    @record_shapeenv_event()
    def create_unbacked_symint(self):
        symbol: sympy.Symbol = sympy.Symbol(f"i{next(self.unbacked_symint_counter)}", integer=True)
        self.counter["create_unbacked_symbol"] += 1
        self.var_to_stack[symbol] = CapturedTraceback.extract(skip=1)
        vr = self.var_to_range[symbol] = self._default_unspecified_value_range()

        # Create a new FX placeholder and Z3 variable for 'symbol'.
        fx_node = self.create_fx_placeholder_and_z3var(symbol, int)

        fsummary, user_tb, maybe_user_loc = self._get_stack_summary()
        log.info("create_unbacked_symbol %s [%s, %s]%s (%s)", symbol, vr.lower, vr.upper, maybe_user_loc, format_frame(fsummary))

        return SymInt(SymNode(symbol, self, int, None, fx_node=fx_node))

    def is_unbacked_symint(self, symbol: sympy.Symbol) -> bool:
        # NB: keep synced with free_unbacked_symbols
        return str(symbol).startswith("i")

    @record_shapeenv_event()
    def create_unbacked_symbool(self):
        symbol: sympy.Symbol = sympy.Symbol(f"i{next(self.unbacked_symint_counter)}", integer=True)
        self.counter["create_unbacked_symbol"] += 1
        self.var_to_stack[symbol] = CapturedTraceback.extract(skip=1)
        self.var_to_range[symbol] = ValueRanges(0, 1)

        # Create a new FX placeholder and Z3 variable for 'symbol'.
        fx_node = self.create_fx_placeholder_and_z3var(symbol, bool)

        return SymBool(SymNode(sympy.Eq(symbol, 1), self, bool, None, fx_node=fx_node))

    @record_shapeenv_event()
    def create_unspecified_symbol(
        self,
        val: Union[int, SymInt],
        source: Source,
        dynamic_dim: DimDynamic = DimDynamic.DUCK,
        constraint_dim: DimConstraint = None,  # NB: includes None
    ) -> "sympy.Expr":
        # 'positive' is None for unspecified symbols, since we can't
        # assume that it will be neither positive nor negative.

        # We don't want to specialize zero one val for unspecified symbol
        # so that we can always get a new symbol despite val.
        return self.create_symbol(val, source, dynamic_dim, constraint_dim, positive=None, do_not_specialize_zero_one=True)

    @record_shapeenv_event()
    def create_symbol(
        self,
        val: int,
        source: Source,
        dynamic_dim: DimDynamic = DimDynamic.DUCK,
        constraint_dim: DimConstraint = None,  # NB: includes None
        positive: Optional[bool] = True,
        do_not_specialize_zero_one: bool = False,
    ) -> "sympy.Expr":
        if do_not_specialize_zero_one:
            specialize_zero_one = False
        else:
            specialize_zero_one = self.specialize_zero_one

        assert isinstance(source, Source), f"{type(source)} {source}"
        assert not (positive and val < 0), f"positive set for negative value: {val}"
        # It's always sound to allocate a symbol as DYNAMIC.  If the user
        # constrained the symbol, force the symbolic_context to DYNAMIC, because our
        # constraint code will do weird stuff if, e.g., it's duck shaped
        if constraint_dim is not None:
            dynamic_dim = DimDynamic.DYNAMIC

        if dynamic_dim is DimDynamic.STATIC:
            return sympy.Integer(val)

        elif dynamic_dim is DimDynamic.DUCK:
            # duck_shape can be used to globally turn off duck shaping, even
            # if it was requested
            duck = self.duck_shape
        elif dynamic_dim is DimDynamic.DYNAMIC:
            duck = False
        else:
            raise AssertionError(f"unhandled dynamic_dim {dynamic_dim}")

        if val in (0, 1) and specialize_zero_one:
            r = self.val_to_var[val]
        elif not duck or val not in self.val_to_var:
            # If we're not duck shaping, we always create a new symbol
            # Even if we're duck shaping, if we haven't seen this particular
            # value before, we also create a new symbol
            sympy_expr = sympy.Symbol(f"s{len(self.var_to_val)}", positive=positive, integer=True)
            # We always associate vars to vals
            if isinstance(val, int):
                self.var_to_val[sympy_expr] = sympy.Integer(val)
            else:
                # Only used for jagged layout nested tensors
                self.var_to_val[sympy_expr] = SingletonInt(val.node.singleton_int(), coeff=val.node.singleton_coeff())

            # Do the appending later, because we always want to populate this
            self.var_to_sources[sympy_expr] = []
            # Create a Z3 variable for the new symbol.
            self._add_z3var(sympy_expr, int)

            if duck:
                # Make sure to reuse this symbol for subsequent duck shaping
                self.val_to_var[val] = sympy_expr

            if isinstance(val, int):
                if positive:
                    # Add assertions for the newly created symbols
                    self._add_assertion(sympy_expr > 1)

                    # Apply default range, which assumes not zero-one
                    self.var_to_range[sympy_expr] = self._default_value_range()
                else:
                    self.var_to_range[sympy_expr] = self._default_unspecified_value_range()

                # Small performance optimization: if we have a min-max constraint,
                # we can proactively narrow to that range
                if isinstance(constraint_dim, StrictMinMaxConstraint):
                    assert not duck
                    self.var_to_range[sympy_expr] &= constraint_dim.vr

                vr = self.var_to_range[sympy_expr]

                if val not in vr:
                    raise ConstraintViolationError(f"{val} not in range [{vr.lower}, {vr.upper}]")

                # Initialize default runtime range to match compile time range,
                # for backed SymInts (this is allowed to diverge for unbacked)
                self.runtime_var_to_range[sympy_expr] = vr

                range_str = f"[{vr.lower}, {vr.upper}]"
            else:
                # Skip var_range logic for SingletonInt
                # Only used for jagged layout nested tensors
                range_str = ""

            r = sympy_expr
            self.log.info("create_symbol %s = %s for %s %s", sympy_expr, val, source.name(), range_str)
            self.counter["create_symbol"] += 1
        else:
            # This implements duck-shaping: input sizes that match are assigned
            # the same symint
            r = self.val_to_var[val]
            self.log.debug("create_symbol %s duck sized %s", r, source.name())

        if isinstance(r, sympy.Symbol):
            self.var_to_sources[r].append(source)

        return r

    def debug_name(self, source):
        src_name = source.name()
        return self.source_name_to_debug_name.get(src_name, src_name)

    def render_range_for_constraint_violation(self, source, c):
        if isinstance(c, StrictMinMaxConstraint):
            lower, upper = c.vr.lower, c.vr.upper
            default = self._default_value_range()
            if lower <= default.lower:
                lower = None
            if upper >= default.upper:
                upper = None
            c_render = f"{self.debug_name(source)} = {source.name()} in the specified range"
            if lower is not None and upper is not None:
                c_render += f" {lower} <= {self.debug_name(source)} <= {upper}"
            elif lower is None and upper is not None:
                c_render += f" {self.debug_name(source)} <= {upper}"
            elif lower is not None and upper is None:
                c_render += f" {lower} <= {self.debug_name(source)}"
            return c_render
        return c.render(source)

    # Generates a list of guards strings which, when evaluated in a context that
    # defines tensors for all the sources, returns True or False depending
    # on if the guards in the list evaluated to True or not.  Primarily used by Dynamo,
    # but this is also helpful for manual testing of guards (see
    # evaluate_guards_for_args)
    #
    # For convenience in testing, a source is allowed to be a str,
    # in which case we will assume it is a LocalSource
    #
    # simplified lets you omit duck sizing, equality and 0/1 guards.
    # This is useful for testing when you don't care about the boilerplate
    # guards, and it may be helpful for user output too (be careful though;
    # some equality guards are nontrivial!  It would be nice to get simplified
    # output to print them too).  It's private because it's not
    # intended for normal use
    def produce_guards(
        self,
        placeholders,
        sources,
        source_ref=lambda n: n.name(),
        *,
        input_policies: Optional[DimList[CreateSymbolicPolicy]] = None,
        equalities_inputs: Optional[Set[Tuple[Source, Source]]] = None,
        _simplified=False,
        # Indicates if we should produce guards for known static values.
        ignore_static=True,
    ) -> List[str]:
        self.log.info("produce_guards")

        # Check if we get to the same ShapeEnv state by replaying the recorded events.
        # This will create a new ShapeEnv instance, and call all recorded function
        # calls on this new instance. Finally, it will check whether this new instance
        # has equal state.
        #
        # It's important that we do it in the begining of this function, since it modifies
        # self.dim_constraints through its execution. Changes that happen in this method
        # aren't interesting, since this is the function call we wish to reproduce at the
        # end. If we wish to simply reproduce ShapeEnv instances even after this call,
        # this method should also be recorded.
        if self.check_recorded_events:
            shape_env = replay_shape_env_events(self.events)
            self.check_equal(shape_env)

        assert len(placeholders) == len(sources)
        Tensorlike = (torch.Tensor, FakeTensorMeta)

        def _create_no_constraints_policy(t):
            return FreshCreateSymbolicPolicy(
                # Ignored; only the constraints part is relevant below.
                dynamic_sizes=[DimDynamic.DYNAMIC] * t.dim(),
                constraint_sizes=[None] * t.dim()
            )

        # Expand optional inputs, or verify invariants are upheld
        if input_policies is None:
            input_policies = [
                _create_no_constraints_policy(t) if isinstance(t, Tensorlike)
                else None for t in placeholders
            ]
        else:
            assert len(input_policies) == len(placeholders)
            for i, (t, policy) in enumerate(zip(placeholders, input_policies)):
                if isinstance(t, Tensorlike):
                    if policy is None:
                        policy_inputs[i] = _create_no_constraints_policy(t)
                else:
                    assert isinstance(t, (SymInt, int))
                    assert not isinstance(policy, list)

        # It took a lot of sweat to figure out the algorithm here.  Let's
        # explain how it works.
        #
        # The ShapeEnv lifecycle looks something like this:
        #
        # - For each input, you either generate a fresh Sympy symbol (s0) to
        #   represent its value (a binding site), or you reuse some
        #   preexisting symbol or expression, skipping the symbol allocation
        #   (e.g., duck sizing to a preexisting symbol, or expressing a
        #   stride as a multiplication of a separate stride and size.)
        #   Naively, you might expect to bind a fresh Sympy symbol for
        #   every input, but this is fairly wasteful as most of these
        #   symbols immediately simplify away, and if you don't eagerly
        #   specialize, e.g., 0/1 symbols, you end up with very complicated
        #   expressions that are not optimizable in practice.
        #
        # - You perform some compute on these symbols, occasionally
        #   introducing guards on boolean expressions on these symbols.
        #   In particular, whenever we guard on equality (_maybe_guard_eq),
        #   we can simplify shapes; e.g., when s0 == s1 * 2, we can now
        #   replace all occurrences of s0 with s1 * 2.  Sometimes, a
        #   boolean expression evaluation doesn't introduce a guard, as
        #   the guard is already entailed by the simplifications we have
        #   applied.
        #
        # - In the end, you have a bunch of replacements (saying how to
        #   simplify shapes) and a bunch of guards (all the equality guards
        #   are trivial, because they're covered by the replacements).
        #
        # From the ShapeEnv, we must generate a Python expression that, when
        # evaluated on a set of inputs, tells us whether or not these boolean
        # expressions would have evaluated in the same way.  However,
        # we cannot easily compute this, as we elide recording boolean
        # expressions when we think they are vacuously true.  Thus, we seek
        # an approximation: we must generate an expression, if true, would have
        # produced an "equivalent" ShapeEnv, which would answer guard
        # expressions in the same way.
        #
        # Our notion of equivalence is a bit subtle.  For example, consider
        # the ShapeEnv created from an input of size (5, 4) versus (4, 4)
        # (no other guards.)  Duck sizing would generate (s0, s1) in the first
        # case but (s0, s0) in the second.  We do NOT assume that size
        # variables are disjoint; so in fact a graph that assumes the input
        # could be (s0, s1) subsumes (s0, s0) (setting s0 == s1), but not
        # vice versa.  However, consider an analogous case (1,) versus (2,).
        # Duck sizing generates (1,) and (s0,); the (s0,) graph does NOT
        # subsume the (1,) graph because we assume that any size variables
        # is NOT 0/1 (and make simplifications according to this; e.g., if
        # we queried s0 == 0, we would immediately return False without
        # returning a guard.)
        #
        # So, it is perhaps easier to flip things on their head: the guard
        # expressions we generate here say what simplifications are valid,
        # and what are not.  Below, we explain each of the guard expressions
        # we generate

        # TODO: Make this more efficient by binding all the size/stride/offsets
        # to locals before performing tests on them.

        from torch._dynamo.source import TensorPropertySource, TensorProperty, NegateSource

        # Actual codegen must be delayed as we don't necessarily know what
        # the symbol mapping is
        input_guards = []

        symbol_to_source = collections.defaultdict(list)
        symbol_to_constraints = collections.defaultdict(set)
        constraint_violations : List[Tuple[bool, Callable[[], str]]] = []

        def record_constraint_violation(warn_only, debug_name, msg, hint=None):
            constraint_violations.append(
                (warn_only, debug_name, lambda: f"{msg}{hint()}" if hint else msg)
            )

        def is_dim(src):
            return isinstance(src, TensorPropertySource) and src.prop is TensorProperty.SIZE

        if equalities_inputs:
            source_index = {}
            for i, src in enumerate(sources):
                source_index[src.name()] = i

            def get_symbol(tensor_dim_src):
                fake = placeholders[source_index[tensor_dim_src.base.name()]]
                symint = fake.shape[tensor_dim_src.idx]
                assert isinstance(symint, torch.SymInt)
                return symint.node.expr

            for src1, src2 in equalities_inputs.source_pairs:
                s1, s2 = get_symbol(src1), get_symbol(src2)
                concrete_val = self.evaluate_expr(sympy.Eq(s1, s2))
                if not concrete_val:
                    raise ConstraintViolationError(
                        f"{src1.name()} = {self.var_to_val[s1]}"
                        " is not equal to "
                        f"{src2.name()} = {self.var_to_val[s2]}"
                    )

        # How do we know what the value of s0 is?  Fresh variables can only be
        # bound by inputs, so there MUST be some other input which binds the
        # variable.  If there is no such input, this is an error in our
        # system.  We record where all symbols come from, to help you diagnose
        # why those symbols didn't occur.
        #
        # In fact, generally speaking it is only possible for the "outermost"
        # user of a ShapeEnv to evaluate the guards, because some inputs may
        # not be available to inner levels.  For example, Dynamo can guard on
        # tensors that never actually become graph arguments (they are
        # pruned).  In this case, only Dynamo knows about these arguments.
        def track_symint(source, val, constraint=None):
            log.debug("track_symint %s %s %s", LazyString(source.name), val, constraint)
            assert not isinstance(val, SymInt) or is_symbolic(val)

            if isinstance(val, SymInt) and val.node.maybe_as_int() is not None:
                val = val.node.maybe_as_int()

            if isinstance(val, SymInt):
                s = val.node.expr
                if isinstance(s, sympy.Symbol):
                    symbol_to_source[s].append(source)
                    if constraint is not None:
                        symbol_to_constraints[s].add(constraint)
                elif isinstance(-s, sympy.Symbol):
                    symbol_to_source[-s].append(NegateSource(source))
                else:
                    constraint_violated = False
                    if isinstance(constraint, StrictMinMaxConstraint):
                        # try inferring the ranges of the expr s
                        sym_vrs = {x: self.var_to_range.get(x, None) for x in s.free_symbols}
                        if all(vr is not None for vr in sym_vrs.values()):
                            expr_vr = bound_sympy(s, sym_vrs)
                            if (expr_vr != constraint.vr):
                                # the expr and constrain ranges don't match
                                constraint_violated = True
                        else:
                            # some of the free symbols in s don't have ranges
                            constraint_violated = True
                    elif isinstance(constraint, RelaxedUnspecConstraint):
                        if s.is_number:
                            i = int(s)
                            # Don't complain about 0/1 specialization, we
                            # expect to have to compile in this case anyway
                            if i not in (0, 1):
                                constraint_violated = True
                    if constraint_violated:
                        def hint(s):
                            sexpr = ShapeGuardPrinter(symbol_to_source, source_ref, self.var_to_sources).doprint(s)
                            return f"{sexpr}."

                        var_with_range = self.render_range_for_constraint_violation(source, constraint)
                        msg = (
                            f"Not all values of {var_with_range} are valid because "
                            f"{self.debug_name(source)} was inferred to be equal to "
                        )
                        record_constraint_violation(
                            constraint.warn_only,
                            self.debug_name(source),
                            msg,
                            hint=functools.partial(hint, s),
                        )

                input_guards.append((source, s))
            else:
                s = sympy.Integer(val)
                input_guards.append((source, s))
                constraint_violated = False
                if isinstance(constraint, StrictMinMaxConstraint):
                    constraint_violated = True
                elif isinstance(constraint, RelaxedUnspecConstraint):
                    # Don't complain about 0/1 specialization, we
                    # expect to have to compile in this case anyway
                    if val not in (0, 1):
                        constraint_violated = True
                if constraint_violated:
                    var_with_range = self.render_range_for_constraint_violation(source, constraint)
                    msg = (
                        f"Not all values of {var_with_range} are valid because "
                        f"{self.debug_name(source)} was inferred to be a constant ({val})."
                    )
                    record_constraint_violation(constraint.warn_only, self.debug_name(source), msg)

        for t, source, policy in zip(placeholders, sources, input_policies):
            if isinstance(source, str):
                from torch._dynamo.source import LocalSource
                source = LocalSource(source)
            assert isinstance(source, Source)
            if t is None:
                continue
            if isinstance(t, (SymInt, int)):
                track_symint(source, t)
                continue
            assert isinstance(t, Tensorlike)
            if is_traceable_wrapper_subclass(t):
                from torch._dynamo.source import AttrSource

                assert isinstance(policy, SubclassCreateSymbolicPolicy)

                # For subclasses, we need to track symints on BOTH the outer
                # and inner tensors.
                sources_tensors_constraints = [
                    (source, t, policy.outer_policy.constraint_sizes)
                ]
                attrs, _ = t.__tensor_flatten__()
                for attr in attrs:
                    inner_t = getattr(t, attr)
                    inner_policy = policy.inner_policies[attr]

                    # TODO: If we ever support subclasses as inner tensors, this will
                    # have to change.
                    assert isinstance(inner_policy, FreshCreateSymbolicPolicy)

                    sources_tensors_constraints.append((
                        AttrSource(source, attr),
                        inner_t,
                        inner_policy.constraint_sizes
                    ))
            else:
                sources_tensors_constraints = [(source, t, policy.constraint_sizes)]

            for src, curr_t, constraint in sources_tensors_constraints:
                for i, ss in enumerate(curr_t.size()):
                    property_source = TensorPropertySource(src, TensorProperty.SIZE, i)
                    track_symint(property_source, ss, constraint[i])
                for i, ss in enumerate(curr_t.stride()):
                    track_symint(TensorPropertySource(src, TensorProperty.STRIDE, i), ss)
                track_symint(TensorPropertySource(src, TensorProperty.STORAGE_OFFSET), curr_t.storage_offset())

        # 1. Every input must equal the final simplified symbolic expression
        #    stored on the placeholder.  Given a placeholder (s0*2, s1),
        #    if we have an input (2, 3), we must show s0*2 == 2 and s1 == 3.
        #    This does a lot of work: it covers duck sizing and equality guards.
        exprs = []
        self.dim_constraints = DimConstraints(
            symbol_to_source,
            self.var_to_val,
            set(symbol_to_constraints.keys()),
            self.source_name_to_debug_name,
        )

        if not _simplified:
            for source, expr in input_guards:
                if self._translation_validation_enabled:
                    # Ignore sources that were not turned into SymInts.
                    srcname = source.name()
                    if srcname in self.source_to_symbol:
                        self._add_target_expr(sympy.Eq(self.source_to_symbol[srcname], expr))

                # Small optimization
                if (
                    isinstance(expr, sympy.Symbol) and
                    symbol_to_source.get(expr) and
                    source == symbol_to_source[expr][0]
                ):
                    continue

                # This logic excludes static values found on tensors from guarding, because
                # dynamo's check_tensor_fn does that (see guards.cpp).
                # However, for non tensor sources, we still need to guard here.
                if ignore_static and isinstance(source, TensorPropertySource):
                    if expr.is_number:
                        self.log.debug("Skipping guard %s", f"{source_ref(source)} == {expr}")
                        continue

                if is_dim(source):
                    self.dim_constraints.add_equality(source, expr)

                sexpr = ShapeGuardPrinter(symbol_to_source, source_ref, self.var_to_sources).doprint(expr)
                exprs.append(f"{source_ref(source)} == {sexpr}")
                if (
                    isinstance(expr, sympy.Symbol) and
                    expr in symbol_to_constraints and
                    isinstance(source, TensorPropertySource)
                    and source.prop is TensorProperty.SIZE
                    and equalities_inputs and
                    not equalities_inputs.is_equal(source, symbol_to_source[expr][0])
                ):
                    msg = (
                        f"The values of {self.debug_name(source)} = {source.name()} and "
                        f"{self.debug_name(symbol_to_source[expr][0])} = {symbol_to_source[expr][0].name()} "
                        "must always be equal."
                    )
                    record_constraint_violation(equalities_inputs.warn_only, self.debug_name(source), msg)
                # NB: Not necessary to report constraint violations here:
                # constraints are guaranteed to be on symbols (we've already
                # caught constants and non-atomic expressions), so we only
                # have relational constraints, but we don't support those
                # at the moment

        # 2. Every guard must evaluate to True (but remember many guards
        #    like s0 == s1*2 because trivial due to simplification)
        issued = set()

        def issue_guard(guard: ShapeGuard) -> None:
            expr = self.simplify(guard.expr)

            # Avoid re-issueing the same guard.
            if expr in issued:
                return

            issued.add(expr)

            try:
                is_trivial = False
                if any(is_dim(source) for s in expr.free_symbols for source in symbol_to_source[s]):
                    is_trivial = self.dim_constraints.add(expr)
                guard_expr = ShapeGuardPrinter(symbol_to_source, source_ref, self.var_to_sources).doprint(expr)
                exprs.append(guard_expr)
                self._add_target_expr(expr)
                # A non-relational constraint on a single sizevar can violate
                # a constraint
                if not is_trivial and len(expr.free_symbols) == 1:
                    symbol = next(iter(expr.free_symbols))
                    source = symbol_to_source[symbol][0]
                    constraints = symbol_to_constraints[symbol]
                    for c in constraints:
                        if isinstance(c, StrictMinMaxConstraint):
                            var_with_range = self.render_range_for_constraint_violation(source, c)
                            msg = (
                                f"Not all values of {var_with_range} "
                                f"satisfy the generated guard {guard_expr}."
                            )
                            record_constraint_violation(c.warn_only, self.debug_name(source), msg)
                        elif isinstance(c, RelaxedUnspecConstraint):
                            # This is fine, we allow guards here as long as it
                            # didn't constrain it to one value  (we don't
                            # actually know this; this depends on our
                            # ValueRanges reasoning capability)
                            pass
                        else:
                            raise AssertionError(f"unrecognized constraint {c}")
            except Exception:
                self.log.warning("Failing guard allocated at: \n%s", ''.join(guard.stack.format()))
                raise

        # First, issue all the non-trivial guards.
        for guard in self.guards:
            if self._maybe_evaluate_static(guard.expr) is not None:
                continue
            issue_guard(guard)

        # Then, issue the guards that refine the value range of tracked symbols.
        # We need to explicitly issue these guards, since they are the ones that
        # guarantee the symbol's value range. Plus, due to the updated value
        # range, they may be skipped in the previous step.
        for symbol, guards in self.var_to_guards.items():
            if symbol not in symbol_to_source:
                continue
            for guard in guards:
                if guard is not None:
                    issue_guard(guard)

        # 3. Every symbol must be within its value range (this handles 0/1
        # specialization too).  NB: because we never update value ranges
        # except in case of explicit user annotation, these are not included
        # in simplified.  However, when we start updating value ranges
        # these should probably get reported in tests too
        if not _simplified:
            for symbol, sources in symbol_to_source.items():
                r = self.runtime_var_to_range.get(symbol)
                if r is None:
                    if symbol not in self.var_to_range:
                        continue
                    r = self.var_to_range[symbol]

                assert sources
                assert symbol.is_integer
                g_lower, g_upper = self.var_to_guards.get(symbol, (None, None))
                bounds = []
                if r.lower != -sympy.oo and g_lower is None:
                    if any(is_dim(source) for source in sources):
                        self.dim_constraints.add(sympy.Ge(symbol, r.lower))
                    bounds.append(str(r.lower))
                bounds.append(source_ref(sources[0]))
                # NB: This looks like an off-by-one error but it's not: the
                # upper bound may be sys.maxsize - 1 because we intentionally
                # exclude sys.maxsize from our bounds to deal with direct
                # == INT_MAX guards, but it's still dumb to actually test it.
                # Note that you can be off by a pretty large constant and it
                # won't matter because sizes in practice will be no where near
                # the 64-bit limit.
                if r.upper != sympy.oo and r.upper < sys.maxsize - 1 and g_upper is None:
                    if any(is_dim(source) for source in sources):
                        self.dim_constraints.add(sympy.Le(symbol, r.upper))
                    bounds.append(str(r.upper))
                if len(bounds) > 1:
                    exprs.append(" <= ".join(bounds))

        if constraint_violations:
            warn_msgs = []
            error_msgs = []
            debug_names = set()
            for warn_only, debug_name, msg in constraint_violations:
                if warn_only:
                    msg = f"  {len(warn_msgs) + 1}. {msg()}"
                    warn_msgs.append(msg)
                else:
                    msg = f"  - {msg()}"
                    error_msgs.append(msg)
                    debug_names.add(debug_name)
            if len(error_msgs) > 0:
                debug_names = ', '.join(debug_names)
                err = '\n'.join(error_msgs)
                raise ConstraintViolationError(
                    f"Constraints violated ({debug_names})! "
                    "For more information, run with TORCH_LOGS=dynamic.\n"
                    f"{err}"
                )
            elif len(warn_msgs) > 0:
                log.debug("%s Warning only constraints violated", len(warn_msgs))

        signpost_event(
            "dynamic",
            "produce_guards",
            {
                **self.co_fields,
                **self.counter,
                "num_guards": len(exprs),
                "free_symbols": sum(1 for v in symbol_to_source.values() if v),
            },
        )

        if self._translation_validation_enabled:
            from torch.fx.experimental.validator import PopulateValidator

            # Add all deferred runtime assertions; these are not technically
            # handled by produce_guards but we need to put them in the target
            # set
            for ras in self.deferred_runtime_asserts.values():
                for ra in ras:
                    self._add_target_expr(ra.expr)

            # Add value range bound guards for all symbols with no trivial bounds.
            # Reason: '_maybe_evaluate_static' may eliminate guards based on the
            # refined value ranges.
            #
            # NB: do NOT use runtime var ranges, they're unsound!  You will
            # only get correct TV with the compile-time ranges.
            for sym, vr in self.var_to_range.items():
                if vr.lower != -sympy.oo:
                    self._add_target_expr(sympy.Le(vr.lower, sym))
                if vr.upper != sympy.oo:
                    self._add_target_expr(sympy.Le(sym, vr.upper))

            # Before validating, populate the input of the validator with the
            # built FX graph.
            with fx_traceback.preserve_node_meta():
                PopulateValidator(self.graph, self.validator).run()

        self._check_translation_validate()
        return exprs

    def produce_guards_expression(self, placeholders, ignore_static=True):
        """
        Expected to be used with evaluate_guards_expression(). Produces the guards
        for the given placeholders and returns a string expression to be evaluated
        by evaluate_guards_expression given concrete values for the placeholders.
        """
        from torch._dynamo.source import LocalSource
        arg_names = [f"t{i}" for i in range(len(placeholders))]
        guards = self.produce_guards(placeholders, [LocalSource(a) for a in arg_names], ignore_static=ignore_static)
        if guards:
            return " and ".join(guards)
        return None

    def evaluate_guards_expression(self, code, args):
        """
        Expected to be used with produce_guards_expression(). Evaluates an expression
        generated by produce_guards_expression for the given concrete args.
        """
        arg_names = [f"t{i}" for i in range(len(args))]
        return eval(code, SYMPY_INTERP, {"L": dict(zip(arg_names, args))})

    def evaluate_guards_for_args(self, placeholders, args, *, ignore_static=True):
        code = self.produce_guards_expression(placeholders, ignore_static=ignore_static)
        if code:
            return self.evaluate_guards_expression(code, args)
        return True

    def bind_symbols(self, placeholders, args):
        # Given a paired list of placeholders (fake tensors with
        # symbolic sizes) and concrete arguments (regular tensors
        # with real sizes), returns a dictionary mapping each
        # symbol to its real value.  So for example, if you
        # have a placeholder with size (s0, s1), binding
        # (2, 4) to it will give you {s0: 2, s1: 4}.  This is
        # not guaranteed to bind ALL symbols in the ShapeEnv;
        # we can't bind a symbol if it doesn't occur in any placeholder,
        # and symbols that already have replacements won't get bindings.

        # This is a little duplicative with evaluate_guards but
        # it's different enough that it seemed cleanest to make
        # another copy.  This assumes the guards are already checked,
        # though if it's cheap we'll check for shenanigans
        bindings: Dict[sympy.Symbol, int] = {}

        def bind_symint(arg, val):
            if isinstance(val, SymInt):
                s = val.node.expr

                if isinstance(s, sympy.Symbol):
                    if s in bindings:
                        assert bindings[s] == arg, f"{bindings[s]} != {arg}"
                    else:
                        bindings[s] = arg
                elif isinstance(-s, sympy.Symbol):
                    if -s in bindings:
                        assert bindings[-s] == -arg, f"{bindings[-s]} != {-arg}"
                    else:
                        bindings[-s] = -arg

        for t, arg in zip(placeholders, args):
            if t is None:
                continue
            if isinstance(t, SymInt):
                bind_symint(arg, t)
                continue
            assert isinstance(t, torch.Tensor)
            for i, s in enumerate(t.size()):
                bind_symint(arg.size(i), s)
            for i, s in enumerate(t.stride()):
                bind_symint(arg.stride(i), s)
            bind_symint(arg.storage_offset(), t.storage_offset())

        return bindings

    def get_nontrivial_guards(self):
        return [self.simplify(guard.expr) for guard in self.guards if self._maybe_evaluate_static(guard.expr) is None]

    def format_guards(self, verbose=False):
        def format_tb(tb):
            if not verbose:
                return ""
            return f"\n   Guarded at:\n{''.join('   ' + l for l in tb.format())}"

        return '\n'.join(f" - {guard.expr}{format_tb(guard.stack)}" for guard in self.guards)

    def get_shape_groups(self):
        shape_groups = collections.defaultdict(list)
        for k, v in self.replacements.items():
            shape_groups[v].append(k)
        return shape_groups

    @_lru_cache
    def _maybe_evaluate_static(
        self, expr: "sympy.Expr", *, unbacked_only: bool = False, compute_hint: bool = False,
        expect_rational=True,
    ) -> "Optional[sympy.Expr]":
        """
        Tries to evaluate expr without introducing guards

        If unbacked_only == True, then we only do substitutions on
        unbacked SymInts (leaving regular hinted integers alone).  This could
        result in an expression that still contains backed SymInts, which you
        could then potentially guard on.

        Use compute_hint == True if you are trying to compute a non-binding
        hint for the particular hint values of backed SymInts, e.g., if
        s0 happens to be 3 this run, compute_hint will subsitute s0 with 3.
        """
        expr = self.simplify(expr)

        if compute_hint:
            expr = expr.xreplace(self.var_to_val)

        expr = canonicalize_bool_expr(expr)

        symbols = list(expr.free_symbols)

        # Apply known runtime asserts
        for s in symbols:
            # Unbacked symints only
            if s in self.var_to_val:
                continue
            subst = {}
            for ra in self.deferred_runtime_asserts.get(s, ()):
                if compute_hint:
                    e = canonicalize_bool_expr(ra.expr.xreplace(self.var_to_val))
                else:
                    e = ra.expr
                # e is already canonical
                subst[e] = sympy.true
                subst[canonicalize_bool_expr(sympy.Not(e))] = sympy.false
                if isinstance(e, sympy.Eq):
                    subst[sympy.Le(e.lhs, e.rhs)] = sympy.true
                    subst[sympy.Le(-e.lhs, -e.rhs)] = sympy.true
                    subst[sympy.Lt(e.lhs, e.rhs)] = sympy.false
                    subst[sympy.Lt(-e.lhs, -e.rhs)] = sympy.false

            # NB: this helps us deal with And/Or connectives
            expr = expr.subs(subst)

        # Simplify making use of value range lower bound
        new_shape_env = {}
        new_range_env = {}
        for idx, k in enumerate(symbols):
            if isinstance(self.var_to_val.get(k, None), SingletonInt):
                # Skip var_to_range logic for SingletonInt which is only used
                # for jagged layout NestedTensors today
                continue
            vr = self.var_to_range[k]
            # Don't do anything if we don't have a nontrivial lower bound
            # Also don't do anything if we asked only to simplify unbacked
            # SymInt
            if (
                vr.lower < (-sys.maxsize - 1) // 2 or
                (unbacked_only and k in self.var_to_val)
            ):
                new_range_env[k] = vr
                continue
            # Positive means >= 1
            # Positive - 1 means >= 0
            # Positive + lower - 1 means >= lower
            # The new symbol 's' is "too low", so when we substitute it in
            # we have to increase it by offset (and conversely, the new
            # variables have to have their value range bounds adjusted as
            # well)
            s = sympy.Symbol(f"shape_{idx}", positive=True, integer=True)
            offset = vr.lower - 1
            new_shape_env[k] = s + offset
            new_range_env[s] = SymPyValueRangeAnalysis.add(vr, -offset)

        def replace(expr, repl):
            return expr.xreplace(repl)

        try:
            new_expr = replace(expr, new_shape_env)
        except RecursionError:
            log.warning("RecursionError in sympy.xreplace(%s, %s)", expr, new_shape_env)
            self.counter["sympy_recursion_error"] += 1
            return None

        floor_div_replace = {}
        for atom in new_expr.atoms(FloorDiv):
            floor_div_replace[atom] = sympy.floor(atom.args[0] / atom.args[1])
        new_expr = safe_expand(new_expr.xreplace(floor_div_replace))
        # TODO: when unbacked_only, can sometimes early return even when there
        # are still free symbols
        if new_expr.is_number:
            return new_expr

        # Check if the range can solve it statically
        out = bound_sympy(new_expr, new_range_env)
        if expect_rational:
            _assert_bound_is_rational(new_expr, out)
            if out.is_singleton():
                return out.lower

        return new_expr if unbacked_only else None

    @_lru_cache
    def replace(self, expr: "sympy.Expr") -> "sympy.Expr":
        replacements = {s: self._find(cast(sympy.Symbol, s)) for s in expr.free_symbols}
        return safe_expand(expr.xreplace(replacements))

    @_lru_cache
    def _update_divisible(self):
        new_divisible = set()
        for k in self.divisible:
            res = self.replace(k)
            if not res.is_number:
                new_divisible.add(k)

        self.divisible = new_divisible
        self._update_version_counter()

    @_lru_cache
    def simplify(self, expr: "sympy.Expr") -> "sympy.Expr":
        expr = self.replace(expr)
        # TODO it would seem that this pass is not necessary given the
        # below replacement of // with /, but for nested FloorDivs
        # the non-recursive replacement doesn't work, and
        # recursive makes it hard to look up divisibility,
        # because existing divisibility info has FloorDiv in it, not /
        # for now just do a separate pass to catch common nested case
        if expr.has(FloorDiv):
            self._update_divisible()
            div_replacements = {}
            for atom in expr.atoms(FloorDiv):
                base, divisor = atom.args
                if isinstance(divisor, FloorDiv):
                    base1, divisor1 = divisor.args
                    if self.replace(Mod(base, divisor)) in self.divisible and \
                            base == base1 and self.replace(Mod(base1, divisor1)) in self.divisible:
                        div_replacements[atom] = divisor1
            expr = expr.xreplace(div_replacements)
            expr = safe_expand(expr)
        if expr.has(FloorDiv):
            div_replacements = {}
            pows = expr.atoms(sympy.Pow)
            rationals = expr.atoms(sympy.Rational).difference(expr.atoms(sympy.Integer))
            for fd in expr.atoms(FloorDiv):
                base, divisor = fd.args
                if self.replace(Mod(base, divisor)) in self.divisible:
                    div_replacements[fd] = base / divisor
            new_expr = expr.xreplace(div_replacements)
            new_expr = safe_expand(new_expr)
            new_pows = new_expr.atoms(sympy.Pow)
            new_rationals = new_expr.atoms(sympy.Rational).difference(new_expr.atoms(sympy.Integer))
            # divisions simplified away
            if new_pows.issubset(pows) and new_rationals.issubset(rationals):
                expr = new_expr
        return expr

    @lru_cache(256)
    def size_hint(self, expr: "sympy.Expr", *, allow_none=False):
        """
        Gets a size hint for a given expression from the underlying shapes we had.
        Does not introduce a guard, so only use this when you can guarantee that
        your code is still valid for arbitrary shapes (such as optimization decisions)
        """
        result_expr = safe_expand(expr).xreplace(self.var_to_val)
        if not result_expr.is_number:

            from torch.utils._sympy.singleton_int import SingletonInt

            if isinstance(result_expr, SingletonInt):
                return None
            r = self._maybe_evaluate_static(result_expr, compute_hint=True)
            if r is not None:
                return r
            if allow_none:
                return None
            raise self._make_data_dependent_error(result_expr, expr)
        return result_expr

    # NB: keep in sync with size_hint
    @lru_cache(256)
    def has_hint(self, expr: "sympy.Expr"):
        result_expr = safe_expand(expr).xreplace(self.var_to_val)
        return result_expr.is_number or self._maybe_evaluate_static(result_expr) is not None

    def _make_data_dependent_error(self, expr, unhinted_expr):
        # TODO: in a Dynamo context, having user code, and having the
        # name of the local, will be much better
        for s in expr.free_symbols:
            stacktrace = ''.join(self.var_to_stack[s].format())
            self.log.debug("Data dependent variable '%s' allocated at:\n%s", s, stacktrace)
        return GuardOnDataDependentSymNode(
            "It appears that you're trying to get a value out of symbolic int/float "
            "whose value is data-dependent (and thus we do not know the true value.)  "
            f"The expression we were trying to evaluate is {expr} (unhinted: {unhinted_expr}).  "
            "Scroll up to see where each of these data-dependent accesses originally occurred."
            # TODO: Help text about how to use our runtime tests to fix this
            # problem
        )

    def _set_replacement(self, a: "sympy.Symbol", expr: "sympy.Expr") -> None:
        """
        Adds or updates a replacement for a symbol.
        Use this instead of `self.replacements[a] = expr`.
        """
        if config.print_specializations and isinstance(expr, (sympy.Integer, sympy.Float)):
            # specializing to a constant, which is likely unexpected

            # NOTE(avik): It is possible that we try logging the same specialization multiple times, e.g.,
            # when adding a to self.replacements, and again when simplifying an expression containing a.
            # Thus to avoid duplication, checking whether a is in self.replacements isn't enough; if it is,
            # it must not already map to `expr`. Fortunately this check is cheap because `expr` is a constant.
            if a not in self.replacements or expr != self.replacements[a]:
                self.log.warning("Specializing %s to %s", self.var_to_sources[a][0].name(), expr)
                self.log.debug("SPECIALIZATION", stack_info=True)
        log.info("set_replacement %s = %s", a, expr)
        self.replacements[a] = expr
        self._update_version_counter()

        # When specializing 'a == expr', the equality should be also conveyed to
        # Z3, in case an expression uses 'a'.
        self._add_target_expr(sympy.Eq(a, expr))

    def _add_divisible(self, expr: "sympy.Expr"):
        self.divisible.add(expr)
        self._update_version_counter()

    @_lru_cache
    @record_shapeenv_event()
    def _find(self, a: "sympy.Symbol") -> "sympy.Expr":
        """
        Implements a DSU-like algorithm to find the variable that represents a
        Also handles transitive non-identity replacements.

        a: b + c
        c: d
        """
        if a not in self.replacements:
            return a
        res = self.replacements[a]
        cur_replace = {s: self._find(s) for s in res.free_symbols}
        self._set_replacement(a, self.replacements[a].xreplace(cur_replace))
        return self.replacements[a]

    @lru_cache(256)
    def _maybe_guard_eq(self, expr: Union["sympy.Eq", "sympy.Ne"], concrete_bool: bool) -> None:
        """
        Evaluates the result of an eq call. If true, uses information to
        simplify shapes (i.e. a == b or a % 5 == 0)
        """
        assert type(concrete_bool) is bool
        if isinstance(expr, sympy.Eq):
            if not concrete_bool:
                return
        # NB: Apparently this is load bearing; to see what test fails if
        # you comment it out run:
        # python test/functorch/test_aotdispatch.py -k
        # test_aot_autograd_symbolic_module_exhaustive_nn_LazyConv3d_cpu_float32
        elif isinstance(expr, sympy.Ne):
            if concrete_bool:
                return
        free = list(expr.free_symbols)

        assert len(free) > 0, f"The expression should not be static by this point: {expr}"
        # In case of really gnarly expression, we don't blow up
        if len(free) > 5:
            return
        # NB: prioritize unbacked symints for solving by ordering them last
        free = sorted(free, key=lambda x: (self.size_hint(x, allow_none=True) or sys.maxsize, x.name), reverse=True)  # type: ignore[attr-defined]
        lhs = expr.lhs
        rhs = expr.rhs
        if not expr.has(Mod):
            try:
                floor_div_atoms = lhs.atoms(FloorDiv).union(rhs.atoms(FloorDiv))
                if len(floor_div_atoms) > 0 and any(a.divisor != 1 for a in floor_div_atoms):
                    raise NotImplementedError
                # short-circuit when no solving is needed
                if isinstance(lhs, sympy.Symbol) and free_unbacked_symbols(lhs):
                    self._set_replacement(lhs, self._find(rhs))
                elif isinstance(rhs, sympy.Symbol) and free_unbacked_symbols(rhs):
                    self._set_replacement(rhs, self._find(lhs))
                else:
                    r = try_solve(expr, free[0], floordiv_inequality=False)
                    if r is not None and all(t.is_integer for t in sympy.preorder_traversal(r[1])):
                        new_var = self._find(r[1])
                        ok = False
                        if self.is_unbacked_symint(free[0]):
                            # If you have i0 + i1 + i2 = s0, don't substitute i2 =
                            # s0 - i0 - i1.  Arguably this should be OK but the
                            # runtime assert machinery is very delicate right now
                            # so this causes things to fail e.g.,
                            # test_split_unbacked_sizes
                            ok = len(free_unbacked_symbols(new_var)) <= 1
                        else:
                            # Never substitute backed with unbacked
                            ok = len(free_unbacked_symbols(new_var)) == 0
                        if ok:
                            self._set_replacement(cast(sympy.Symbol, free[0]), new_var)
            except NotImplementedError:
                pass
        if expr.has(Mod):
            mod_expr = next(iter(expr.atoms(Mod)))
            try:
                r = try_solve(expr, mod_expr, floordiv_inequality=False)
                if r is not None and r[1] == 0:
                    self._add_divisible(mod_expr)
                    # This is a little bit of extra logic to make things like
                    # torch.empty(i0, q).view(c, -1, q) work out
                    p, q = mod_expr.args
                    if isinstance(q, sympy.Number) and isinstance(p, sympy.Mul) and len(p.args) == 2:
                        c, i0 = p.args
                        # Given Mod(c * i0, q) == 0
                        if (
                            isinstance(c, sympy.Number) and
                            isinstance(i0, sympy.Symbol) and
                            self.is_unbacked_symint(i0)
                        ):
                            # We have Mod(i0, q / c) == 0, which means we can
                            # rewrite i0 as (q / gcd(q, c)) * i1
                            d = q / sympy.gcd(q, c)
                            i1 = self.create_unbacked_symint().node.expr
                            # Propagate the value ranges.  It doesn't really
                            # matter if we use truediv or floordiv, because we
                            # have established divisibility.
                            self.var_to_range[i1] = SymPyValueRangeAnalysis.truediv(
                                self.var_to_range[i0], ValueRanges.wrap(d)
                            )
                            self.runtime_var_to_range[i1] = SymPyValueRangeAnalysis.truediv(
                                self.runtime_var_to_range[i0], ValueRanges.wrap(d)
                            )
                            self._set_replacement(i0, d * i1)

            except NotImplementedError:
                pass
        return

    # See: Note - On 0/1 specialization
    # NB: sys.maxsize is NOT allowed for sizes, because we use MAX_INT
    # as a sentinel sometimes.  Your sizevar isn't going to be
    # anywhere near the max 64-bit integer anyway.
    def _default_value_range(self) -> ValueRanges:
        lower = 2 if self.specialize_zero_one else 0
        return ValueRanges(lower, sys.maxsize - 1)

    def _default_unspecified_value_range(self) -> ValueRanges:
        return ValueRanges(-sys.maxsize - 1, sys.maxsize)

    @_lru_cache
    def _simplify_floor_div(self, expr):
        floor_divs = tuple(expr.atoms(FloorDiv))
        # we expect floor_divs to be exact,
        # and thus add the guards for the exact floordivs,
        # even if tracing doesn't require them otherwise
        for fd in reversed(floor_divs):
            base, divisor = fd.args
            mod_expr = Mod(base, divisor)
            eq_expr = sympy.Eq(mod_expr, 0)
            # add necessary mod guards
            self.evaluate_expr(eq_expr)
        return self.simplify(expr)

    # We're about to add a guard/runtime assert, check if the ShapeEnv is frozen
    # and if so issue a warning
    def _check_frozen(self, expr, concrete_val):
        if self.frozen:
            self.counter["ignored_backward_guard"] += 1
            signpost_event(
                "dynamic",
                "evaluate_expr_frozen",
                {
                    **self.co_fields,
                    "ignored_guard": f"{expr} == {concrete_val}",
                    # no version = original state (this signpost is expected)
                    # version 2 = dynamic backwards is eagerly compiled
                    "version": 2,
                },
            )
            log.warning("Ignored guard %s == %s, this could result in accuracy problems", expr, concrete_val)


    def _get_stack_summary(self):
        fsummary = None
        frame = inspect.currentframe()
        try:
            while frame is not None:
                if frame.f_code.co_filename not in uninteresting_files():
                    fsummary = traceback.FrameSummary(
                        frame.f_code.co_filename,
                        frame.f_lineno,
                        frame.f_code.co_name,
                    )
                    break
                frame = frame.f_back
        finally:
            del frame

        # NB: this stack is truncated, but it's fine because the main
        # stack_info will give you the rest of the info you need
        maybe_user_loc = ""
        user_tb = TracingContext.extract_stack()
        if user_tb:
            maybe_user_loc = " at " + format_frame(user_tb[-1])

        return fsummary, user_tb, maybe_user_loc

    def _log_guard(self, prefix: str, g):
        if self.log.isEnabledFor(logging.INFO):
            fsummary, user_tb, maybe_user_loc = self._get_stack_summary()

            # TODO: make this an artifact
            is_debug = False
            maybe_extra_debug = ""
            if is_debug and user_tb:
                maybe_extra_debug = (
                    '\nUser Stack (most recent call last):\n' +
                    '  (snipped, see stack below for prefix)\n' +
                    ''.join(traceback.format_list(user_tb))
                )
            self.log.info(
                "%s %s [guard added]%s (%s)%s",
                prefix,
                g,
                maybe_user_loc,
                format_frame(fsummary),
                maybe_extra_debug,
                stack_info=is_debug,
            )

    @lru_cache(256)
    @record_shapeenv_event(save_tracked_fakes=True)
    def evaluate_expr(self, orig_expr: "sympy.Expr", hint=None, fx_node=None,
                      expect_rational=True):
        """
        Given an expression, evaluates it, adding guards if necessary
        """
        if hint is None:
            concrete_val = self.size_hint(orig_expr)
        else:
            concrete_val = sympy.sympify(hint)

        # Check if:
        #   1. 'translation_validation' is set
        #   2. the corresponding 'fx_node' is not 'None'
        #   3. the guard should not be suppressed
        #
        # If all of the above check, we create an FX node representing the
        # actual expression to be guarded.
        node = None
        fresh = False
        if (
                self._translation_validation_enabled
                and fx_node is not None
                and not self._suppress_guards_tls()
        ):
            if concrete_val is sympy.true:
                node, fresh = self.create_fx_call_function(torch._assert, (fx_node,))
            elif concrete_val is sympy.false:
                neg, _ = self.create_fx_call_function(operator.not_, (fx_node,))
                node, fresh = self.create_fx_call_function(torch._assert, (neg,))
            else:
                eql, _ = self.create_fx_call_function(operator.eq, (fx_node, concrete_val))
                node, fresh = self.create_fx_call_function(torch._assert, (eql,))

            assert node is not None
            # If this is a fresh node, we have to remember the event index that
            # corresponds to this assertion node.
            # Reason: so that, given an assertion node, we can replay the ShapeEnv
            # events until the point where this assertion node was freshly created.
            if fresh:
                self.add_fx_node_metadata(node)

        # After creating the FX node corresponding to orig_expr, we must make sure that
        # no error will be raised until the end of this function.
        #
        # Reason: the translation validation may become invalid otherwise.
        #
        # If an error is raised before the end of this function, we remove the FX node
        # inserted, and re-raise the error.
        guard = None
        tb = None

        try:
            if orig_expr.is_number:
                self.log.debug("eval %s [trivial]", orig_expr)
                # NB: don't test float as there may be precision issues
                if isinstance(hint, (int, bool)):
                    assert orig_expr == hint, f"{orig_expr} != {hint}"
                return orig_expr

            expr = orig_expr

            static_expr = self._maybe_evaluate_static(expr,
                                                      expect_rational=expect_rational)
            if static_expr is not None:
                self.log.debug("eval %s == %s [statically known]", orig_expr, static_expr)
                # NB: don't test float as there may be precision issues
                if isinstance(hint, (int, bool)):
                    assert static_expr == hint, f"{static_expr} != {hint}"
                return static_expr

            if not (expr.free_symbols <= self.var_to_val.keys()):
                # TODO: dedupe this with _maybe_evaluate_static
                # Attempt to eliminate the unbacked SymInt
                new_expr = self._maybe_evaluate_static(expr, unbacked_only=True)
                if not (new_expr.free_symbols <= self.var_to_val.keys()):
                    raise self._make_data_dependent_error(expr.xreplace(self.var_to_val), expr)
                expr = new_expr

            self._check_frozen(expr, concrete_val)

            if (
                    config.inject_EVALUATE_EXPR_flip_equality_TESTING_ONLY
                    and isinstance(hint, bool)
                    and isinstance(expr, (sympy.Eq, sympy.Ne))
            ):
                expr = sympy.Not(expr)

            if isinstance(expr, (sympy.Eq, sympy.Ne)):
                self._maybe_guard_eq(expr, bool(concrete_val))
                # TODO: If we successfully eliminate a symbol via equality, it
                # is not actually necessary to save a guard for the equality,
                # as we will implicitly generate a guard when we match that
                # input against the symbol
            elif isinstance(concrete_val, sympy.Integer):
                # WARNING: we cannot actually do simplifications on guards
                # on floating point values, because Sympy generally does not
                # think expressions on integers can ever be equal to floating
                # point (e.g., sympy.Eq(s0/6, 0.5) evaluates to False).  Without
                # very clear algebraic laws that hold for floating point, such
                # simplifications are error prone anyway, so be sure not to
                # maybe_guard_eq in those cases.
                self._maybe_guard_eq(sympy.Eq(expr, concrete_val), True)

            if concrete_val is sympy.true:
                g = expr
            elif concrete_val is sympy.false:
                g = sympy.Not(expr)
            else:
                g = sympy.Eq(expr, concrete_val)  # type: ignore[arg-type]

            if not self._suppress_guards_tls():
                stack = CapturedTraceback.extract(skip=1)
                guard = ShapeGuard(g, stack)
                self.guards.append(guard)
        except Exception:
            if fresh:
                self.remove_fx_node(node)
            raise
        else:
            if not self._suppress_guards_tls():
                assert guard is not None

                self.refine_ranges(guard)

                self._log_guard("eval", g)
            else:
                self.log.debug("eval %s [guard suppressed]", g)

        return concrete_val

    def cleanup(self):
        # Break reference cycles.
        # This destroys the stacks. If you really want to keep them, we
        # just need some way to break references on code objects.
        for g in self.guards:
            g.stack.cleanup()
        for s in self.var_to_stack.values():
            s.cleanup()
        for ras in self.deferred_runtime_asserts.values():
            for ra in ras:
                ra.stack.cleanup()

    @record_shapeenv_event(save_tracked_fakes=True)
    def defer_runtime_assert(self, orig_expr: "sympy.Expr", msg, fx_node=None):
        expr = orig_expr

        static_expr = self._maybe_evaluate_static(expr)
        if static_expr is not None:
            self.log.debug("runtime_assert %s == %s [statically known]", orig_expr, static_expr)
            return static_expr

        # Attempt to eliminate the unbacked SymInt
        new_expr = self._maybe_evaluate_static(expr, unbacked_only=True)
        if new_expr.free_symbols <= self.var_to_val.keys():
            # Do a normal guard
            return self.evaluate_expr(new_expr, fx_node=fx_node)
        # NB: Don't use new_expr as expr; it could contain gunk like shape0
        # which we don't want to guard on

        # OK, we're definitely doing a runtime assert now
        if (
            self._translation_validation_enabled
            and fx_node is not None
            and not self._suppress_guards_tls()
        ):
            node, fresh = self.create_fx_call_function(torch._assert, (fx_node,))
            assert node is not None
            if fresh:
                self.add_fx_node_metadata(node)

        self._check_frozen(expr, sympy.true)

        # eliminate symbols on equality tests
        if isinstance(expr, sympy.Eq):
            self._maybe_guard_eq(expr, True)

        if not self._suppress_guards_tls():
            # canonicalise to remove equations that are trivially equal
            expr = canonicalize_bool_expr(expr)
            stack = CapturedTraceback.extract(skip=1)
            ra = RuntimeAssert(expr, msg, stack)
            # TODO: Do this in a way that is less janky than int(s.name[1:])
            cands = sorted([s for s in expr.free_symbols if s.name.startswith("i")], key=lambda s: int(s.name[1:]))
            self.deferred_runtime_asserts.setdefault(cands[-1], []).append(ra)
            self.num_deferred_runtime_asserts += 1
            self._update_version_counter()
            # TODO: refine ranges
            # Unfortunately, range refinement is probably going to not
            # work most of the time, because we don't support symbols
            # in ranges.  For example, i0 <= s0 is un-rangeable, because
            # we can't put s0 in the range.  So this is not very high
            # priority at the moment.
            self._log_guard("runtime_assert", expr)
        else:
            self.log.debug("runtime_assert %s [guard suppressed]", expr)

        return True

    # Refines the ranges of the variables present in 'guard'.
    #
    # This function tries to refine the range of the variables inside
    # 'guard' by reasoning about it. Specifically, when 'guard' is a
    # 'sympy.Relational' operation.
    #
    # It does mainly 3 things:
    #   1. Tries to isolate a variable in the left-hand side
    #   2. Compute the value range of the right-hand side
    #   3. Update the value range of the variable, if better
    def refine_ranges(self, guard: ShapeGuard) -> None:
        expr = self.simplify(guard.expr)

        for symbol in expr.free_symbols:
            assert isinstance(symbol, sympy.Symbol)

            if isinstance(self.var_to_val.get(symbol, None), SingletonInt):
                # Skip var_to_range logic for SingletonInt which is only used
                # for jagged layout NestedTensors today
                continue

            r = try_solve(expr, symbol)

            if r is None or not (symbol.is_integer and r[1].is_integer):
                # Range refinement only supports integer symbols for now.
                # There are lots of SymPy bugs when it comes to comparing
                # reals and integers, so we skip that for now.
                continue

            r_expr, rhs = r
            vr = self.var_to_range[symbol]
            lower, upper = vr.lower, vr.upper

            rhs_vr = bound_sympy(rhs, self.var_to_range)
            _assert_bound_is_rational(rhs, rhs_vr)
            lower_guard, upper_guard = self.var_to_guards.get(symbol, (None, None))

            # Let's suppose that we have a preexisting range for x [0, 100].
            # Now, we issue a guard x > y, where the range for y is [50, 150].
            # Then, lower = 0, rhs_vr.lower = 50 and therefore refinement can happen,
            # refining x to [51, 100], since x must be greater than y, but the lowest
            # y could be is 50.
            #
            # sympy.Eq may update both lower and upper bounds.
            # sympy.G{t,e} may update the lower bound, only.
            # sympy.L{t,e} may update the upper bound, only.
            if lower < rhs_vr.lower and isinstance(r_expr, (sympy.Eq, sympy.Ge, sympy.Gt)):
                # Strictly greater relations allow us to refine a bit more, since
                # x < y implies that the lower bound for x is: y + 1.
                lower = rhs_vr.lower + int(isinstance(r_expr, sympy.Gt))
                lower_guard = guard
            if upper > rhs_vr.upper and isinstance(r_expr, (sympy.Eq, sympy.Le, sympy.Lt)):
                upper = rhs_vr.upper - int(isinstance(r_expr, sympy.Lt))
                upper_guard = guard

            # Do nothing if the new value range is no better than what we already have.
            if vr == ValueRanges(lower, upper):
                continue

            # Updates the range and the guards corresponding to each bound of the symbol.
            self.var_to_range[symbol] = ValueRanges(lower, upper)
            self.var_to_guards[symbol] = (lower_guard, upper_guard)
            # Clears the cache, since this update can change the result.
            self._maybe_evaluate_static.cache_clear()

def _is_int(expr):
    return isinstance(expr, SymInt) and expr.node.expr.is_number

# WARNING: This is legacy, DO NOT USE
def _is_dim_dynamic(t, d):
    return hasattr(t, "_dynamo_dynamic_indices") and d in t._dynamo_dynamic_indices<|MERGE_RESOLUTION|>--- conflicted
+++ resolved
@@ -62,14 +62,9 @@
     "has_symbolic_sizes_strides", "create_contiguous", "ShapeEnv", "is_concrete_int",
     "guard_int", "guard_float", "guard_scalar", "canonicalize_bool_expr",
     "hint_int", "SYMPY_INTERP", "free_symbols", "is_symbol_binding_fx_node",
-<<<<<<< HEAD
-    "is_concrete_bool", "is_singleton", "SHAPEENV_EVENT_KEY", "CURRENT_NODE_KEY",
-    "has_free_symbols", "sym_eq", "CreateSymbolicPolicy", "FreshCreateSymbolicPolicy",
-    "SubclassCreateSymbolicPolicy"
-=======
     "is_concrete_bool", "SHAPEENV_EVENT_KEY", "CURRENT_NODE_KEY",
-    "has_free_symbols", "sym_eq", "SymbolicContext", "StatelessSymbolicContext", "StatefulSymbolicContext"
->>>>>>> 4a4c9fb0
+    "has_free_symbols", "sym_eq", "SymbolicContext", "StatelessSymbolicContext",
+    "StatefulSymbolicContext", "SubclassSymbolicContext"
 ]
 
 # FX node metadata keys for symbolic shape FX graph.
@@ -826,17 +821,6 @@
             object.__setattr__(self, 'constraint_sizes', [None] * len(self.dynamic_sizes))
 
 
-<<<<<<< HEAD
-@dataclass(frozen=True)
-class SubclassCreateSymbolicPolicy(CreateSymbolicPolicy):
-    """
-    The correct policy for a given inner tensor of a traceable tensor subclass
-    may differ from that of the outer policy. This structure allows for this
-    flexibility, with inner policies mapped via attr -> policy.
-    """
-    outer_policy: CreateSymbolicPolicy
-    inner_policies: Dict[str, CreateSymbolicPolicy]
-=======
 # note [Tensor Fakification and Symbol Caching]
 #
 # As of the time of this note, dynamo creates a fresh fake tensor mode for backends.
@@ -881,7 +865,20 @@
         assert self.tensor_source is not None
         if not self.source_to_symint_node_cache:
             object.__setattr__(self, 'source_to_symint_node_cache', {})
->>>>>>> 4a4c9fb0
+
+
+@dataclass(frozen=True)
+class SubclassSymbolicContext(StatefulSymbolicContext):
+    """
+    The correct symbolic context for a given inner tensor of a traceable tensor subclass
+    may differ from that of the outer symbolic context. This structure allows for this
+    flexibility, with inner symbolic contexts mapped via attr -> symbolic context.
+    """
+    inner_contexts: Dict[str, SymbolicContext] = None
+
+    def __post_init__(self):
+        if self.inner_contexts is None:
+            self.inner_contexts = {}
 
 
 def is_symbolic(val: Union[int, SymInt, float, SymFloat, bool, SymBool]) -> bool:
@@ -1897,7 +1894,7 @@
             # FakeTensorMeta for two reasons:
             #   1. this is all the information we need when recording ShapeEnvEvents.
             #   2. it works even if each TrackedFake changes its metadata.
-            return TrackedFake(inner_fake, fake.source, fake.policy)  # type: ignore[arg-type]
+            return TrackedFake(inner_fake, fake.source, fake.symbolic_context)  # type: ignore[arg-type]
 
         return [maybe_transform_fake(fake) for fake in self.tracked_fakes]
 
@@ -2525,7 +2522,7 @@
         sources,
         source_ref=lambda n: n.name(),
         *,
-        input_policies: Optional[DimList[CreateSymbolicPolicy]] = None,
+        input_contexts: Optional[DimList[SymbolicContext]] = None,
         equalities_inputs: Optional[Set[Tuple[Source, Source]]] = None,
         _simplified=False,
         # Indicates if we should produce guards for known static values.
@@ -2550,28 +2547,28 @@
         assert len(placeholders) == len(sources)
         Tensorlike = (torch.Tensor, FakeTensorMeta)
 
-        def _create_no_constraints_policy(t):
-            return FreshCreateSymbolicPolicy(
+        def _create_no_constraints_context(t):
+            return StatelessSymbolicContext(
                 # Ignored; only the constraints part is relevant below.
                 dynamic_sizes=[DimDynamic.DYNAMIC] * t.dim(),
                 constraint_sizes=[None] * t.dim()
             )
 
         # Expand optional inputs, or verify invariants are upheld
-        if input_policies is None:
-            input_policies = [
-                _create_no_constraints_policy(t) if isinstance(t, Tensorlike)
+        if input_contexts is None:
+            input_contexts = [
+                _create_no_constraints_context(t) if isinstance(t, Tensorlike)
                 else None for t in placeholders
             ]
         else:
-            assert len(input_policies) == len(placeholders)
-            for i, (t, policy) in enumerate(zip(placeholders, input_policies)):
+            assert len(input_contexts) == len(placeholders)
+            for i, (t, context) in enumerate(zip(placeholders, input_contexts)):
                 if isinstance(t, Tensorlike):
-                    if policy is None:
-                        policy_inputs[i] = _create_no_constraints_policy(t)
+                    if context is None:
+                        input_contexts[i] = _create_no_constraints_context(t)
                 else:
                     assert isinstance(t, (SymInt, int))
-                    assert not isinstance(policy, list)
+                    assert not isinstance(context, list)
 
         # It took a lot of sweat to figure out the algorithm here.  Let's
         # explain how it works.
@@ -2754,7 +2751,7 @@
                     )
                     record_constraint_violation(constraint.warn_only, self.debug_name(source), msg)
 
-        for t, source, policy in zip(placeholders, sources, input_policies):
+        for t, source, context in zip(placeholders, sources, input_contexts):
             if isinstance(source, str):
                 from torch._dynamo.source import LocalSource
                 source = LocalSource(source)
@@ -2768,29 +2765,24 @@
             if is_traceable_wrapper_subclass(t):
                 from torch._dynamo.source import AttrSource
 
-                assert isinstance(policy, SubclassCreateSymbolicPolicy)
+                assert isinstance(context, SubclassSymbolicContext)
 
                 # For subclasses, we need to track symints on BOTH the outer
                 # and inner tensors.
                 sources_tensors_constraints = [
-                    (source, t, policy.outer_policy.constraint_sizes)
+                    (source, t, context.constraint_sizes)
                 ]
                 attrs, _ = t.__tensor_flatten__()
                 for attr in attrs:
                     inner_t = getattr(t, attr)
-                    inner_policy = policy.inner_policies[attr]
-
-                    # TODO: If we ever support subclasses as inner tensors, this will
-                    # have to change.
-                    assert isinstance(inner_policy, FreshCreateSymbolicPolicy)
-
+                    inner_context = context.inner_contexts[attr]
                     sources_tensors_constraints.append((
                         AttrSource(source, attr),
                         inner_t,
-                        inner_policy.constraint_sizes
+                        inner_context.constraint_sizes
                     ))
             else:
-                sources_tensors_constraints = [(source, t, policy.constraint_sizes)]
+                sources_tensors_constraints = [(source, t, context.constraint_sizes)]
 
             for src, curr_t, constraint in sources_tensors_constraints:
                 for i, ss in enumerate(curr_t.size()):
