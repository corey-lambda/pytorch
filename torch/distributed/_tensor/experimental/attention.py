# Copyright (c) Meta Platforms, Inc. and affiliates

import contextlib
import itertools
import logging
import types
import weakref
from abc import ABC, abstractmethod
from enum import auto, Enum
from typing import (
    Any,
    Callable,
    Dict,
    Generator,
    List,
    Optional,
    Protocol,
    Set,
    Tuple,
    Union,
)

import torch
import torch.distributed as dist
import torch.distributed._functional_collectives as ft_c
import torch.nn.functional as F
from torch import nn
from torch.distributed._tensor import distribute_module, DTensor, Replicate, Shard
from torch.distributed.device_mesh import DeviceMesh
from torch.distributed.tensor.parallel.style import ParallelStyle


<<<<<<< HEAD
=======
aten = torch.ops.aten
logger = logging.getLogger(__name__)
# Whether to upcast parameters and gradients to float32 to avoid accumulation
# errors. It is likely this is always True but we currently keep this variable
# for the experimental purpose.
_convert_to_f32 = True
_enable_load_balance = True


>>>>>>> 8045ac07
class _CausalBehavior(Enum):
    SKIP = None
    NOT_IS_CAUSAL = False
    IS_CAUSAL = True


class _RotateMethod(Enum):
    ALL_TO_ALL = auto()
    ALL_GATHER = auto()
    SEND_RECV = auto()


aten = torch.ops.aten
logger = logging.getLogger(__name__)
_convert_to_f32 = True
_enable_load_balance = False
_rotate_method = _RotateMethod.ALL_GATHER


def _is_causal_behavior(
    rank: int, world_size: int, i: int, is_causal: bool
) -> _CausalBehavior:
    """
    Calculate is_causal behavior for each KV block. The attention can either be
    calculated in full, not at all or with the causal mask applied.
    """
    if not is_causal:
        return _CausalBehavior.NOT_IS_CAUSAL

    if i == 0:
        return _CausalBehavior.IS_CAUSAL

    source_rank = (rank - i) % world_size
    if source_rank < rank or _enable_load_balance:
        return _CausalBehavior.NOT_IS_CAUSAL
    else:
        return _CausalBehavior.SKIP


def _maybe_wait(tensor: torch.Tensor) -> torch.Tensor:
    """
    When tracing the code, the result tensor is not an AsyncCollectiveTensor,
    so we cannot call ``wait()``.
    """
    if isinstance(tensor, ft_c.AsyncCollectiveTensor):
        return tensor.wait()
    return tensor


def _partial_update(
    original: torch.Tensor,
    new: torch.Tensor,
    dim: int,
    n_chunks: int,
    idx: int,
    add: bool,
) -> torch.Tensor:
    chunks = list(original.chunk(n_chunks, dim=dim))
    if add:
        chunks[idx] += new
    else:
        chunks[idx] = new
    return torch.cat(chunks, dim=dim)


class _SDPAMerger:
    """A class to help to merge the local SDPA result."""

    def __init__(self, convert_to_f32: bool, seq_dim: int):
        self._seq_dim = seq_dim
        self._out: Optional[torch.Tensor] = None
        self._lse: Optional[torch.Tensor] = None
        self._convert_to_f32 = convert_to_f32
        self._out_dtype = torch.float32
        self._lse_dtype = torch.float32

    def _merge_one(
        self, block_out: torch.Tensor, block_lse: torch.Tensor, partial: bool
    ) -> None:
        block_lse = block_lse.unsqueeze(dim=-1)
        if self._lse is None:
            self._lse = block_lse
            self._out = block_out
        else:
            assert self._lse is not None
            assert self._out is not None
            lse = self._lse.chunk(2, dim=self._seq_dim)[1] if partial else self._lse
            out = self._out.chunk(2, dim=self._seq_dim)[1] if partial else self._out

            # The algorithm from
            # github.com/zhuzilin/ring-flash-attention/pull/34#issuecomment-2076126795
            # gives a relatively stable result.
            new_lse = lse + torch.log(1 + torch.exp(block_lse - lse))
            out = (
                torch.exp(lse - new_lse) * out
                + torch.exp(block_lse - new_lse) * block_out
            )
            if partial:
                self._lse = _partial_update(self._lse, new_lse, 2, 2, 1, add=False)
                self._out = _partial_update(self._out, out, 2, 2, 1, add=False)
            else:
                self._lse = new_lse
                self._out = out

    def step(self, out: torch.Tensor, lse: torch.Tensor, partial: bool) -> None:
        self._out_dtype = out.dtype
        self._lse_dtype = lse.dtype

        if self._convert_to_f32:
            out = out.to(torch.float32)
            lse = lse.to(torch.float32)

        self._merge_one(out, lse, partial)

    def results(self) -> Tuple[torch.Tensor, torch.Tensor]:
        assert self._out is not None
        assert self._lse is not None
        out, lse = self._out, self._lse.squeeze(-1)
        return out.to(self._out_dtype), lse.to(self._lse_dtype)


def _scaled_dot_product_ring_flash_attention(
    mesh: DeviceMesh,
    query: torch.Tensor,
    key: torch.Tensor,
    value: torch.Tensor,
    dropout_p: float = 0.0,
    is_causal: bool = False,
    return_debug_mask: bool = False,
    *,
    scale: Optional[float] = None,
) -> Tuple[torch.Tensor, ...]:
    if return_debug_mask:
        raise NotImplementedError("return_debug_mask is not supported yet")

    return _templated_ring_attention(
        mesh,
        aten._scaled_dot_product_flash_attention,
        query=query,
        key=key,
        value=value,
        is_causal=is_causal,
        dropout_p=dropout_p,
        scale=scale,
    )


def _scaled_dot_product_ring_efficient_attention(
    mesh: DeviceMesh,
    query: torch.Tensor,
    key: torch.Tensor,
    value: torch.Tensor,
    attn_bias: Optional[torch.Tensor] = None,
    compute_log_sumexp: bool = True,
    dropout_p: float = 0.0,
    is_causal: bool = False,
    *,
    scale: Optional[float] = None,
) -> Tuple[torch.Tensor, ...]:
    if attn_bias is not None:
        raise NotImplementedError("attn_bias is not supported yet")
    if not compute_log_sumexp:
        raise NotImplementedError("compute_log_sumexp must be set")

    return _templated_ring_attention(
        mesh,
        aten._scaled_dot_product_efficient_attention,
        query=query,
        key=key,
        value=value,
        is_causal=is_causal,
        attn_bias=attn_bias,
        dropout_p=dropout_p,
        scale=scale,
        compute_log_sumexp=compute_log_sumexp,
    )


class AttentionOp(Protocol):
    def __call__(
        self,
        query: torch.Tensor,
        key: torch.Tensor,
        value: torch.Tensor,
        **kwargs: object,
    ) -> Tuple[torch.Tensor, ...]:
        ...


class RingRotater(ABC):
    @abstractmethod
    def __init__(self, pg: dist.ProcessGroup, seq_dim: int) -> None:
        ...

    @abstractmethod
    def rotate(self, buffer: torch.Tensor, curr_idx: int) -> torch.Tensor:
        ...

    @abstractmethod
    def maybe_wait(self, tensor: torch.Tensor) -> torch.Tensor:
        ...


class AllToAllRotater(RingRotater):
    def __init__(self, pg: dist.ProcessGroup, seq_dim: int) -> None:
        self._pg = pg
        self._seq_dim = seq_dim

    def rotate(self, buffer: torch.Tensor, curr_idx: int) -> torch.Tensor:
        buffer = buffer.contiguous()
        size = dist.get_world_size(self._pg)
        dsts = list(range(1, size)) + [0]
        return ft_c.permute_tensor(buffer, dsts, self._pg)

    def maybe_wait(self, tensor: torch.Tensor) -> torch.Tensor:
        if isinstance(tensor, ft_c.AsyncCollectiveTensor):
            return tensor.wait()
        return tensor


class AllGatherRotater(RingRotater):
    def __init__(self, pg: dist.ProcessGroup, seq_dim: int) -> None:
        self._pg = pg
        self._seq_dim = seq_dim
        self._buffer = None
        self._idx = 0

    def rotate(self, buffer: torch.Tensor, curr_idx: int) -> torch.Tensor:
        self._idx = curr_idx
        if self._buffer is None:
            return ft_c.all_gather_tensor(buffer.contiguous(), gather_dim=0, group=self._pg)

        return self._buffer

    def maybe_wait(self, tensor: torch.Tensor) -> torch.Tensor:
        size = dist.get_world_size(self._pg)
        rank = dist.get_rank(self._pg)
        idx = rank - self._idx

        if self._buffer is None:
            if isinstance(tensor, ft_c.AsyncCollectiveTensor):
                tensor = tensor.wait()
            self._buffer = tensor
        else:
            assert tensor is self._buffer

        return self._buffer.chunk(dist.get_world_size(self._pg))[idx]


def _create_rotater(
    pg: dist.ProcessGroup, seq_dim: int, method: Optional[RingRotater] = None
):
    if method is None:
        method = _rotate_method
    if method == _RotateMethod.ALL_TO_ALL:
        return AllToAllRotater(pg, seq_dim)
    elif method == _RotateMethod.ALL_GATHER:
        return AllGatherRotater(pg, seq_dim)
    else:
        raise NotImplementedError


def _ring_rotate(
    block: torch.Tensor, pg: dist.ProcessGroup, send_to_next: bool
) -> torch.Tensor:
    block = block.contiguous()
    size = dist.get_world_size(pg)
    dsts = (
        list(range(1, size)) + [0]
        if send_to_next
        else [size - 1] + list(range(0, size - 1))
    )
    return ft_c.permute_tensor(block, dsts, pg)


def _templated_ring_attention(
    mesh: DeviceMesh,
    op: AttentionOp,
    query: torch.Tensor,
    key: torch.Tensor,
    value: torch.Tensor,
    is_causal: bool = False,
    **kwargs: object,
) -> Tuple[torch.Tensor, ...]:
    """
    This is a generalized ring attention implementation that can support multiple attention ops.

    Parameters
    ----------
    op:
        The attention op to use
    *args:
        additional args are passed to the op
    **kwargs:
        additional kwargs are passed to the op

    Returns
    -------
    out:
        The merged attention output
    softmax_lse:
        The logsumexp of the merged attention output
    """
    if is_causal and (query.size(2) != key.size(2)):
        raise NotImplementedError(
            "is_causal requires the same query and context sequence lengths"
        )

    if isinstance(mesh, dist.ProcessGroup):
        pg: Union[dist.ProcessGroup, List[dist.ProcessGroup]] = mesh
    else:
        pg = mesh.get_group()
    assert isinstance(pg, dist.ProcessGroup), "process group must be single dimension"
    rank = dist.get_rank(pg)
    size = dist.get_world_size(pg)

    next_kv = None

    # Without making key and value contiguous(), the lose curve is bad.
    # TODO(fegin): figure out why this is a requirement since SDPA does not have
    # this requirement.
    key = key.contiguous()
    value = value.contiguous()

    sdpa_merger = _SDPAMerger(_convert_to_f32, seq_dim=2)

    rest: List[Any]
    out: torch.Tensor
    logsumexp: torch.Tensor

    rotater = _create_rotater(pg, 2)

    for i in range(size):
        # overlap communication with compute
        if next_kv is not None:
            next_kv = rotater.maybe_wait(next_kv)
            key = next_kv[: key.numel()].reshape(key.shape)
            value = next_kv[key.numel() :].reshape(value.shape)

        if i < (size - 1):
            next_kv = torch.cat([key.flatten(), value.flatten()])
            next_kv = rotater.rotate(next_kv, i + 1)

        is_causal_behavior = _is_causal_behavior(
            rank=rank, world_size=size, i=i, is_causal=is_causal
        )

        if is_causal_behavior == _CausalBehavior.SKIP:
            continue

        if i == 0 or (not _enable_load_balance or not is_causal):
            q, k, v, partial = (query, key, value, False)
        elif i <= rank:
            q, k, v, partial = (
                query,
                key.chunk(2, dim=2)[0],
                value.chunk(2, dim=2)[0],
                False,
            )
        else:
            q, k, v, partial = query.chunk(2, dim=2)[1], key, value, True

        out, logsumexp, *rest = op(
            q,
            k,
            v,
            is_causal=is_causal_behavior.value,
            **kwargs,
        )
        sdpa_merger.step(out, logsumexp, partial)

    return *sdpa_merger.results(), *rest


def sdpa_handler(
    op_call: torch._ops.OpOverload,
    args: Tuple[object, ...],
    kwargs: Dict[str, object],
) -> object:
    # extract local tensor and sharding infos to a OpInfo
    op_info = DTensor._op_dispatcher.unwrap_to_op_info(op_call, args, kwargs)
    logger.debug("Dispatching op_call: %s", op_info.schema)

    # sharding propagation
    DTensor._op_dispatcher.sharding_propagator.propagate(op_info)
    output_sharding = op_info.output_sharding
    assert output_sharding is not None, "output sharding should not be None"
    assert not output_sharding.needs_redistribute, "inputs need to be redistributed"

    if op_call == aten._scaled_dot_product_flash_attention.default:
        local_results = _scaled_dot_product_ring_flash_attention(
            op_info.mesh,
            *op_info.local_args,  # type: ignore[arg-type]
            **op_info.local_kwargs,  # type: ignore[arg-type]
        )
    elif op_call == aten._scaled_dot_product_efficient_attention.default:
        local_results = _scaled_dot_product_ring_efficient_attention(
            op_info.mesh,
            *op_info.local_args,  # type: ignore[arg-type]
            **op_info.local_kwargs,  # type: ignore[arg-type]
        )
    else:
        raise NotImplementedError

    return DTensor._op_dispatcher.wrap(local_results, output_sharding.output_spec)


def sdpa_backward_handler(
    op_call: torch._ops.OpOverload,
    args: Tuple[object, ...],
    kwargs: Dict[str, object],
) -> object:
    # Redistribute grad_output tensor to the same placement as output tensor
    args = list(args)
    # assert isinstance(args[0], DTensor) and isinstance(args[4], DTensor)
    # args[0] = args[0].redistribute(args[4].device_mesh, args[4].placements)
    args = tuple(args)

    # extract local tensor and sharding infos to a OpInfo
    op_info = DTensor._op_dispatcher.unwrap_to_op_info(op_call, args, kwargs)
    logger.debug("Dispatching op_call: %s", op_info.schema)

    # sharding propagation
    DTensor._op_dispatcher.sharding_propagator.propagate(op_info)
    output_sharding = op_info.output_sharding
    assert output_sharding is not None, "output sharding should not be None"
    assert not output_sharding.needs_redistribute, "inputs need to be redistributed"

    if op_call == aten._scaled_dot_product_flash_attention_backward.default:
        local_results = _scaled_dot_product_ring_flash_attention_backward(
            op_info.mesh,
            *op_info.local_args,  # type: ignore[arg-type]
            **op_info.local_kwargs,  # type: ignore[arg-type]
        )
    elif op_call == aten._scaled_dot_product_efficient_attention_backward.default:
        local_results = _scaled_dot_product_ring_efficient_attention_backward(
            op_info.mesh,
            *op_info.local_args,  # type: ignore[arg-type]
            **op_info.local_kwargs,  # type: ignore[arg-type]
        )
    else:
        raise NotImplementedError(f"{op_call=}")

    return DTensor._op_dispatcher.wrap(local_results, output_sharding.output_spec)


def _templated_ring_attention_backward(
    mesh: DeviceMesh,
    op: AttentionOp,
    grad_out: torch.Tensor,
    grad_out_name: str,
    query: torch.Tensor,
    key: torch.Tensor,
    value: torch.Tensor,
    out: torch.Tensor,
    logsumexp: torch.Tensor,
    is_causal: bool,
    **kwargs: Any,
) -> Tuple[torch.Tensor, ...]:
    pg = mesh.get_group()
    assert isinstance(pg, dist.ProcessGroup), "must be single dimension"
    rank = dist.get_rank(pg)
    size = dist.get_world_size(pg)
    next_kv = None
    next_grad_kv = None
    rest: List[Any]
    grad_query_, grad_key_, grad_value_ = None, None, None

    accum_dtype = torch.float32 if _convert_to_f32 else query.dtype
    grad_query = torch.zeros_like(query, dtype=accum_dtype)
    grad_key = torch.zeros_like(key, dtype=accum_dtype)
    grad_value = torch.zeros_like(value, dtype=accum_dtype)

    key = key.contiguous()
    value = value.contiguous()
    kv_rotater = _create_rotater(pg, 2)
    dkv_rotater = _create_rotater(pg, 2, method=_RotateMethod.ALL_TO_ALL)
    for i in range(size):
        if next_kv is not None:
            buffer = kv_rotater.maybe_wait(next_kv)
            pointer = 0
            key = buffer[pointer : pointer + key.numel()].reshape(key.shape)
            pointer += key.numel()
            value = buffer[pointer : pointer + value.numel()].reshape(value.shape)
            pointer += value.numel()

        if i != size - 1:
            next_kv = torch.cat([key.flatten(), value.flatten()])
            next_kv = kv_rotater.rotate(next_kv, i + 1)

        is_causal_behavior = _is_causal_behavior(
            rank=rank, world_size=size, i=i, is_causal=is_causal
        )

        if is_causal_behavior != _CausalBehavior.SKIP:
            if i == 0 or (not _enable_load_balance or not is_causal):
                q, k, v, out_, dout, lse = (query, key, value, out, grad_out, logsumexp)
            elif i <= rank:
                q, k, v, out_, dout, lse = (
                    query,
                    key.chunk(2, dim=2)[0],
                    value.chunk(2, dim=2)[0],
                    out,
                    grad_out,
                    logsumexp,
                )
            else:
                q, k, v, out_, dout, lse = (
                    query.chunk(2, dim=2)[1],
                    key,
                    value,
                    out.chunk(2, dim=2)[1],
                    grad_out.chunk(2, dim=2)[1],
                    logsumexp.chunk(2, dim=2)[1].contiguous(),
                )

            kwargs[grad_out_name] = dout
            grad_query_, grad_key_, grad_value_, *rest = op(
                query=q,
                key=k,
                value=v,
                out=out_,
                logsumexp=lse,
                is_causal=is_causal_behavior.value,
                **kwargs,
            )
        else:
            grad_query_ = torch.zeros_like(query, dtype=accum_dtype)
            grad_key_ = torch.zeros_like(key, dtype=accum_dtype)
            grad_value_ = torch.zeros_like(value, dtype=accum_dtype)

        # Get the grad key and grad value for the i round.
        if i == 0:
            grad_key += grad_key_
            grad_value += grad_value_
        else:
            pointer = 0
            assert next_grad_kv is not None
            next_grad_kv = dkv_rotater.maybe_wait(next_grad_kv)
            grad_key = next_grad_kv[pointer : pointer + grad_key.numel()].reshape(
                grad_key.shape
            )
            pointer += grad_key.numel()
            grad_value = next_grad_kv[pointer : pointer + grad_value.numel()].reshape(
                grad_value.shape
            )

            if i <= rank and _enable_load_balance:
                grad_key = _partial_update(grad_key, grad_key_, 2, 2, 0, add=True)
                grad_value = _partial_update(grad_value, grad_value_, 2, 2, 0, add=True)
            else:
                grad_key += grad_key_
                grad_value += grad_value_

        # Send the key, value, grad key, and grad value to the next rank.
        next_grad_kv = torch.cat([grad_key.flatten(), grad_value.flatten()])
        next_grad_kv = dkv_rotater.rotate(next_grad_kv, i + 1)

        if i <= rank or not _enable_load_balance:
            grad_query += grad_query_
        else:
            grad_query = _partial_update(grad_query, grad_query_, 2, 2, 1, add=True)

    assert next_grad_kv is not None
    assert grad_key_ is not None
    assert grad_value_ is not None
    grad_query = grad_query.to(query.dtype)
    next_grad_kv = dkv_rotater.maybe_wait(next_grad_kv).to(key.dtype)
    grad_key = next_grad_kv[: grad_key.numel()].reshape(grad_key.shape)
    grad_value = next_grad_kv[grad_value.numel() :].reshape(grad_value.shape)
    return (
        grad_query,
        grad_key,
        grad_value,
        *rest,
    )


def _scaled_dot_product_ring_flash_attention_backward(
    mesh: DeviceMesh,
    grad_out: torch.Tensor,
    query: torch.Tensor,
    key: torch.Tensor,
    value: torch.Tensor,
    out: torch.Tensor,
    logsumexp: torch.Tensor,
    cum_seq_q: torch.Tensor,
    cum_seq_k: torch.Tensor,
    max_q: int,
    max_k: int,
    dropout_p: float,
    is_causal: bool,
    philox_seed: torch.Tensor,
    philox_offset: torch.Tensor,
    *,
    scale: Optional[float] = None,
) -> Tuple[torch.Tensor, ...]:
    return _templated_ring_attention_backward(
        mesh,
        aten._scaled_dot_product_flash_attention_backward.default,
        grad_out=grad_out,
        grad_out_name="grad_out",
        query=query,
        key=key,
        value=value,
        out=out,
        logsumexp=logsumexp,
        is_causal=is_causal,
        cum_seq_q=cum_seq_q,
        cum_seq_k=cum_seq_k,
        max_q=max_q,
        max_k=max_k,
        dropout_p=dropout_p,
        philox_seed=philox_seed,
        philox_offset=philox_offset,
        scale=scale,
    )


def _scaled_dot_product_ring_efficient_attention_backward(
    mesh: DeviceMesh,
    grad_out: torch.Tensor,
    query: torch.Tensor,
    key: torch.Tensor,
    value: torch.Tensor,
    bias: torch.Tensor,
    out: torch.Tensor,
    logsumexp: torch.Tensor,
    philox_seed: torch.Tensor,
    philox_offset: torch.Tensor,
    dropout_p: float,
    grad_input_mask: Tuple[bool, ...],
    is_causal: bool = False,
    *,
    scale: Optional[float] = None,
) -> Tuple[torch.Tensor, ...]:
    return _templated_ring_attention_backward(
        mesh,
        aten._scaled_dot_product_efficient_attention_backward.default,
        grad_out=grad_out,
        grad_out_name="grad_out_",
        query=query,
        key=key,
        value=value,
        attn_bias=bias,
        out=out,
        logsumexp=logsumexp,
        philox_seed=philox_seed,
        philox_offset=philox_offset,
        dropout_p=dropout_p,
        grad_input_mask=grad_input_mask,
        is_causal=is_causal,
        scale=scale,
    )


customized_ops = {
    aten._scaled_dot_product_flash_attention.default: sdpa_handler,
    aten._scaled_dot_product_flash_attention_backward.default: sdpa_backward_handler,
    aten._scaled_dot_product_efficient_attention.default: sdpa_handler,
    aten._scaled_dot_product_efficient_attention_backward.default: sdpa_backward_handler,
}


_replaced_functions: Dict[Callable, Tuple[str, Callable]] = {}


def _distribute_function(
    fn: Callable,
    fn_module: types.ModuleType,
    device_mesh: DeviceMesh,
    input_fn: Optional[Callable] = None,
    output_fn: Optional[Callable] = None,
) -> None:
    """
    ``distribute_function`` is an experimental API that allows users to "distribute"
    the inputs and outputs of a function. Similar to ``distribute_module``, this API
    installs hooks to the ``fn`` to convert the inputs and outputs. There are two
    major differences between ``distribute_function`` and ``distribute_module``.
    First, a function does not have parammeters and buffers, as a result,
    ``distribute_function`` itself won't convert any tensors but simply install the
    input and output hooks.  The tnesor conversion will happen in the hooks.
    Another difference is an nn.Module subclass can have several instances and each
    instance be fed into ``distribute_module`` independently with affecting other
    instance. On the other hand, function is a singleton object. So if a function
    is distributed by ``distribute_function`` all subsequent calls to the function
    will invoke the installed hooks.

    Args:
        fn (Callable): the function to be distributed.
        fn_module (types.ModuleType): the Python module that the function is declared.
            e.g., if ``fn`` is ``torch.nn.functional.scaled_dot_product_attention``,
            ``fn_module`` is ``torch.nn.functional``.
        device_mesh (:class:`DeviceMesh`): the device mesh that will be used by the
            input and output hooks to distribute the tensors.
        input_fn (Optioinal[Callable]): the hook to distribute or convert the input
            arguments of ``fn``.
        output_fn (Optioinal[Callable]): the hook to distribute or convert the output
            arguments of ``fn``.
    """

    def wrapper(
        target_fn: Callable, input_fn: Optional[Callable], output_fn: Optional[Callable]
    ) -> Callable:
        def inner_fn(*args: Tuple[Any, ...], **kwargs: Dict[str, Any]) -> Any:
            if input_fn is not None:
                args, kwargs = input_fn(device_mesh, *args, **kwargs)
            output = target_fn(*args, **kwargs)
            if output_fn is not None:
                output = output_fn(device_mesh, output)
            return output

        return inner_fn

    global _replaced_functions

    if fn in _replaced_functions:
        return

    wrapper_fn = wrapper(fn, input_fn, output_fn)
    setattr(fn_module, fn.__name__, wrapper_fn)
    _replaced_functions[wrapper_fn] = (fn.__name__, fn)


def _restore_function(fn: Callable, fn_module: types.ModuleType) -> None:
    """Restore the function that is replaced by _distribute_function."""
    global _original_functions
    global _wrapper_functions

    if fn not in _replaced_functions:
        return

    original_name, original_fn = _replaced_functions[fn]
    setattr(fn_module, original_name, original_fn)


@contextlib.contextmanager
def _enable_cp_dispatcher() -> Generator[None, None, None]:
    """Enables DTensor dispatcher to dispatch SDPA to CP."""
    old_handlers = DTensor._op_dispatcher._custom_op_handlers
    DTensor._op_dispatcher._custom_op_handlers = {**old_handlers, **customized_ops}

    yield

    DTensor._op_dispatcher._custom_op_handlers = old_handlers


class _AttentionContextParallel(ParallelStyle):
    """
    Applies context parallel optimizations to the attention layer.

    This will work for nn.MultiHeadedAttention and custom attention layers that
    call F.scaled_dotproduct_attention with a simliar signature.

    This expects the `forward` method consumes either:

    * a single tensor for self attention
    * one argument for each of: query, key, value

    This currently only supports ring attention and the
    SDPBackend.FLASH_ATTENTION backend. See sdpa_kernel.

    Non-flash attention backends will result in incorrect results.
    """

    # use a weakref dictionary to store context managers for each nn.Module
    _CONTEXT_MANAGERS: "weakref.WeakKeyDictionary[nn.Module, Any]" = (
        weakref.WeakKeyDictionary()
    )

    def _apply(self, module: nn.Module, device_mesh: DeviceMesh) -> nn.Module:
        if not isinstance(device_mesh, DeviceMesh):
            raise ValueError(
                f"{type(device_mesh)} is not supported by {type(self)} yet."
            )

        if not device_mesh.ndim == 1:
            raise ValueError

        return distribute_module(
            module,
            device_mesh,
            input_fn=self._input_fn,  # type: ignore[arg-type]
            output_fn=self._output_fn,  # type: ignore[arg-type]
        )

    @classmethod
    def _input_fn(
        cls,
        module: nn.Module,
        inputs: Tuple[Union[torch.Tensor, int, float], ...],
        device_mesh: DeviceMesh,
    ) -> Tuple[Union[torch.Tensor, int, float], ...]:
        # TODO(d4l3k); this should be Shard(2), need to fix Linear layer rules
        placement = [Replicate()]

        def backward_hook(grad: torch.Tensor) -> None:
            if module in cls._CONTEXT_MANAGERS:
                cls._CONTEXT_MANAGERS[module].__exit__(None, None, None)
                del cls._CONTEXT_MANAGERS[module]

        # convert inputs to DTensor
        inp = []
        for input in inputs:
            if isinstance(input, torch.Tensor) and not isinstance(input, DTensor):
                input = DTensor.from_local(
                    input.contiguous(), device_mesh, placement, run_check=False
                )

            if isinstance(input, torch.Tensor) and input.requires_grad:
                input.register_hook(backward_hook)

            inp.append(input)

        manager = _enable_cp_dispatcher()
        manager.__enter__()
        cls._CONTEXT_MANAGERS[module] = manager

        return tuple(inp)

    @classmethod
    def _output_fn(
        cls,
        module: nn.Module,
        outputs: Union[torch.Tensor, Tuple[Union[torch.Tensor, int, float], ...]],
        device_mesh: DeviceMesh,
    ) -> Union[
        Union[torch.Tensor, int, float], Tuple[Union[torch.Tensor, int, float], ...]
    ]:
        cls._CONTEXT_MANAGERS[module].__exit__(None, None, None)
        del cls._CONTEXT_MANAGERS[module]

        def backward_hook(grad: torch.Tensor) -> None:
            if module not in cls._CONTEXT_MANAGERS:
                manager = _enable_cp_dispatcher()
                manager.__enter__()
                cls._CONTEXT_MANAGERS[module] = manager

        # back to local tensor
        out = []
        for output in [outputs] if isinstance(outputs, torch.Tensor) else outputs:
            output = output.to_local() if isinstance(output, DTensor) else output

            if isinstance(output, torch.Tensor) and output.requires_grad:
                output.register_hook(backward_hook)

            out.append(output)

        if isinstance(outputs, torch.Tensor):
            return out[0]

        return tuple(out)


@contextlib.contextmanager
def _context_parallel(seq_dim: int, mesh: DeviceMesh) -> Generator[None, None, None]:
    """Replace SDPA with the CP-wrapped version and enable DTensor CP dispatcher."""

    def attention_input_fn(
        mesh: DeviceMesh, *args: Tuple[Any, ...], **kwargs: Dict[str, Any]
    ) -> Tuple[Tuple[Any, ...], Dict[str, Any]]:
        placement = [Shard(seq_dim)]
        all_args = []

        for arg in itertools.chain(args, kwargs.values()):
            if isinstance(arg, torch.Tensor) and not isinstance(arg, DTensor):
                arg = DTensor.from_local(arg, mesh, placement, run_check=False)

            all_args.append(arg)

        new_args = tuple(all_args[0 : len(args)])
        new_kwargs = dict(zip(kwargs.keys(), all_args[len(args) :]))
        return new_args, new_kwargs

    def attention_output_fn(mesh: DeviceMesh, outputs: Any) -> Any:
        new_outputs = []
        for output in [outputs] if isinstance(outputs, torch.Tensor) else outputs:
            output = output.to_local() if isinstance(output, DTensor) else output
            new_outputs.append(output)

        if isinstance(outputs, torch.Tensor):
            return new_outputs[0]

        return tuple(new_outputs)

    # TODO: provide a more robust way to replace SDPA.
    # Currently we use monkey patch to replace scaled_dot_product_attention with the
    # wrapped fn. This is okay if users do `import torch.nn.functional` but will not
    # work if users do `import torch.nn.functional.scaled_dot_product_attention`.
    _distribute_function(
        F.scaled_dot_product_attention,
        F,
        mesh,
        attention_input_fn,
        attention_output_fn,
    )

    with _enable_cp_dispatcher():
        yield

    _restore_function(F.scaled_dot_product_attention, F)


class _LoadBalancer(ABC):
    @classmethod
    @abstractmethod
    def shard(
        cls, buffer: torch.Tensor, mesh: DeviceMesh, seq_dim: int
    ) -> torch.Tensor:
        ...

    @classmethod
    @abstractmethod
    def unshard(
        cls, buffer: torch.Tensor, mesh: DeviceMesh, seq_dim: int
    ) -> torch.Tensor:
        ...


class EvenSharder(_LoadBalancer):
    @classmethod
    def shard(
        cls, buffer: torch.Tensor, mesh: DeviceMesh, seq_dim: int
    ) -> torch.Tensor:
        assert buffer.size()[seq_dim] % mesh.size() == 0
        return buffer.chunk(mesh.size(), dim=seq_dim)[mesh.get_local_rank()]

    @classmethod
    def unshard(
        cls, buffer: torch.Tensor, mesh: DeviceMesh, seq_dim: int
    ) -> torch.Tensor:
        buffer = buffer.contiguous()
        all_buffers = [torch.empty_like(buffer) for _ in range(mesh.size())]
        ft_c.all_gather_inplace(all_buffers, buffer, mesh)
        return torch.cat(all_buffers, dim=seq_dim)


class StripeLoadBalancer(_LoadBalancer):
    @classmethod
    def shard(
        cls, buffer: torch.Tensor, mesh: DeviceMesh, seq_dim: int
    ) -> torch.Tensor:
        cp_world_size = mesh.size()
        cp_rank = mesh.get_local_rank()
        assert buffer.size()[seq_dim] % (cp_world_size * 2) == 0
        chunks = buffer.chunk(cp_world_size * 2, dim=seq_dim)
        return torch.cat(
            (chunks[cp_rank], chunks[cp_world_size * 2 - cp_rank - 1]),
            dim=seq_dim,
        )

    @classmethod
    def unshard(
        cls, buffer: torch.Tensor, mesh: DeviceMesh, seq_dim: int
    ) -> torch.Tensor:
        buffer = buffer.contiguous()
        cp_world_size = mesh.size()
        cp_rank = mesh.get_local_rank()

        all_buffers = [torch.empty_like(buffer) for _ in range(cp_world_size)]
        ft_c.all_gather_inplace(all_buffers, buffer, mesh)
        sliced_buffers = [sb for b in all_buffers for sb in b.chunk(2, dim=seq_dim)]
        ordered_buffers = list(sliced_buffers)
        for i, b in enumerate(sliced_buffers):
            if i % 2 == 0:
                ordered_buffers[i // 2] = b
            else:
                ordered_buffers[cp_world_size * 2 - (i // 2) - 1] = b
        return torch.cat(ordered_buffers, dim=seq_dim)


def _context_parallel_buffers(
    mesh: DeviceMesh,
    buffers: List[torch.Tensor],
    buffer_seq_dims: List[int],
) -> List[torch.Tensor]:
    """Shard the buffers along the sequence dimensions according to CP rules."""
    new_buffers = []
    sharder = StripeLoadBalancer if _enable_load_balance else EvenSharder
    for buffer, seq_dim in zip(buffers, buffer_seq_dims):
        new_buffers.append(sharder.shard(buffer, mesh, seq_dim))

    return new_buffers


@contextlib.contextmanager
@torch.no_grad()
def context_parallel(
    mesh: DeviceMesh,
    *,
    buffers: Optional[List[torch.Tensor]] = None,
    buffer_seq_dims: Optional[List[int]] = None,
    no_restore_buffers: Optional[Set[torch.Tensor]] = None,
) -> Generator[None, None, None]:
    """

    ``context_parallel`` is an experimental API to enable context
    parallelism (CP). This API performs two actions: 1) patch the SDPA
    (``torch.nn.functional.scaled_dot_product_attention``) with the CP-enabled
    one, 2) shard ``buffers`` along the sequence dimension and each rank will
    preserve the corresponding shard according ``mesh``.

    Args:
        mesh (:class:`DeviceMesh`): the device mesh for the context parallelism.
        buffers (Optional[List[torch.Tensor]]): buffers that the usage depend
            on the sequence dimension. Examples are input batch, labels and
            positional embedding buffers. These buffers must be sharded along
            the sequence dimension to ensure the accuracy. The sharding will
            happen in-place, the buffer's shape will change within the context.
            The buffers will be restored after the context finishes.
            ``no_restore_buffers`` can be used to specify which buffers don't
            need to be restored. Note that ``buffers`` should not contain any
            nn.Parameter.
        buffer_seq_dims (Optional[List[int]]): the sequence dimensions of ``buffers``.
        no_restore_buffers (Optional[Set[torch.Tensor]]): buffers in these set
            won't be restored after the context exists. This set must be a subset
            of ``buffers``.

    .. warning::
        `torch.distributed._tensor.experimental.attention.context_parall` is a
        prototype feature in PyTorch. The API is subject to change.
    """
    buffers = [] if buffers is None else buffers
    buffer_seq_dims = [] if buffer_seq_dims is None else buffer_seq_dims
    no_restore_buffers = set() if no_restore_buffers is None else no_restore_buffers

    if len(buffers) != len(buffer_seq_dims):
        raise ValueError(
            "`seq_dims` must have the same number of elements as `buffers`."
        )

    for buffer in no_restore_buffers:
        if buffer not in buffers:
            raise ValueError("`no_restore_buffers` must be a subset of `buffers`.")

    original_buffers = [None if b in no_restore_buffers else b.clone() for b in buffers]
    chunks = _context_parallel_buffers(mesh, buffers, buffer_seq_dims)
    for buffer, chunk in zip(buffers, chunks):
        chunk = chunk.clone()
        buffer.resize_(chunk.shape)
        buffer.copy_(chunk)

    with _context_parallel(seq_dim=2, mesh=mesh):
        yield

    for buffer, original_buffer in zip(buffers, original_buffers):
        if original_buffer is not None:
            buffer.resize_(original_buffer.shape)
            buffer.copy_(original_buffer)


@torch.no_grad()
def context_parallel_unshard(
    mesh: DeviceMesh,
    buffers: List[torch.Tensor],
    seq_dims: List[int],
) -> List[torch.Tensor]:
    sharder = StripeLoadBalancer if _enable_load_balance else EvenSharder
    return [sharder.unshard(b, mesh, dim) for b, dim in zip(buffers, seq_dims)]<|MERGE_RESOLUTION|>--- conflicted
+++ resolved
@@ -30,8 +30,18 @@
 from torch.distributed.tensor.parallel.style import ParallelStyle
 
 
-<<<<<<< HEAD
-=======
+class _CausalBehavior(Enum):
+    SKIP = None
+    NOT_IS_CAUSAL = False
+    IS_CAUSAL = True
+
+
+class _RotateMethod(Enum):
+    ALL_TO_ALL = auto()
+    ALL_GATHER = auto()
+    SEND_RECV = auto()
+
+
 aten = torch.ops.aten
 logger = logging.getLogger(__name__)
 # Whether to upcast parameters and gradients to float32 to avoid accumulation
@@ -39,25 +49,6 @@
 # for the experimental purpose.
 _convert_to_f32 = True
 _enable_load_balance = True
-
-
->>>>>>> 8045ac07
-class _CausalBehavior(Enum):
-    SKIP = None
-    NOT_IS_CAUSAL = False
-    IS_CAUSAL = True
-
-
-class _RotateMethod(Enum):
-    ALL_TO_ALL = auto()
-    ALL_GATHER = auto()
-    SEND_RECV = auto()
-
-
-aten = torch.ops.aten
-logger = logging.getLogger(__name__)
-_convert_to_f32 = True
-_enable_load_balance = False
 _rotate_method = _RotateMethod.ALL_GATHER
 
 
@@ -272,7 +263,9 @@
     def rotate(self, buffer: torch.Tensor, curr_idx: int) -> torch.Tensor:
         self._idx = curr_idx
         if self._buffer is None:
-            return ft_c.all_gather_tensor(buffer.contiguous(), gather_dim=0, group=self._pg)
+            return ft_c.all_gather_tensor(
+                buffer.contiguous(), gather_dim=0, group=self._pg
+            )
 
         return self._buffer
 
